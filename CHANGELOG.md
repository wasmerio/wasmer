# Changelog

*The format is based on [Keep a Changelog].*

[Keep a Changelog]: http://keepachangelog.com/en/1.0.0/

Looking for changes that affect our C API? See the [C API Changelog](lib/c-api/CHANGELOG.md).


## **[Unreleased]**

### Added
<<<<<<< HEAD
- [#2168](https://github.com/wasmerio/wasmer/pull/2168) Added `wasmer-compiler` support for no-std environments.
=======
- [#2296](https://github.com/wasmerio/wasmer/pull/2296) Add support for the bulk memory proposal in compiler Singlepass and compiler LLVM.
- [#2208](https://github.com/wasmerio/wasmer/pull/2208) Add a new CHANGELOG.md specific to our C API to make it easier for users primarily consuming our C API to keep up to date with changes that affect them.
>>>>>>> f2e9a571
- [#2103](https://github.com/wasmerio/wasmer/pull/2103) Add middleware (incl. metering) in the C API.
- [#2003](https://github.com/wasmerio/wasmer/pull/2003) Wasmer works with musl, and is built, tested and packaged for musl.
- [#2116](https://github.com/wasmerio/wasmer/pull/2116) Add a package for Windows that is not an installer, but all the `lib` and `include` files as for macOS and Linux.
- [#2153](https://github.com/wasmerio/wasmer/pull/2153) Add a `wasmer_features_t` unstable C API to define features for the engine and the compiler in the Wasm C API.
- [#2123](https://github.com/wasmerio/wasmer/pull/2123) Use `ENABLE_{{compiler_name}}=(0|1)` to resp. force to disable or enable a compiler when running the `Makefile`, e.g. `ENABLE_LLVM=1 make build-wasmer`.
- [#2123](https://github.com/wasmerio/wasmer/pull/2123) `libwasmer` comes with all available compilers per target instead of Cranelift only.
- [#2118](https://github.com/wasmerio/wasmer/pull/2118) Add an unstable non-standard C API to query available engines and compilers.
- [#2135](https://github.com/wasmerio/wasmer/pull/2135) [Documentation](./PACKAGING.md) for linux distribution maintainers

### Changed
- [#2299](https://github.com/wasmerio/wasmer/pull/2299) Unused trap codes (due to Wasm spec changes), `HeapSetterOutOfBounds` and `TableSetterOutOfBounds` were removed from `wasmer_vm::TrapCode` and the numbering of the remaining variants has been adjusted.
- [#2293](https://github.com/wasmerio/wasmer/pull/2293) The `Memory::ty` trait method now returns `MemoryType` by value. `wasmer_vm::LinearMemory` now recomputes `MemoryType`'s `minimum` field when accessing its type. This behavior is what's expected by the latest spectests. `wasmer::Memory::ty` has also been updated to follow suit, it now returns `MemoryType` by value.
- [#2251](https://github.com/wasmerio/wasmer/pull/2251) Wasmer CLI will now execute WASI modules with multiple WASI namespaces in them by default. Use `--allow-multiple-wasi-versions` to suppress the warning and use `--deny-multiple-wasi-versions` to make it an error.
- [#2201](https://github.com/wasmerio/wasmer/pull/2201) Implement `loupe::MemoryUsage` for `wasmer::Instance`.
- [#2200](https://github.com/wasmerio/wasmer/pull/2200) Implement `loupe::MemoryUsage` for `wasmer::Module`.
- [#2199](https://github.com/wasmerio/wasmer/pull/2199) Implement `loupe::MemoryUsage` for `wasmer::Store`.
- [#2140](https://github.com/wasmerio/wasmer/pull/2140) Reduce the number of dependencies in the `wasmer.dll` shared library by statically compiling CRT.
- [#2113](https://github.com/wasmerio/wasmer/pull/2113) Bump minimum supported Rust version to 1.49
- [#2144](https://github.com/wasmerio/wasmer/pull/2144) Bump cranelift version to 0.70
- [#2149](https://github.com/wasmerio/wasmer/pull/2144) `wasmer-engine-native` looks for clang-11 instead of clang-10.

### Fixed
- [#2208](https://github.com/wasmerio/wasmer/pull/2208) Fix ownership in Wasm C API of `wasm_extern_as_func`, `wasm_extern_as_memory`, `wasm_extern_as_table`, `wasm_extern_as_global`, `wasm_func_as_extern`, `wasm_memory_as_extern`, `wasm_table_as_extern`, and `wasm_global_as_extern`. These functions no longer allocate memory and thus their results should not be freed. This is a breaking change to align more closely with the Wasm C API's stated ownership.
- [#2210](https://github.com/wasmerio/wasmer/pull/2210) Fix a memory leak in the Wasm C API in the strings used to identify imports and exports coming from user code.
- [#2108](https://github.com/wasmerio/wasmer/pull/2108) The Object Native Engine generates code that now compiles correctly with C++.
- [#2125](https://github.com/wasmerio/wasmer/pull/2125) Fix RUSTSEC-2021-0023.
- [#2155](https://github.com/wasmerio/wasmer/pull/2155) Fix the implementation of shift and rotate in the LLVM compiler.
- [#2117](https://github.com/wasmerio/wasmer/pull/2117) Formalize API prefixes in the C API. Only unstable functions have been renamed.
- [#2097](https://github.com/wasmerio/wasmer/pull/2097) Fix how string's length is computed in `wasm_cpu_features_add` in the C API.
- [#2101](https://github.com/wasmerio/wasmer/pull/2101) cflags emitted by `wasmer config --pkg-config` are now correct.

## 1.0.2 - 2021-02-04

### Added
- [#2053](https://github.com/wasmerio/wasmer/pull/2053) Implement the non-standard `wasi_get_unordered_imports` function in the C API.
- [#2072](https://github.com/wasmerio/wasmer/pull/2072) Add `wasm_config_set_target`, along with `wasm_target_t`, `wasm_triple_t` and `wasm_cpu_features_t` in the unstable C API.
- [#2059](https://github.com/wasmerio/wasmer/pull/2059) Ability to capture `stdout` and `stderr` with WASI in the C API.
- [#2040](https://github.com/wasmerio/wasmer/pull/2040) Add `InstanceHandle::vmoffsets` to expose the offsets of the `vmctx` region.
- [#2026](https://github.com/wasmerio/wasmer/pull/2026) Expose trap code of a `RuntimeError`, if it's a `Trap`.
- [#2054](https://github.com/wasmerio/wasmer/pull/2054) Add `wasm_config_delete` to the Wasm C API.
- [#2072](https://github.com/wasmerio/wasmer/pull/2072) Added cross-compilation to Wasm C API.

### Changed
- [#2085](https://github.com/wasmerio/wasmer/pull/2085) Update to latest inkwell and LLVM 11.
- [#2037](https://github.com/wasmerio/wasmer/pull/2037) Improved parallelism of LLVM with the Native/Object engine
- [#2012](https://github.com/wasmerio/wasmer/pull/2012) Refactor Singlepass init stack assembly (more performant now)
- [#2036](https://github.com/wasmerio/wasmer/pull/2036) Optimize memory allocated for Function type definitions
- [#2083](https://github.com/wasmerio/wasmer/pull/2083) Mark `wasi_env_set_instance` and `wasi_env_set_memory` as deprecated. You may simply remove the calls with no side-effect.
- [#2056](https://github.com/wasmerio/wasmer/pull/2056) Change back to depend on the `enumset` crate instead of `wasmer_enumset`

### Fixed
- [#2066](https://github.com/wasmerio/wasmer/pull/2066) Include 'extern "C"' in our C headers when included by C++ code.
- [#2090](https://github.com/wasmerio/wasmer/pull/2090) `wasi_env_t` needs to be freed with `wasi_env_delete` in the C API.
- [#2084](https://github.com/wasmerio/wasmer/pull/2084) Avoid calling the function environment finalizer more than once when the environment has been cloned in the C API.
- [#2069](https://github.com/wasmerio/wasmer/pull/2069) Use the new documentation for `include/README.md` in the Wasmer package.
- [#2042](https://github.com/wasmerio/wasmer/pull/2042) Parse more exotic environment variables in `wasmer run`.
- [#2041](https://github.com/wasmerio/wasmer/pull/2041) Documentation diagrams now have a solid white background rather than a transparent background.
- [#2070](https://github.com/wasmerio/wasmer/pull/2070) Do not drain the entire captured stream at first read with `wasi_env_read_stdout` or `_stderr` in the C API.
- [#2058](https://github.com/wasmerio/wasmer/pull/2058) Expose WASI versions to C correctly.
- [#2044](https://github.com/wasmerio/wasmer/pull/2044) Do not build C headers on docs.rs.

## 1.0.1 - 2021-01-12

This release includes a breaking change in the API (changing the trait `enumset::EnumsetType` to `wasmer_enumset::EnumSetType` and changing `enumset::EnumSet` in signatures to `wasmer_enumset::EnumSet` to work around a breaking change introduced by `syn`) but is being released as a minor version because `1.0.0` is also in a broken state due to a breaking change introduced by `syn` which affects `enumset` and thus `wasmer`.

This change is unlikely to affect any users of `wasmer`, but if it does please change uses of the `enumset` crate to the `wasmer_enumset` crate where possible.

### Added
- [#2010](https://github.com/wasmerio/wasmer/pull/2010) A new, experimental, minified build of `wasmer` called `wasmer-headless` will now be included with releases. `wasmer-headless` is the `wasmer` VM without any compilers attached, so it can only run precompiled Wasm modules.
- [#2005](https://github.com/wasmerio/wasmer/pull/2005) Added the arguments `alias` and `optional` to `WasmerEnv` derive's `export` attribute.

### Changed
- [#2006](https://github.com/wasmerio/wasmer/pull/2006) Use `wasmer_enumset`, a fork of the `enumset` crate to work around a breaking change in `syn`
- [#1985](https://github.com/wasmerio/wasmer/pull/1985) Bump minimum supported Rust version to 1.48

### Fixed
- [#2007](https://github.com/wasmerio/wasmer/pull/2007) Fix packaging of wapm on Windows
- [#2005](https://github.com/wasmerio/wasmer/pull/2005) Emscripten is now working again.

## 1.0.0 - 2021-01-05

### Added

- [#1969](https://github.com/wasmerio/wasmer/pull/1969) Added D integration to the README

### Changed
- [#1979](https://github.com/wasmerio/wasmer/pull/1979) `WasmPtr::get_utf8_string` was renamed to `WasmPtr::get_utf8_str` and made `unsafe`.

### Fixed
- [#1979](https://github.com/wasmerio/wasmer/pull/1979) `WasmPtr::get_utf8_string` now returns a `String`, fixing a soundness issue in certain circumstances. The old functionality is available under a new `unsafe` function, `WasmPtr::get_utf8_str`.

## 1.0.0-rc1 - 2020-12-23

### Added

* [#1894](https://github.com/wasmerio/wasmer/pull/1894) Added exports `wasmer::{CraneliftOptLevel, LLVMOptLevel}` to allow using `Cranelift::opt_level` and `LLVM::opt_level` directly via the `wasmer` crate

### Changed

* [#1941](https://github.com/wasmerio/wasmer/pull/1941) Turn `get_remaining_points`/`set_remaining_points` of the `Metering` middleware into free functions to allow using them in an ahead-of-time compilation setup
* [#1955](https://github.com/wasmerio/wasmer/pull/1955) Set `jit` as a default feature of the `wasmer-wasm-c-api` crate
* [#1944](https://github.com/wasmerio/wasmer/pull/1944) Require `WasmerEnv` to be `Send + Sync` even in dynamic functions.
* [#1963](https://github.com/wasmerio/wasmer/pull/1963) Removed `to_wasm_error` in favour of `impl From<BinaryReaderError> for WasmError`
* [#1962](https://github.com/wasmerio/wasmer/pull/1962) Replace `wasmparser::Result<()>` with `Result<(), MiddlewareError>` in middleware, allowing implementors to return errors in `FunctionMiddleware::feed`

### Fixed

- [#1949](https://github.com/wasmerio/wasmer/pull/1949) `wasm_<type>_vec_delete` functions no longer crash when the given vector is uninitialized, in the Wasmer C API
- [#1949](https://github.com/wasmerio/wasmer/pull/1949) The `wasm_frame_vec_t`, `wasm_functype_vec_t`, `wasm_globaltype_vec_t`, `wasm_memorytype_vec_t`, and `wasm_tabletype_vec_t` are now boxed vectors in the Wasmer C API

## 1.0.0-beta2 - 2020-12-16

### Added
 
* [#1916](https://github.com/wasmerio/wasmer/pull/1916) Add the `WASMER_VERSION*` constants with the `wasmer_version*` functions in the Wasmer C API
* [#1867](https://github.com/wasmerio/wasmer/pull/1867) Added `Metering::get_remaining_points` and `Metering::set_remaining_points` 
* [#1881](https://github.com/wasmerio/wasmer/pull/1881) Added `UnsupportedTarget` error to `CompileError`
* [#1908](https://github.com/wasmerio/wasmer/pull/1908) Implemented `TryFrom<Value<T>>` for `i32`/`u32`/`i64`/`u64`/`f32`/`f64`
* [#1927](https://github.com/wasmerio/wasmer/pull/1927) Added mmap support in `Engine::deserialize_from_file` to speed up artifact loading
* [#1911](https://github.com/wasmerio/wasmer/pull/1911) Generalized signature type in `Function::new` and `Function::new_with_env` to accept owned and reference `FunctionType` as well as array pairs. This allows users to define signatures as constants. Implemented `From<([Type; $N], [Type; $M])>` for `FunctionType` to support this.

### Changed

- [#1865](https://github.com/wasmerio/wasmer/pull/1865) Require that implementors of `WasmerEnv` also implement `Send`, `Sync`, and `Clone`.
- [#1851](https://github.com/wasmerio/wasmer/pull/1851) Improve test suite and documentation of the Wasmer C API
- [#1874](https://github.com/wasmerio/wasmer/pull/1874) Set `CompilerConfig` to be owned (following wasm-c-api)
- [#1880](https://github.com/wasmerio/wasmer/pull/1880) Remove cmake dependency for tests
- [#1924](https://github.com/wasmerio/wasmer/pull/1924) Rename reference implementation `wasmer::Tunables` to `wasmer::BaseTunables`. Export trait `wasmer_engine::Tunables` as `wasmer::Tunables`.

### Fixed

- [#1865](https://github.com/wasmerio/wasmer/pull/1865) Fix memory leaks with host function environments.
- [#1870](https://github.com/wasmerio/wasmer/pull/1870) Fixed Trap instruction address maps in Singlepass
* [#1914](https://github.com/wasmerio/wasmer/pull/1914) Implemented `TryFrom<Bytes> for Pages` instead of `From<Bytes> for Pages` to properly handle overflow errors

## 1.0.0-beta1 - 2020-12-01

### Added

- [#1839](https://github.com/wasmerio/wasmer/pull/1839) Added support for Metering Middleware
- [#1837](https://github.com/wasmerio/wasmer/pull/1837) It is now possible to use exports of an `Instance` even after the `Instance` has been freed
- [#1831](https://github.com/wasmerio/wasmer/pull/1831) Added support for Apple Silicon chips (`arm64-apple-darwin`)
- [#1739](https://github.com/wasmerio/wasmer/pull/1739) Improved function environment setup via `WasmerEnv` proc macro.
- [#1649](https://github.com/wasmerio/wasmer/pull/1649) Add outline of migration to 1.0.0 docs.

### Changed

- [#1739](https://github.com/wasmerio/wasmer/pull/1739) Environments passed to host function- must now implement the `WasmerEnv` trait. You can implement it on your existing type with `#[derive(WasmerEnv)]`.
- [#1838](https://github.com/wasmerio/wasmer/pull/1838) Deprecate `WasiEnv::state_mut`: prefer `WasiEnv::state` instead.
- [#1663](https://github.com/wasmerio/wasmer/pull/1663) Function environments passed to host functions now must be passed by `&` instead of `&mut`. This is a breaking change. This change fixes a race condition when a host function is called from multiple threads. If you need mutability in your environment, consider using `std::sync::Mutex` or other synchronization primitives.
- [#1830](https://github.com/wasmerio/wasmer/pull/1830) Minimum supported Rust version bumped to 1.47.0
- [#1810](https://github.com/wasmerio/wasmer/pull/1810) Make the `state` field of `WasiEnv` public

### Fixed

- [#1857](https://github.com/wasmerio/wasmer/pull/1857) Fix dynamic function with new Environment API
- [#1855](https://github.com/wasmerio/wasmer/pull/1855) Fix memory leak when using `wat2wasm` in the C API, the function now takes its output parameter by pointer rather than returning an allocated `wasm_byte_vec_t`.
- [#1841](https://github.com/wasmerio/wasmer/pull/1841) We will now panic when attempting to use a native function with a captured env as a host function. Previously this would silently do the wrong thing. See [#1840](https://github.com/wasmerio/wasmer/pull/1840) for info about Wasmer's support of closures as host functions.
- [#1764](https://github.com/wasmerio/wasmer/pull/1764) Fix bug in WASI `path_rename` allowing renamed files to be 1 directory below a preopened directory.

## 1.0.0-alpha5 - 2020-11-06

### Added

- [#1761](https://github.com/wasmerio/wasmer/pull/1761) Implement the `wasm_trap_t**` argument of `wasm_instance_new` in the Wasm C API.
- [#1687](https://github.com/wasmerio/wasmer/pull/1687) Add basic table example; fix ownership of local memory and local table metadata in the VM.
- [#1751](https://github.com/wasmerio/wasmer/pull/1751) Implement `wasm_trap_t` inside a function declared with `wasm_func_new_with_env` in the Wasm C API.
- [#1741](https://github.com/wasmerio/wasmer/pull/1741) Implement `wasm_memory_type` in the Wasm C API.
- [#1736](https://github.com/wasmerio/wasmer/pull/1736) Implement `wasm_global_type` in the Wasm C API.
- [#1699](https://github.com/wasmerio/wasmer/pull/1699) Update `wasm.h` to its latest version.
- [#1685](https://github.com/wasmerio/wasmer/pull/1685) Implement `wasm_exporttype_delete` in the Wasm C API.
- [#1725](https://github.com/wasmerio/wasmer/pull/1725) Implement `wasm_func_type` in the Wasm C API.
- [#1715](https://github.com/wasmerio/wasmer/pull/1715) Register errors from `wasm_module_serialize` in the Wasm C API.
- [#1709](https://github.com/wasmerio/wasmer/pull/1709) Implement `wasm_module_name` and `wasm_module_set_name` in the Wasm(er) C API.
- [#1700](https://github.com/wasmerio/wasmer/pull/1700) Implement `wasm_externtype_copy` in the Wasm C API.
- [#1785](https://github.com/wasmerio/wasmer/pull/1785) Add more examples on the Rust API.
- [#1783](https://github.com/wasmerio/wasmer/pull/1783) Handle initialized but empty results in `wasm_func_call` in the Wasm C API.
- [#1780](https://github.com/wasmerio/wasmer/pull/1780) Implement new SIMD zero-extend loads in compiler-llvm.
- [#1754](https://github.com/wasmerio/wasmer/pull/1754) Implement aarch64 ABI for compiler-llvm.
- [#1693](https://github.com/wasmerio/wasmer/pull/1693) Add `wasmer create-exe` subcommand.

### Changed

- [#1772](https://github.com/wasmerio/wasmer/pull/1772) Remove lifetime parameter from `NativeFunc`.
- [#1762](https://github.com/wasmerio/wasmer/pull/1762) Allow the `=` sign in a WASI environment variable value.
- [#1710](https://github.com/wasmerio/wasmer/pull/1710) Memory for function call trampolines is now owned by the Artifact.
- [#1781](https://github.com/wasmerio/wasmer/pull/1781) Cranelift upgrade to 0.67.
- [#1777](https://github.com/wasmerio/wasmer/pull/1777) Wasmparser update to 0.65.
- [#1775](https://github.com/wasmerio/wasmer/pull/1775) Improve LimitingTunables implementation.
- [#1720](https://github.com/wasmerio/wasmer/pull/1720) Autodetect llvm regardless of architecture.

### Fixed

- [#1718](https://github.com/wasmerio/wasmer/pull/1718) Fix panic in the API in some situations when the memory's min bound was greater than the memory's max bound.
- [#1731](https://github.com/wasmerio/wasmer/pull/1731) In compiler-llvm always load before store, to trigger any traps before any bytes are written.

## 1.0.0-alpha4 - 2020-10-08

### Added
- [#1635](https://github.com/wasmerio/wasmer/pull/1635) Implement `wat2wasm` in the Wasm C API.
- [#1636](https://github.com/wasmerio/wasmer/pull/1636) Implement `wasm_module_validate` in the Wasm C API.
- [#1657](https://github.com/wasmerio/wasmer/pull/1657) Implement `wasm_trap_t` and `wasm_frame_t` for Wasm C API; add examples in Rust and C of exiting early with a host function.

### Fixed
- [#1690](https://github.com/wasmerio/wasmer/pull/1690) Fix `wasm_memorytype_limits` where `min` and `max` represents pages, not bytes. Additionally, fixes the max limit sentinel value.
- [#1671](https://github.com/wasmerio/wasmer/pull/1671) Fix probestack firing inappropriately, and sometimes over/under allocating stack.
- [#1660](https://github.com/wasmerio/wasmer/pull/1660) Fix issue preventing map-dir aliases starting with `/` from working properly.
- [#1624](https://github.com/wasmerio/wasmer/pull/1624) Add Value::I32/Value::I64 converters from unsigned ints.

### Changed
- [#1682](https://github.com/wasmerio/wasmer/pull/1682) Improve error reporting when making a memory with invalid settings.
- [#1691](https://github.com/wasmerio/wasmer/pull/1691) Bump minimum supported Rust version to 1.46.0
- [#1645](https://github.com/wasmerio/wasmer/pull/1645) Move the install script to https://github.com/wasmerio/wasmer-install

## 1.0.0-alpha3 - 2020-09-14

### Fixed

- [#1620](https://github.com/wasmerio/wasmer/pull/1620) Fix bug causing the Wapm binary to not be packaged with the release
- [#1619](https://github.com/wasmerio/wasmer/pull/1619) Improve error message in engine-native when C compiler is missing

## 1.0.0-alpha02.0 - 2020-09-11

### Added

- [#1566](https://github.com/wasmerio/wasmer/pull/1566) Add support for opening special Unix files to the WASI FS

### Fixed

- [#1602](https://github.com/wasmerio/wasmer/pull/1602) Fix panic when calling host functions with negative numbers in certain situations
- [#1590](https://github.com/wasmerio/wasmer/pull/1590) Fix soundness issue in API of vm::Global

## TODO: 1.0.0-alpha01.0

- Wasmer refactor lands

## 0.17.1 - 2020-06-24

### Changed
- [#1439](https://github.com/wasmerio/wasmer/pull/1439) Move `wasmer-interface-types` into its own repository

### Fixed

- [#1554](https://github.com/wasmerio/wasmer/pull/1554) Update supported stable Rust version to 1.45.2.
- [#1552](https://github.com/wasmerio/wasmer/pull/1552) Disable `sigint` handler by default.

## 0.17.0 - 2020-05-11

### Added
- [#1331](https://github.com/wasmerio/wasmer/pull/1331) Implement the `record` type and instrutions for WIT
- [#1345](https://github.com/wasmerio/wasmer/pull/1345) Adding ARM testing in Azure Pipelines
- [#1329](https://github.com/wasmerio/wasmer/pull/1329) New numbers and strings instructions for WIT
- [#1285](https://github.com/wasmerio/wasmer/pull/1285) Greatly improve errors in `wasmer-interface-types`
- [#1303](https://github.com/wasmerio/wasmer/pull/1303) NaN canonicalization for singlepass backend.
- [#1313](https://github.com/wasmerio/wasmer/pull/1313) Add new high-level public API through `wasmer` crate. Includes many updates including:
  - Minor improvement: `imports!` macro now handles no trailing comma as well as a trailing comma in namespaces and between namespaces.
  - New methods on `Module`: `exports`, `imports`, and `custom_sections`.
  - New way to get exports from an instance with `let func_name: Func<i32, i64> = instance.exports.get("func_name");`.
  - Improved `Table` APIs including `set` which now allows setting functions directly.  TODO: update this more if `Table::get` gets made public in this PR
  - TODO: finish the list of changes here
- [#1305](https://github.com/wasmerio/wasmer/pull/1305) Handle panics from DynamicFunc.
- [#1300](https://github.com/wasmerio/wasmer/pull/1300) Add support for multiple versions of WASI tests: wasitests now test all versions of WASI.
- [#1292](https://github.com/wasmerio/wasmer/pull/1292) Experimental Support for Android (x86_64 and AArch64)

### Fixed
- [#1283](https://github.com/wasmerio/wasmer/pull/1283) Workaround for floating point arguments and return values in `DynamicFunc`s.

### Changed
- [#1401](https://github.com/wasmerio/wasmer/pull/1401) Make breaking change to `RuntimeError`: `RuntimeError` is now more explicit about its possible error values allowing for better insight into why a call into Wasm failed.
- [#1382](https://github.com/wasmerio/wasmer/pull/1382) Refactored test infranstructure (part 2)
- [#1380](https://github.com/wasmerio/wasmer/pull/1380) Refactored test infranstructure (part 1)
- [#1357](https://github.com/wasmerio/wasmer/pull/1357) Refactored bin commands into separate files
- [#1335](https://github.com/wasmerio/wasmer/pull/1335) Change mutability of `memory` to `const` in `wasmer_memory_data_length` in the C API
- [#1332](https://github.com/wasmerio/wasmer/pull/1332) Add option to `CompilerConfig` to force compiler IR verification off even when `debug_assertions` are enabled. This can be used to make debug builds faster, which may be important if you're creating a library that wraps Wasmer and depend on the speed of debug builds.
- [#1320](https://github.com/wasmerio/wasmer/pull/1320) Change `custom_sections` field in `ModuleInfo` to be more standards compliant by allowing multiple custom sections with the same name. To get the old behavior with the new API, you can add `.last().unwrap()` to accesses. For example, `module_info.custom_sections["custom_section_name"].last().unwrap()`.
- [#1301](https://github.com/wasmerio/wasmer/pull/1301) Update supported stable Rust version to 1.41.1.

## 0.16.2 - 2020-03-11

### Fixed

- [#1294](https://github.com/wasmerio/wasmer/pull/1294) Fix bug related to system calls in WASI that rely on reading from WasmPtrs as arrays of length 0. `WasmPtr` will now succeed on length 0 arrays again.

## 0.16.1 - 2020-03-11

### Fixed

- [#1291](https://github.com/wasmerio/wasmer/pull/1291) Fix installation packaging script to package the `wax` command.

## 0.16.0 - 2020-03-11

### Added
- [#1286](https://github.com/wasmerio/wasmer/pull/1286) Updated Windows Wasmer icons. Add wax
- [#1284](https://github.com/wasmerio/wasmer/pull/1284) Implement string and memory instructions in `wasmer-interface-types`

### Fixed
- [#1272](https://github.com/wasmerio/wasmer/pull/1272) Fix off-by-one error bug when accessing memory with a `WasmPtr` that contains the last valid byte of memory. Also changes the behavior of `WasmPtr<T, Array>` with a length of 0 and `WasmPtr<T>` where `std::mem::size_of::<T>()` is 0 to always return `None`

## 0.15.0 - 2020-03-04

- [#1263](https://github.com/wasmerio/wasmer/pull/1263) Changed the behavior of some WASI syscalls to now handle preopened directories more properly. Changed default `--debug` logging to only show Wasmer-related messages.
- [#1217](https://github.com/wasmerio/wasmer/pull/1217) Polymorphic host functions based on dynamic trampoline generation.
- [#1252](https://github.com/wasmerio/wasmer/pull/1252) Allow `/` in wasi `--mapdir` wasm path.
- [#1212](https://github.com/wasmerio/wasmer/pull/1212) Add support for GDB JIT debugging:
  - Add `--generate-debug-info` and `-g` flags to `wasmer run` to generate debug information during compilation. The debug info is passed via the GDB JIT interface to a debugger to allow source-level debugging of Wasm files. Currently only available on clif-backend.
  - Break public middleware APIs: there is now a `source_loc` parameter that should be passed through if applicable.
  - Break compiler trait methods such as `feed_local`, `feed_event` as well as `ModuleCodeGenerator::finalize`.

## 0.14.1 - 2020-02-24

- [#1245](https://github.com/wasmerio/wasmer/pull/1245) Use Ubuntu 16.04 in CI so that we use an earlier version of GLIBC.
- [#1234](https://github.com/wasmerio/wasmer/pull/1234) Check for unused excluded spectest failures.
- [#1232](https://github.com/wasmerio/wasmer/pull/1232) `wasmer-interface-types` has a WAT decoder.

## 0.14.0 - 2020-02-20

- [#1233](https://github.com/wasmerio/wasmer/pull/1233) Improved Wasmer C API release artifacts.
- [#1216](https://github.com/wasmerio/wasmer/pull/1216) `wasmer-interface-types` receives a binary encoder.
- [#1228](https://github.com/wasmerio/wasmer/pull/1228) Singlepass cleanup: Resolve several FIXMEs and remove protect_unix.
- [#1218](https://github.com/wasmerio/wasmer/pull/1218) Enable Cranelift verifier in debug mode. Fix bug with table indices being the wrong type.
- [#787](https://github.com/wasmerio/wasmer/pull/787) New crate `wasmer-interface-types` to implement WebAssembly Interface Types.
- [#1213](https://github.com/wasmerio/wasmer/pull/1213) Fixed WASI `fdstat` to detect `isatty` properly.
- [#1192](https://github.com/wasmerio/wasmer/pull/1192) Use `ExceptionCode` for error representation.
- [#1191](https://github.com/wasmerio/wasmer/pull/1191) Fix singlepass miscompilation on `Operator::CallIndirect`.
- [#1180](https://github.com/wasmerio/wasmer/pull/1180) Fix compilation for target `x86_64-unknown-linux-musl`.
- [#1170](https://github.com/wasmerio/wasmer/pull/1170) Improve the WasiFs builder API with convenience methods for overriding stdin, stdout, and stderr as well as a new sub-builder for controlling the permissions and properties of preopened directories.  Also breaks that implementations of `WasiFile` must be `Send` -- please file an issue if this change causes you any issues.
- [#1161](https://github.com/wasmerio/wasmer/pull/1161) Require imported functions to be `Send`. This is a breaking change that fixes a soundness issue in the API.
- [#1140](https://github.com/wasmerio/wasmer/pull/1140) Use [`blake3`](https://github.com/BLAKE3-team/BLAKE3) as default hashing algorithm for caching.
- [#1129](https://github.com/wasmerio/wasmer/pull/1129) Standard exception types for singlepass backend.

## 0.13.1 - 2020-01-16
- Fix bug in wapm related to the `package.wasmer_extra_flags` entry in the manifest

## 0.13.0 - 2020-01-15

Special thanks to [@repi](https://github.com/repi) and [@srenatus](https://github.com/srenatus) for their contributions!

- [#1153](https://github.com/wasmerio/wasmer/pull/1153) Added Wasmex, an Elixir language integration, to the README
- [#1133](https://github.com/wasmerio/wasmer/pull/1133) New `wasmer_trap` function in the C API, to properly error from within a host function
- [#1147](https://github.com/wasmerio/wasmer/pull/1147) Remove `log` and `trace` macros from `wasmer-runtime-core`, remove `debug` and `trace` features from `wasmer-*` crates, use the `log` crate for logging and use `fern` in the Wasmer CLI binary to output log messages.  Colorized output will be enabled automatically if printing to a terminal, to force colorization on or off, set the `WASMER_COLOR` environment variable to `true` or `false`.
- [#1128](https://github.com/wasmerio/wasmer/pull/1128) Fix a crash when a host function is missing and the `allow_missing_functions` flag is enabled
- [#1099](https://github.com/wasmerio/wasmer/pull/1099) Remove `backend::Backend` from `wasmer_runtime_core`
- [#1097](https://github.com/wasmerio/wasmer/pull/1097) Move inline breakpoint outside of runtime backend
- [#1095](https://github.com/wasmerio/wasmer/pull/1095) Update to cranelift 0.52.
- [#1092](https://github.com/wasmerio/wasmer/pull/1092) Add `get_utf8_string_with_nul` to `WasmPtr` to read nul-terminated strings from memory.
- [#1071](https://github.com/wasmerio/wasmer/pull/1071) Add support for non-trapping float-to-int conversions, enabled by default.

## 0.12.0 - 2019-12-18

Special thanks to [@ethanfrey](https://github.com/ethanfrey), [@AdamSLevy](https://github.com/AdamSLevy), [@Jasper-Bekkers](https://github.com/Jasper-Bekkers), [@srenatus](https://github.com/srenatus) for their contributions!

- [#1078](https://github.com/wasmerio/wasmer/pull/1078) Increase the maximum number of parameters `Func` can take
- [#1062](https://github.com/wasmerio/wasmer/pull/1062) Expose some opt-in Emscripten functions to the C API
- [#1032](https://github.com/wasmerio/wasmer/pull/1032) Change the signature of the Emscripten `abort` function to work with Emscripten 1.38.30
- [#1060](https://github.com/wasmerio/wasmer/pull/1060) Test the capi with all the backends
- [#1069](https://github.com/wasmerio/wasmer/pull/1069) Add function `get_memory_and_data` to `Ctx` to help prevent undefined behavior and mutable aliasing. It allows accessing memory while borrowing data mutably for the `Ctx` lifetime. This new function is now being used in `wasmer-wasi`.
- [#1058](https://github.com/wasmerio/wasmer/pull/1058) Fix minor panic issue when `wasmer::compile_with` called with llvm backend.
- [#858](https://github.com/wasmerio/wasmer/pull/858) Minor panic fix when wasmer binary with `loader` option run a module without exported `_start` function.
- [#1056](https://github.com/wasmerio/wasmer/pull/1056) Improved `--invoke` args parsing (supporting `i32`, `i64`, `f32` and `f32`) in Wasmer CLI
- [#1054](https://github.com/wasmerio/wasmer/pull/1054) Improve `--invoke` output in Wasmer CLI
- [#1053](https://github.com/wasmerio/wasmer/pull/1053) For RuntimeError and breakpoints, use Box<Any + Send> instead of Box<Any>.
- [#1052](https://github.com/wasmerio/wasmer/pull/1052) Fix minor panic and improve Error handling in singlepass backend.
- [#1050](https://github.com/wasmerio/wasmer/pull/1050) Attach C & C++ headers to releases.
- [#1033](https://github.com/wasmerio/wasmer/pull/1033) Set cranelift backend as default compiler backend again, require at least one backend to be enabled for Wasmer CLI
- [#1044](https://github.com/wasmerio/wasmer/pull/1044) Enable AArch64 support in the LLVM backend.
- [#1030](https://github.com/wasmerio/wasmer/pull/1030) Ability to generate `ImportObject` for a specific version WASI version with the C API.
- [#1028](https://github.com/wasmerio/wasmer/pull/1028) Introduce strict/non-strict modes for `get_wasi_version`
- [#1029](https://github.com/wasmerio/wasmer/pull/1029) Add the “floating” `WasiVersion::Latest` version.
- [#1006](https://github.com/wasmerio/wasmer/pull/1006) Fix minor panic issue when `wasmer::compile_with` called with llvm backend
- [#1009](https://github.com/wasmerio/wasmer/pull/1009) Enable LLVM verifier for all tests, add new llvm-backend-tests crate.
- [#1022](https://github.com/wasmerio/wasmer/pull/1022) Add caching support for Singlepass backend.
- [#1004](https://github.com/wasmerio/wasmer/pull/1004) Add the Auto backend to enable to adapt backend usage depending on wasm file executed.
- [#1068](https://github.com/wasmerio/wasmer/pull/1068) Various cleanups for the singlepass backend on AArch64.

## 0.11.0 - 2019-11-22

- [#713](https://github.com/wasmerio/wasmer/pull/713) Add AArch64 support for singlepass.
- [#995](https://github.com/wasmerio/wasmer/pull/995) Detect when a global is read without being initialized (emit a proper error instead of panicking)
- [#996](https://github.com/wasmerio/wasmer/pull/997) Refactored spectests, emtests and wasitests to use default compiler logic
- [#992](https://github.com/wasmerio/wasmer/pull/992) Updates WAPM version to 0.4.1, fix arguments issue introduced in #990
- [#990](https://github.com/wasmerio/wasmer/pull/990) Default wasmer CLI to `run`.  Wasmer will now attempt to parse unrecognized command line options as if they were applied to the run command: `wasmer mywasm.wasm --dir=.` now works!
- [#987](https://github.com/wasmerio/wasmer/pull/987) Fix `runtime-c-api` header files when compiled by gnuc.
- [#957](https://github.com/wasmerio/wasmer/pull/957) Change the meaning of `wasmer_wasi::is_wasi_module` to detect any type of WASI module, add support for new wasi snapshot_preview1
- [#934](https://github.com/wasmerio/wasmer/pull/934) Simplify float expressions in the LLVM backend.

## 0.10.2 - 2019-11-18

- [#968](https://github.com/wasmerio/wasmer/pull/968) Added `--invoke` option to the command
- [#964](https://github.com/wasmerio/wasmer/pull/964) Enable cross-compilation for specific target
- [#971](https://github.com/wasmerio/wasmer/pull/971) In LLVM backend, use unaligned loads and stores for non-atomic accesses to wasmer memory.
- [#960](https://github.com/wasmerio/wasmer/pull/960) Fix `runtime-c-api` header files when compiled by clang.
- [#925](https://github.com/wasmerio/wasmer/pull/925) Host functions can be closures with a captured environment.
- [#917](https://github.com/wasmerio/wasmer/pull/917) Host functions (aka imported functions) may not have `&mut vm::Ctx` as first argument, i.e. the presence of the `&mut vm::Ctx` argument is optional.
- [#915](https://github.com/wasmerio/wasmer/pull/915) All backends share the same definition of `Trampoline` (defined in `wasmer-runtime-core`).

## 0.10.1 - 2019-11-11

- [#952](https://github.com/wasmerio/wasmer/pull/952) Use C preprocessor to properly hide trampoline functions on Windows and non-x86_64 targets.

## 0.10.0 - 2019-11-11

Special thanks to [@newpavlov](https://github.com/newpavlov) and [@Maxgy](https://github.com/Maxgy) for their contributions!

- [#942](https://github.com/wasmerio/wasmer/pull/942) Deny missing docs in runtime core and add missing docs
- [#939](https://github.com/wasmerio/wasmer/pull/939) Fix bug causing attempts to append to files with WASI to delete the contents of the file
- [#940](https://github.com/wasmerio/wasmer/pull/940) Update supported Rust version to 1.38+
- [#923](https://github.com/wasmerio/wasmer/pull/923) Fix memory leak in the C API caused by an incorrect cast in `wasmer_trampoline_buffer_destroy`
- [#921](https://github.com/wasmerio/wasmer/pull/921) In LLVM backend, annotate all memory accesses with TBAA metadata.
- [#883](https://github.com/wasmerio/wasmer/pull/883) Allow floating point operations to have arbitrary inputs, even including SNaNs.
- [#856](https://github.com/wasmerio/wasmer/pull/856) Expose methods in the runtime C API to get a WASI import object

## 0.9.0 - 2019-10-23

Special thanks to @alocquet for their contributions!

- [#898](https://github.com/wasmerio/wasmer/pull/898) State tracking is now disabled by default in the LLVM backend. It can be enabled with `--track-state`.
- [#861](https://github.com/wasmerio/wasmer/pull/861) Add descriptions to `unimplemented!` macro in various places
- [#897](https://github.com/wasmerio/wasmer/pull/897) Removes special casing of stdin, stdout, and stderr in WASI.  Closing these files now works.  Removes `stdin`, `stdout`, and `stderr` from `WasiFS`, replaced by the methods `stdout`, `stdout_mut`, and so on.
- [#863](https://github.com/wasmerio/wasmer/pull/863) Fix min and max for cases involving NaN and negative zero when using the LLVM backend.

## 0.8.0 - 2019-10-02

Special thanks to @jdanford for their contributions!

- [#850](https://github.com/wasmerio/wasmer/pull/850) New `WasiStateBuilder` API. small, add misc. breaking changes to existing API (for example, changing the preopen dirs arg on `wasi::generate_import_object` from `Vec<String>` to `Vec<Pathbuf>`)
- [#852](https://github.com/wasmerio/wasmer/pull/852) Make minor grammar/capitalization fixes to README.md
- [#841](https://github.com/wasmerio/wasmer/pull/841) Slightly improve rustdoc documentation and small updates to outdated info in readme files
- [#836](https://github.com/wasmerio/wasmer/pull/836) Update Cranelift fork version to `0.44.0`
- [#839](https://github.com/wasmerio/wasmer/pull/839) Change supported version to stable Rust 1.37+
- [#834](https://github.com/wasmerio/wasmer/pull/834) Fix panic when unwraping `wasmer` arguments
- [#835](https://github.com/wasmerio/wasmer/pull/835) Add parallel execution example (independent instances created from the same `ImportObject` and `Module` run with rayon)
- [#834](https://github.com/wasmerio/wasmer/pull/834) Fix panic when parsing numerical arguments for no-ABI targets run with the wasmer binary
- [#833](https://github.com/wasmerio/wasmer/pull/833) Add doc example of using ImportObject's new `maybe_with_namespace` method
- [#832](https://github.com/wasmerio/wasmer/pull/832) Delete unused runtime ABI
- [#809](https://github.com/wasmerio/wasmer/pull/809) Fix bugs leading to panics in `LocalBacking`.
- [#831](https://github.com/wasmerio/wasmer/pull/831) Add support for atomic operations, excluding wait and notify, to singlepass.
- [#822](https://github.com/wasmerio/wasmer/pull/822) Update Cranelift fork version to `0.43.1`
- [#829](https://github.com/wasmerio/wasmer/pull/829) Fix deps on `make bench-*` commands; benchmarks don't compile other backends now
- [#807](https://github.com/wasmerio/wasmer/pull/807) Implement Send for `Instance`, breaking change on `ImportObject`, remove method `get_namespace` replaced with `with_namespace` and `maybe_with_namespace`
- [#817](https://github.com/wasmerio/wasmer/pull/817) Add document for tracking features across backends and language integrations, [docs/feature_matrix.md]
- [#823](https://github.com/wasmerio/wasmer/issues/823) Improved Emscripten / WASI integration
- [#821](https://github.com/wasmerio/wasmer/issues/821) Remove patch version on most deps Cargo manifests.  This gives Wasmer library users more control over which versions of the deps they use.
- [#820](https://github.com/wasmerio/wasmer/issues/820) Remove null-pointer checks in `WasmPtr` from runtime-core, re-add them in Emscripten
- [#803](https://github.com/wasmerio/wasmer/issues/803) Add method to `Ctx` to invoke functions by their `TableIndex`
- [#790](https://github.com/wasmerio/wasmer/pull/790) Fix flaky test failure with LLVM, switch to large code model.
- [#788](https://github.com/wasmerio/wasmer/pull/788) Use union merge on the changelog file.
- [#785](https://github.com/wasmerio/wasmer/pull/785) Include Apache license file for spectests.
- [#786](https://github.com/wasmerio/wasmer/pull/786) In the LLVM backend, lower atomic wasm operations to atomic machine instructions.
- [#784](https://github.com/wasmerio/wasmer/pull/784) Fix help string for wasmer run.

## 0.7.0 - 2019-09-12

Special thanks to @YaronWittenstein @penberg for their contributions.

- [#776](https://github.com/wasmerio/wasmer/issues/776) Allow WASI preopened fds to be closed
- [#774](https://github.com/wasmerio/wasmer/issues/774) Add more methods to the `WasiFile` trait
- [#772](https://github.com/wasmerio/wasmer/issues/772) [#770](https://github.com/wasmerio/wasmer/issues/770) Handle more internal failures by passing back errors
- [#756](https://github.com/wasmerio/wasmer/issues/756) Allow NULL parameter and 0 arity in `wasmer_export_func_call` C API
- [#747](https://github.com/wasmerio/wasmer/issues/747) Return error instead of panicking on traps when using the Wasmer binary
- [#741](https://github.com/wasmerio/wasmer/issues/741) Add validate Wasm fuzz target
- [#733](https://github.com/wasmerio/wasmer/issues/733) Remove dependency on compiler backends for `middleware-common`
- [#732](https://github.com/wasmerio/wasmer/issues/732) [#731](https://github.com/wasmerio/wasmer/issues/731) WASI bug fixes and improvements
- [#726](https://github.com/wasmerio/wasmer/issues/726) Add serialization and deserialization for Wasi State
- [#716](https://github.com/wasmerio/wasmer/issues/716) Improve portability of install script
- [#714](https://github.com/wasmerio/wasmer/issues/714) Add Code of Conduct
- [#708](https://github.com/wasmerio/wasmer/issues/708) Remove unconditional dependency on Cranelift in the C API
- [#703](https://github.com/wasmerio/wasmer/issues/703) Fix compilation on AArch64 Linux
- [#702](https://github.com/wasmerio/wasmer/issues/702) Add SharedMemory to Wasmer. Add `--enable-threads` flag, add partial implementation of atomics to LLVM backend.
- [#698](https://github.com/wasmerio/wasmer/issues/698) [#690](https://github.com/wasmerio/wasmer/issues/690) [#687](https://github.com/wasmerio/wasmer/issues/690) Fix panics in Emscripten
- [#689](https://github.com/wasmerio/wasmer/issues/689) Replace `wasmer_runtime_code::memory::Atomic` with `std::sync::atomic` atomics, changing its interface
- [#680](https://github.com/wasmerio/wasmer/issues/680) [#673](https://github.com/wasmerio/wasmer/issues/673) [#669](https://github.com/wasmerio/wasmer/issues/669) [#660](https://github.com/wasmerio/wasmer/issues/660) [#659](https://github.com/wasmerio/wasmer/issues/659) Misc. runtime and singlepass fixes
- [#677](https://github.com/wasmerio/wasmer/issues/677) [#675](https://github.com/wasmerio/wasmer/issues/675) [#674](https://github.com/wasmerio/wasmer/issues/674) LLVM backend fixes and improvements
- [#671](https://github.com/wasmerio/wasmer/issues/671) Implement fs polling in `wasi::poll_oneoff` for Unix-like platforms
- [#656](https://github.com/wasmerio/wasmer/issues/656) Move CI to Azure Pipelines
- [#650](https://github.com/wasmerio/wasmer/issues/650) Implement `wasi::path_rename`, improve WASI FS public api, and allow open files to exist even when the underlying file is deleted
- [#643](https://github.com/wasmerio/wasmer/issues/643) Implement `wasi::path_symlink` and improve WASI FS public api IO error reporting
- [#608](https://github.com/wasmerio/wasmer/issues/608) Implement wasi syscalls `fd_allocate`, `fd_sync`, `fd_pread`, `path_link`, `path_filestat_set_times`; update WASI fs API in a WIP way; reduce coupling of WASI code to host filesystem; make debug messages from WASI more readable; improve rights-checking when calling syscalls; implement reference counting on inodes; misc bug fixes and improvements
- [#616](https://github.com/wasmerio/wasmer/issues/616) Create the import object separately from instance instantiation in `runtime-c-api`
- [#620](https://github.com/wasmerio/wasmer/issues/620) Replace one `throw()` with `noexcept` in llvm backend
- [#618](https://github.com/wasmerio/wasmer/issues/618) Implement `InternalEvent::Breakpoint` in the llvm backend to allow metering in llvm
- [#615](https://github.com/wasmerio/wasmer/issues/615) Eliminate `FunctionEnvironment` construction in `feed_event()` speeding up to 70% of compilation in clif
- [#609](https://github.com/wasmerio/wasmer/issues/609) Update dependencies
- [#602](https://github.com/wasmerio/wasmer/issues/602) C api extract instance context from instance
- [#590](https://github.com/wasmerio/wasmer/issues/590) Error visibility changes in wasmer-c-api
- [#589](https://github.com/wasmerio/wasmer/issues/589) Make `wasmer_byte_array` fields `public` in wasmer-c-api

## 0.6.0 - 2019-07-31
- [#603](https://github.com/wasmerio/wasmer/pull/603) Update Wapm-cli, bump version numbers
- [#595](https://github.com/wasmerio/wasmer/pull/595) Add unstable public API for interfacing with the WASI file system in plugin-like usecases
- [#598](https://github.com/wasmerio/wasmer/pull/598) LLVM Backend is now supported in Windows
- [#599](https://github.com/wasmerio/wasmer/pull/599) Fix llvm backend failures in fat spec tests and simd_binaryen spec test.
- [#579](https://github.com/wasmerio/wasmer/pull/579) Fix bug in caching with LLVM and Singlepass backends.
  Add `default-backend-singlepass`, `default-backend-llvm`, and `default-backend-cranelift` features to `wasmer-runtime`
  to control the `default_compiler()` function (this is a breaking change).  Add `compiler_for_backend` function in `wasmer-runtime`
- [#561](https://github.com/wasmerio/wasmer/pull/561) Call the `data_finalizer` field on the `Ctx`
- [#576](https://github.com/wasmerio/wasmer/pull/576) fix `Drop` of uninit `Ctx`
- [#542](https://github.com/wasmerio/wasmer/pull/542) Add SIMD support to Wasmer (LLVM backend only)
  - Updates LLVM to version 8.0

## 0.5.7 - 2019-07-23
- [#575](https://github.com/wasmerio/wasmer/pull/575) Prepare for release; update wapm to 0.3.6
- [#555](https://github.com/wasmerio/wasmer/pull/555) WASI filesystem rewrite.  Major improvements
  - adds virtual root showing all preopened directories
  - improved sandboxing and code-reuse
  - symlinks work in a lot more situations
  - many misc. improvements to most syscalls touching the filesystem

## 0.5.6 - 2019-07-16
- [#565](https://github.com/wasmerio/wasmer/pull/565) Update wapm and bump version to 0.5.6
- [#563](https://github.com/wasmerio/wasmer/pull/563) Improve wasi testing infrastructure
  - fixes arg parsing from comments & fixes the mapdir test to have the native code doing the same thing as the WASI code
  - makes wasitests-generate output stdout/stderr by default & adds function to print stdout and stderr for a command if it fails
  - compiles wasm with size optimizations & strips generated wasm with wasm-strip
- [#554](https://github.com/wasmerio/wasmer/pull/554) Finish implementation of `wasi::fd_seek`, fix bug in filestat
- [#550](https://github.com/wasmerio/wasmer/pull/550) Fix singlepass compilation error with `imul` instruction


## 0.5.5 - 2019-07-10
- [#541](https://github.com/wasmerio/wasmer/pull/541) Fix dependency graph by making separate test crates; ABI implementations should not depend on compilers. Add Cranelift fork as git submodule of clif-backend
- [#537](https://github.com/wasmerio/wasmer/pull/537) Add hidden flag (`--cache-key`) to use prehashed key into the compiled wasm cache and change compiler backend-specific caching to use directories
- [#536](https://github.com/wasmerio/wasmer/pull/536) ~Update cache to use compiler backend name in cache key~

## 0.5.4 - 2019-07-06
- [#529](https://github.com/wasmerio/wasmer/pull/529) Updates the Wasm Interface library, which is used by wapm, with bug fixes and error message improvements

## 0.5.3 - 2019-07-03
- [#523](https://github.com/wasmerio/wasmer/pull/523) Update wapm version to fix bug related to signed packages in the global namespace and locally-stored public keys

## 0.5.2 - 2019-07-02
- [#516](https://github.com/wasmerio/wasmer/pull/516) Add workaround for singlepass miscompilation on GetLocal
- [#521](https://github.com/wasmerio/wasmer/pull/521) Update Wapm-cli, bump version numbers
- [#518](https://github.com/wasmerio/wasmer/pull/518) Update Cranelift and WasmParser
- [#514](https://github.com/wasmerio/wasmer/pull/514) [#519](https://github.com/wasmerio/wasmer/pull/519) Improved Emscripten network related calls, added a null check to `WasmPtr`
- [#515](https://github.com/wasmerio/wasmer/pull/515) Improved Emscripten dyncalls
- [#513](https://github.com/wasmerio/wasmer/pull/513) Fix emscripten lseek implementation.
- [#510](https://github.com/wasmerio/wasmer/pull/510) Simplify construction of floating point constants in LLVM backend. Fix LLVM assertion failure due to definition of %ctx.

## 0.5.1 - 2019-06-24
- [#508](https://github.com/wasmerio/wasmer/pull/508) Update wapm version, includes bug fixes

## 0.5.0 - 2019-06-17

- [#471](https://github.com/wasmerio/wasmer/pull/471) Added missing functions to run Python. Improved Emscripten bindings
- [#494](https://github.com/wasmerio/wasmer/pull/494) Remove deprecated type aliases from libc in the runtime C API
- [#493](https://github.com/wasmerio/wasmer/pull/493) `wasmer_module_instantiate` has better error messages in the runtime C API
- [#474](https://github.com/wasmerio/wasmer/pull/474) Set the install name of the dylib to `@rpath`
- [#490](https://github.com/wasmerio/wasmer/pull/490) Add MiddlewareChain and StreamingCompiler to runtime
- [#487](https://github.com/wasmerio/wasmer/pull/487) Fix stack offset check in singlepass backend
- [#450](https://github.com/wasmerio/wasmer/pull/450) Added Metering
- [#481](https://github.com/wasmerio/wasmer/pull/481) Added context trampoline into runtime
- [#484](https://github.com/wasmerio/wasmer/pull/484) Fix bugs in emscripten socket syscalls
- [#476](https://github.com/wasmerio/wasmer/pull/476) Fix bug with wasi::environ_get, fix off by one error in wasi::environ_sizes_get
- [#470](https://github.com/wasmerio/wasmer/pull/470) Add mapdir support to Emscripten, implement getdents for Unix
- [#467](https://github.com/wasmerio/wasmer/pull/467) `wasmer_instantiate` returns better error messages in the runtime C API
- [#463](https://github.com/wasmerio/wasmer/pull/463) Fix bug in WASI path_open allowing one level above preopened dir to be accessed
- [#461](https://github.com/wasmerio/wasmer/pull/461) Prevent passing negative lengths in various places in the runtime C API
- [#459](https://github.com/wasmerio/wasmer/pull/459) Add monotonic and real time clocks for wasi on windows
- [#447](https://github.com/wasmerio/wasmer/pull/447) Add trace macro (`--features trace`) for more verbose debug statements
- [#451](https://github.com/wasmerio/wasmer/pull/451) Add `--mapdir=src:dest` flag to rename host directories in the guest context
- [#457](https://github.com/wasmerio/wasmer/pull/457) Implement file metadata for WASI, fix bugs in WASI clock code for Unix platforms

## 0.4.2 - 2019-05-16

- [#416](https://github.com/wasmerio/wasmer/pull/416) Remote code loading framework
- [#449](https://github.com/wasmerio/wasmer/pull/449) Fix bugs: opening host files in filestat and opening with write permissions unconditionally in path_open
- [#442](https://github.com/wasmerio/wasmer/pull/442) Misc. WASI FS fixes and implement readdir
- [#440](https://github.com/wasmerio/wasmer/pull/440) Fix type mismatch between `wasmer_instance_call` and `wasmer_export_func_*_arity` functions in the runtime C API.
- [#269](https://github.com/wasmerio/wasmer/pull/269) Add better runtime docs
- [#432](https://github.com/wasmerio/wasmer/pull/432) Fix returned value of `wasmer_last_error_message` in the runtime C API
- [#429](https://github.com/wasmerio/wasmer/pull/429) Get wasi::path_filestat_get working for some programs; misc. minor WASI FS improvements
- [#413](https://github.com/wasmerio/wasmer/pull/413) Update LLVM backend to use new parser codegen traits

## 0.4.1 - 2019-05-06

- [#426](https://github.com/wasmerio/wasmer/pull/426) Update wapm-cli submodule, bump version to 0.4.1
- [#422](https://github.com/wasmerio/wasmer/pull/422) Improved Emscripten functions to run optipng and pngquant compiled to wasm
- [#409](https://github.com/wasmerio/wasmer/pull/409) Improved Emscripten functions to run JavascriptCore compiled to wasm
- [#399](https://github.com/wasmerio/wasmer/pull/399) Add example of using a plugin extended from WASI
- [#397](https://github.com/wasmerio/wasmer/pull/397) Fix WASI fs abstraction to work on Windows
- [#390](https://github.com/wasmerio/wasmer/pull/390) Pin released wapm version and add it as a git submodule
- [#408](https://github.com/wasmerio/wasmer/pull/408) Add images to windows installer and update installer to add wapm bin directory to path

## 0.4.0 - 2019-04-23

- [#383](https://github.com/wasmerio/wasmer/pull/383) Hook up wasi exit code to wasmer cli.
- [#382](https://github.com/wasmerio/wasmer/pull/382) Improve error message on `--backend` flag to only suggest currently enabled backends
- [#381](https://github.com/wasmerio/wasmer/pull/381) Allow retrieving propagated user errors.
- [#379](https://github.com/wasmerio/wasmer/pull/379) Fix small return types from imported functions.
- [#371](https://github.com/wasmerio/wasmer/pull/371) Add more Debug impl for WASI types
- [#368](https://github.com/wasmerio/wasmer/pull/368) Fix issue with write buffering
- [#343](https://github.com/wasmerio/wasmer/pull/343) Implement preopened files for WASI and fix aligment issue when accessing WASI memory
- [#367](https://github.com/wasmerio/wasmer/pull/367) Add caching support to the LLVM backend.
- [#366](https://github.com/wasmerio/wasmer/pull/366) Remove `UserTrapper` trait to fix [#365](https://github.com/wasmerio/wasmer/issues/365).
- [#348](https://github.com/wasmerio/wasmer/pull/348) Refactor internal runtime ↔️ backend abstraction.
- [#355](https://github.com/wasmerio/wasmer/pull/355) Misc changes to `Cargo.toml`s for publishing
- [#352](https://github.com/wasmerio/wasmer/pull/352) Bump version numbers to 0.3.0
- [#351](https://github.com/wasmerio/wasmer/pull/351) Add hidden option to specify wasm program name (can be used to improve error messages)
- [#350](https://github.com/wasmerio/wasmer/pull/350) Enforce that CHANGELOG.md is updated through CI.
- [#349](https://github.com/wasmerio/wasmer/pull/349) Add [CHANGELOG.md](https://github.com/wasmerio/wasmer/blob/master/CHANGELOG.md).

## 0.3.0 - 2019-04-12

- [#276](https://github.com/wasmerio/wasmer/pull/276) [#288](https://github.com/wasmerio/wasmer/pull/288) [#344](https://github.com/wasmerio/wasmer/pull/344) Use new singlepass backend (with the `--backend=singlepass` when running Wasmer)
- [#338](https://github.com/wasmerio/wasmer/pull/338) Actually catch traps/panics/etc when using a typed func.
- [#325](https://github.com/wasmerio/wasmer/pull/325) Fixed func_index in debug mode
- [#323](https://github.com/wasmerio/wasmer/pull/323) Add validate subcommand to validate Wasm files
- [#321](https://github.com/wasmerio/wasmer/pull/321) Upgrade to Cranelift 0.3.0
- [#319](https://github.com/wasmerio/wasmer/pull/319) Add Export and GlobalDescriptor to Runtime API
- [#310](https://github.com/wasmerio/wasmer/pull/310) Cleanup warnings
- [#299](https://github.com/wasmerio/wasmer/pull/299) [#300](https://github.com/wasmerio/wasmer/pull/300) [#301](https://github.com/wasmerio/wasmer/pull/301) [#303](https://github.com/wasmerio/wasmer/pull/303) [#304](https://github.com/wasmerio/wasmer/pull/304) [#305](https://github.com/wasmerio/wasmer/pull/305) [#306](https://github.com/wasmerio/wasmer/pull/306) [#307](https://github.com/wasmerio/wasmer/pull/307) Add support for WASI 🎉
- [#286](https://github.com/wasmerio/wasmer/pull/286) Add extend to imports
- [#278](https://github.com/wasmerio/wasmer/pull/278) Add versioning to cache
- [#250](https://github.com/wasmerio/wasmer/pull/250) Setup bors<|MERGE_RESOLUTION|>--- conflicted
+++ resolved
@@ -10,12 +10,9 @@
 ## **[Unreleased]**
 
 ### Added
-<<<<<<< HEAD
 - [#2168](https://github.com/wasmerio/wasmer/pull/2168) Added `wasmer-compiler` support for no-std environments.
-=======
 - [#2296](https://github.com/wasmerio/wasmer/pull/2296) Add support for the bulk memory proposal in compiler Singlepass and compiler LLVM.
 - [#2208](https://github.com/wasmerio/wasmer/pull/2208) Add a new CHANGELOG.md specific to our C API to make it easier for users primarily consuming our C API to keep up to date with changes that affect them.
->>>>>>> f2e9a571
 - [#2103](https://github.com/wasmerio/wasmer/pull/2103) Add middleware (incl. metering) in the C API.
 - [#2003](https://github.com/wasmerio/wasmer/pull/2003) Wasmer works with musl, and is built, tested and packaged for musl.
 - [#2116](https://github.com/wasmerio/wasmer/pull/2116) Add a package for Windows that is not an installer, but all the `lib` and `include` files as for macOS and Linux.
