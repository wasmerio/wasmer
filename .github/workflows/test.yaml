--- conflicted
+++ resolved
@@ -24,7 +24,7 @@
   # Rust, but it's not stable on 1.69 yet. By explicitly setting the protocol we
   # can override that behaviour
   CARGO_REGISTRIES_CRATES_IO_PROTOCOL: git
-  MSRV: "1.79"
+  MSRV: "1.81"
   NEXTEST_PROFILE: "ci"
   RUSTUP_WINDOWS_PATH_ADD_BIN: 1
   WASI_SDK_VERSION: "22"
@@ -989,13 +989,8 @@
         with:
           name: capi-linux-musl
           path: download_link
-<<<<<<< HEAD
       - uses: actions/download-artifact@v3
         if: ${{ matrix.build == 'macos-arm64' }}
-=======
-      - uses: actions/download-artifact@v4
-        if: ${{ matrix.build == 'macos-arm' }}
->>>>>>> 8fccddd0
         with:
           name: capi-macos-arm64
           path: download_link
