--- conflicted
+++ resolved
@@ -31,11 +31,7 @@
             .unwrap();
 
         b.iter(|| {
-<<<<<<< HEAD
-            _ = func.call(&mut store, input);
-=======
             let _ = func.call(&mut store, input);
->>>>>>> 397c01e7
         })
     });
 }
