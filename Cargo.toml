[package]
name = "wasmer-workspace"
description = "Wasmer workspace"
publish = false
autoexamples = false
authors.workspace = true
edition.workspace = true
homepage.workspace = true
license.workspace = true
repository.workspace = true
rust-version.workspace = true
version.workspace = true

[dependencies]
wasmer = { version = "=6.1.0", path = "lib/api", default-features = false }
wasmer-compiler = { version = "=6.1.0", path = "lib/compiler", features = [
	"compiler",
], optional = true }
wasmer-compiler-cranelift = { version = "=6.1.0", path = "lib/compiler-cranelift", optional = true }
wasmer-compiler-singlepass = { version = "=6.1.0", path = "lib/compiler-singlepass", optional = true }
wasmer-compiler-llvm = { version = "=6.1.0", path = "lib/compiler-llvm", optional = true }
wasmer-wasix = { path = "lib/wasix", optional = true }
wasmer-wast = { version = "=6.1.0", path = "tests/lib/wast", optional = true }
wasmer-cache = { version = "=6.1.0", path = "lib/cache", optional = true }
wasmer-types = { version = "=6.1.0", path = "lib/types" }
wasmer-middlewares = { version = "=6.1.0", path = "lib/middlewares", optional = true }


# Third party dependencies

cfg-if.workspace = true
tokio = { workspace = true, features = [
	"rt",
	"rt-multi-thread",
	"macros",
], optional = true }
crossbeam-queue.workspace = true

[workspace]
members = [
	"fuzz",
	"lib/api",
	"lib/api/macro-wasmer-universal-test",
	"lib/backend-api",
	"lib/c-api",
	"lib/c-api/examples/wasmer-capi-examples-runner",
	"lib/c-api/tests/wasmer-c-api-test-runner",
	"lib/cache",
	"lib/cli",
	"lib/compiler-cranelift",
	"lib/compiler-llvm",
	"lib/compiler-singlepass",
	"lib/compiler",
	"lib/config",
	"lib/derive",
	"lib/sys-utils",
	"lib/types",
	"lib/sdk",
	"lib/virtual-io",
	"lib/virtual-fs",
	"lib/virtual-net",
	"lib/vm",
	"lib/wai-bindgen-wasmer",
	"lib/wasi-types",
	"lib/wasix",
	"lib/journal",
	"lib/swift",
	"lib/package",
	"tests/integration/cli",
	"tests/integration/ios",
	"tests/lib/compiler-test-derive",
	"tests/lib/wast",
	"tests/wasi-wast",
	"tests/wasmer-argus",
]
exclude = ["./lib/cli/tests/packages/axum"]
resolver = "2"

[workspace.package]
authors = ["Wasmer Engineering Team <engineering@wasmer.io>"]
edition = "2024"
homepage = "https://wasmer.io/"
license = "MIT"
repository = "https://github.com/wasmerio/wasmer"
rust-version = "1.89"
version = "6.1.0"

[workspace.dependencies]
# Repo-local crates
wasmer-package = { version = "0.601.0", path = "lib/package" }
wasmer-config = { path = "./lib/config" }
wasmer-wasix = { path = "./lib/wasix" }
wasmer-sdk = { path = "./lib/sdk" }

# Wasmer-owned crates
webc = "=10.0.1"
shared-buffer = "0.1.4"
loupe = "0.2.0"

# Third-party crates
bytes = "1"
serde_bytes = { version = "0.11" }
hex = "0.4"
anyhow = "1.0"
sha2 = "0.10"
async-trait = "0.1.68"
getrandom = "0.2"
ciborium = "0.2.2"
bytesize = "2.3.1"
semver = "1.0"
tempfile = "3.6.0"
cfg-if = "1.0"
tar = "0.4.40"
flate2 = "1.0.34"
log = "0.4.22"
blake3 = "1.0"
rayon = "1.7.0"
itertools = "0.14"
byteorder = "1.3"
more-asserts = "0.3.1"
enum-iterator = "2.3.0"
backtrace = "0.3"
hashbrown = "0.16.1"
smallvec = "1.6"
region = "3.0"
once_cell = "1.17.1"
num_enum = "0.7.3"
<<<<<<< HEAD
corosensei = "0.3.0"
dashmap = "6.0.1"
http = "1.0.0"
hyper = "1"
=======
dashmap = "6.1.0"
http = "1.4.0"
hyper = "1.8.1"
>>>>>>> 12e4295b
hyper-util = "0.1.5"
http-body-util = "0.1.1"
reqwest = { version = "0.12.0", default-features = false }
enumset = "1.1.0"
memoffset = "0.9.1"
wasmparser = { version = "0.224.0", default-features = false, features = [
	"validate",
	"features",
	"simd",
] }
rkyv = { version = "0.8.8", features = ["indexmap-2", "bytes-1"] }
memmap2 = { version = "0.9.9" }
toml = { version = "0.9.8", features = ["preserve_order"] }
indexmap = "2"
serde = { version = "1", default-features = false }
serde_yaml = { version = "0.9.34" }
serde_json = { version = "1" }
bytecheck = { version = "0.8.2" }
libc = { version = "0.2.178", default-features = false }
gimli = { version = "0.32.3" }
futures-util = { version = "0.3.31" }
mio = "1"
# MIO 1.0 starts at tokio version 1.39, hence the minimum requirement.
tokio = { version = "1.39.0", default-features = false }
tokio-tungstenite = { version = "0.24.0" }
tracing = { version = "0.1", default-features = false }
tracing-subscriber = { version = "0.3", default-features = false }
tracing-test = { version = "0.2" }
socket2 = { version = "0.6.1", features = ["all"] }
pretty_assertions = "1.4.0"
base64 = "0.22.1"
time = { version = "0.3.44", default-features = false }
url = "2.5"
thiserror = "2.0.17"
target-lexicon = { version = "0.13.3", default-features = false }
object = "0.38.0"
derive_more = { version = "2.0.1", features = ["debug", "display"] }
wasm-encoder = { version = "0.242.0", default-features = false, features = [
	"std",
] }
ignore = "0.4"
<<<<<<< HEAD
parking_lot = "=0.12.1"
clap = { version = "=4.5.50", default-features = false }
clap_builder = { version = "=4.5.50" }
clap_derive = { version = "=4.5.49" }
clap_lex = { version = "=0.7.6" }
which = { version = "8.0.0" }
fs_extra = { version = "1.3.0" }
inkwell = { version = "0.7.0", default-features = false }
phf = "0.11.2"
=======
parking_lot = "0.12.1"
clap = { version = "4.5.53", default-features = false }
clap_builder = { version = "4.5.53" }
clap_derive = { version = "4.5.49" }
clap_lex = { version = "0.7.6" }
fs_extra = {version = "1.3.0"}
# TODO: use a proper release
inkwell = { git = "https://github.com/TheDan64/inkwell.git", rev = "b9c53276e30935ccec841d12c9687a17e9199958", default-features = false }
phf = "0.13.1"
>>>>>>> 12e4295b
dynasm = "4.0.0"
dynasmrt = "4.0.0"
cc = "1.2.47"
regex = "1.11"
rustc_version = "0.4"
cranelift-entity = { version = "=0.126.1", default-features = false }
cranelift-codegen = { version = "=0.126.1", default-features = false }
cranelift-frontend = { version = "=0.126.1", default-features = false }
xxhash-rust = { version = "0.8.10", default-features = false }
macho-unwind-info = "0.5.0"
windows-sys = { version = "0.61.2", default-features = false }
leb128 = "0.2"
self_cell = "1.0"
build-deps = "0.1.4"
glob = "0.3"
criterion = { version = "0.7", default-features = false }
serial_test = { version = "3.2.0", default-features = false }
ureq = "3.1.4"
gumdrop = "0.8"
wast = "242.0.0"
axum = { version = "=0.6.9", default-features = false }
trybuild = "1.0.11"
cynic = { version = "3.7.2", default-features = false }
futures = "0.3.30"
indicatif = "0.18.3"
libfuzzer-sys = "0.4.0"
wasm-smith = "0.4.4"
wasmprinter = "0.242.0"
wasm-bindgen-test = "0.3.0"
wat = "1.242.0"
serde-wasm-bindgen = "0.6.5"
js-sys = "0.3.77"
wasm-bindgen = "0.2.100"
rusty_jsc = "0.1.0"
paste = "1.0.15"
rustc-demangle = "0.1"
cmake = "0.1.50"
which = "8.0.0"
xz = "0.1.0"
zip = { version = "6.0.0", default-features = false }
bindgen = { version = "0.72.1", default-features = false }
harsh = "0.2.2"
merge-streams = "0.1.2"
pin-project-lite = "0.2.10"
serde_path_to_error = "0.1.14"
async-tungstenite = "0.28.0"
graphql-ws-client = "0.11.0"
uuid = { version = "1", default-features = false }
typetag = "0.2.21"
field-offset = "0.3.3"
cbindgen = { version = "0.29", default-features = false }
inline-c = "0.1.7"
wasmer-inline-c = "0.1.1"
walkdir = "2.3.2"
rand = "0.9.2"
colored = "3.0.0"
dirs = "6.0.0"
path-clean = "1.0.1"
cargo_metadata = "0.23.1"
dialoguer = "0.12.0"
pathdiff = "0.2.1"
normpath = "1.5.0"
opener = "0.8.3"
wasm-coredump-builder = "0.1.11"
comfy-table = "7.2.1"
git-version = "0.3.9"
humantime = "2.1.0"
interfaces = "0.0.9"
mac_address = "1.1.5"
clap_complete = "4.5.61"
clap_mangen = "0.2.31"
console = "0.16.1"
console-subscriber = "0.5.0"
dotenvy = "0.15.7"
lzma-rs = "0.3.0"
assert_cmd = "2.1.1"
predicates = "3.1.3"
derive_builder = "0.20.2"
saffron = "0.1.0"
schemars = "1.1.0"
compiletest_rs = "0.11.2"
bincode = "1.3"
lz4_flex = "0.12.0"
hexdump = "0.1.2"
uniffi = "0.30.0"
dunce = "1.0.4"
filetime = "0.2.18"
replace_with = "0.1.7"
slab = "0.4"
web-time = "1.1"
parking = "2.2"
hyper-tungstenite = "0.13"
ipnet = "2.10.1"
iprange = "0.6.7"
smoltcp = { version = "0.12.0", default-features = false }
tokio-serde = "0.9"
tokio-util = "0.7.8"
crossbeam-queue = "0.3.8"
fnv = "1.0.3"
scopeguard = "1.1.0"
rustversion = "1.0"
libunwind = "1.3.3"
mach2 = "0.6.0"
bitflags = "2.10.0"
wai-bindgen-wasmer-impl = "0.2.2"
wai-bindgen-rust = { version = "0.2.1", default-features = false }
wai-bindgen-gen-core = { version = "0.2.1", default-features = false }
wai-bindgen-gen-rust-wasm = { version = "0.2.1", default-features = false }
wai-bindgen-gen-rust = { version = "0.2.1", default-features = false }
wai-parser = "0.2.1"
bus = "2.4.1"
chrono = { version = "^0.4.38", default-features = false }
cooked-waker = "^5"
crossbeam-channel = "0.5.15"
heapless = "0.9.2"
linked_hash_set = "0.1.6"
petgraph = "0.8.3"
pin-project = "1.0.12"
pin-utils = "0.1.0"
rusty_pool = "0.7.0"
serde_derive = "^1"
tokio-stream = "0.1"
tower = "0.5.2"
tower-http = "0.6.7"
urlencoding = "^2"
waker-fn = "1.1"
wasm-bindgen-futures = "0.4.37"
wcgi = "0.3.0"
wcgi-host = "0.3.0"
web-sys = "0.3.64"
weezl = "^0.1"
assert-panic = "1.0.1"
env_logger = { version = "0.11.5", default-features = false }
termios = "0.3"
terminal_size = "0.4.3"
tracing-wasm = "0.2"
insta = "1.44.2"
md5 = "0.8.0"
syn = { version = "2", default-features = false }
proc-macro2 = "1"
proc-macro-error2 = "2.0.1"
quote = "1.0.20"
test-log = { version = "0.2", default-features = false }
wasmi_c_api_impl = "0.40.0"
unix_mode = "0.1.3"

[build-dependencies]
test-generator = { path = "tests/lib/test-generator" }
build-deps.workspace = true
anyhow.workspace = true
glob.workspace = true
rustc_version.workspace = true

[dev-dependencies]
wasmer = { version = "=6.1.0", path = "lib/api", features = [
	"compiler",
	"singlepass",
	"sys",
] }
anyhow.workspace = true
clap.workspace = true
clap_builder.workspace = true
clap_derive.workspace = true
clap_lex.workspace = true
criterion = { workspace = true, features = ["csv_output"] }
serial_test = { workspace = true, default-features = false }
compiler-test-derive = { path = "tests/lib/compiler-test-derive" }
tempfile.workspace = true
ureq.workspace = true
# For logging tests using the `RUST_LOG=debug` when testing
test-log = { workspace = true, default-features = false, features = ["trace"] }
tracing = { workspace = true, default-features = false, features = ["log"] }
tracing-subscriber = { workspace = true, default-features = false, features = [
	"env-filter",
	"fmt",
] }
reqwest = { workspace = true, features = ["blocking", "rustls-tls"] }
itertools.workspace = true

[features]
# Don't add the compiler features in default, please add them on the Makefile
# since we might want to autoconfigure them depending on the availability on the host.
default = ["wat", "wast", "cache", "wasi", "middlewares"]
# backend means that the `wasmer` crate will be compiled with the `wasmer-compiler` or the `jsc`.
# That means: that is able to execute modules
backend = []
jsc = ["wasmer/jsc", "backend", "wat", "wasmer/std"]

# Enable the WAMR backend (using it as default only if it is the only backend enabled)
wamr = ["wasmer/wamr"]

# Enable the V8 backend (using it as default only if it is the only backend enabled)
v8 = ["wasmer/v8"]

# Enable the wasmi backend (using it as default only if it is the only backend enabled)
wasmi = ["wasmer/wasmi"]

engine = ["universal"]
universal = []
cache = ["wasmer-cache"]
wast = ["wasmer-wast"]
wasi = ["wasmer-wasix", "tokio"]
wat = ["wasmer/wat"]
compiler = ["wasmer/compiler", "backend", "wasmer-compiler/translator"]
singlepass = ["compiler", "wasmer-compiler-singlepass", "wasmer/singlepass"]
cranelift = ["compiler", "wasmer-compiler-cranelift", "wasmer/cranelift"]
llvm = ["compiler", "wasmer-compiler-llvm", "wasmer/llvm"]
middlewares = ["wasmer-middlewares"]
wasmer-artifact-load = ["wasmer-compiler/wasmer-artifact-load"]
wasmer-artifact-create = ["wasmer-compiler/wasmer-artifact-create"]
static-artifact-load = ["wasmer-compiler/static-artifact-load"]
static-artifact-create = ["wasmer-compiler/static-artifact-create"]
experimental-async = ["wasmer/experimental-async"]

# Testing features
test-singlepass = ["singlepass"]
test-cranelift = ["cranelift"]
test-llvm = ["llvm"]

test-universal = ["test-generator/test-universal"]

# Specifies that we're running in coverage testing mode. This disables tests
# that raise signals because that interferes with tarpaulin.
coverage = []

#[profile.release]
#debug = true

# Enable optimizations for a few crates, even for debug builds.
# This greatly speeds up using debug builds, because these crates are extremely
# slow without optimizations.
[profile.dev.package.cranelift-codegen]
opt-level = 3
[profile.dev.package.regalloc2]
opt-level = 3
[profile.dev.package.wasmparser]
opt-level = 3
[profile.dev.package.rkyv]
opt-level = 3
[profile.dev.package.wasmer-types]
opt-level = 3
[profile.dev.package.weezl]
opt-level = 3
[profile.dev.package.sha2]
opt-level = 3
[profile.dev.package.xxhash-rust]
opt-level = 3
[profile.dev.package.digest]
opt-level = 3

[[bench]]
name = "run"
harness = false

[[bench]]
name = "compile"
harness = false

[[bench]]
name = "deserialize_modules"
harness = false

[[bench]]
name = "static_and_dynamic_functions"
harness = false

[[bench]]
name = "import_functions"
harness = false

[[example]]
name = "early-exit"
path = "examples/early_exit.rs"
required-features = ["backend"]

[[example]]
name = "engine"
path = "examples/engine.rs"
required-features = ["cranelift"]

[[example]]
name = "engine-headless"
path = "examples/engine_headless.rs"
required-features = ["cranelift"]

[[example]]
name = "platform-headless-ios"
path = "examples/platform_ios_headless.rs"
required-features = ["cranelift"]

[[example]]
name = "cross-compilation"
path = "examples/engine_cross_compilation.rs"
required-features = ["cranelift"]

[[example]]
name = "compiler-singlepass"
path = "examples/compiler_singlepass.rs"
required-features = ["singlepass"]

[[example]]
name = "compiler-cranelift"
path = "examples/compiler_cranelift.rs"
required-features = ["cranelift"]

[[example]]
name = "compiler-llvm"
path = "examples/compiler_llvm.rs"
required-features = ["llvm"]

[[example]]
name = "exported-function"
path = "examples/exports_function.rs"
required-features = ["backend"]

[[example]]
name = "exported-global"
path = "examples/exports_global.rs"
required-features = ["backend"]

[[example]]
name = "exported-memory"
path = "examples/exports_memory.rs"
required-features = ["backend"]

[[example]]
name = "funcref"
path = "examples/funcref.rs"
required-features = ["backend"]

[[example]]
name = "imported-function"
path = "examples/imports_function.rs"
required-features = ["backend"]

[[example]]
name = "imported-global"
path = "examples/imports_global.rs"
required-features = ["backend"]

[[example]]
name = "tunables-limit-memory"
path = "examples/tunables_limit_memory.rs"
required-features = ["cranelift"]

[[example]]
name = "wasi"
path = "examples/wasi.rs"
required-features = ["wasi"]

[[example]]
name = "wasi-manual-setup"
path = "examples/wasi_manual_setup.rs"
required-features = ["tokio", "backend", "wasi"]

[[example]]
name = "wasi-pipes"
path = "examples/wasi_pipes.rs"
required-features = ["tokio", "backend", "wasi"]

[[example]]
name = "table"
path = "examples/table.rs"
required-features = ["backend"]

[[example]]
name = "memory"
path = "examples/memory.rs"
required-features = ["backend"]

[[example]]
name = "memory-grow"
path = "examples/memory_grow.rs"
required-features = ["backend"]

[[example]]
name = "instance"
path = "examples/instance.rs"
required-features = ["backend"]

[[example]]
name = "errors"
path = "examples/errors.rs"
required-features = ["backend"]

[[example]]
name = "imported-function-env"
path = "examples/imports_function_env.rs"
required-features = ["backend"]

[[example]]
name = "imported-function-env-global"
path = "examples/imports_function_env_global.rs"
required-features = ["backend"]

[[example]]
name = "hello-world"
path = "examples/hello_world.rs"
required-features = ["backend"]

[[example]]
name = "metering"
path = "examples/metering.rs"
required-features = ["cranelift"]

[[example]]
name = "imports-exports"
path = "examples/imports_exports.rs"
required-features = ["backend"]

[[example]]
name = "features"
path = "examples/features.rs"
required-features = ["cranelift"]

[[example]]
name = "http-dynamic-size"
path = "examples/http_dynamic_size.rs"
required-features = ["cranelift"]

[[example]]
name = "throw-exception"
path = "examples/throw_exception.rs"
required-features = ["llvm"]<|MERGE_RESOLUTION|>--- conflicted
+++ resolved
@@ -125,16 +125,10 @@
 region = "3.0"
 once_cell = "1.17.1"
 num_enum = "0.7.3"
-<<<<<<< HEAD
 corosensei = "0.3.0"
-dashmap = "6.0.1"
-http = "1.0.0"
-hyper = "1"
-=======
 dashmap = "6.1.0"
 http = "1.4.0"
 hyper = "1.8.1"
->>>>>>> 12e4295b
 hyper-util = "0.1.5"
 http-body-util = "0.1.1"
 reqwest = { version = "0.12.0", default-features = false }
@@ -176,27 +170,15 @@
 	"std",
 ] }
 ignore = "0.4"
-<<<<<<< HEAD
-parking_lot = "=0.12.1"
-clap = { version = "=4.5.50", default-features = false }
-clap_builder = { version = "=4.5.50" }
-clap_derive = { version = "=4.5.49" }
-clap_lex = { version = "=0.7.6" }
-which = { version = "8.0.0" }
-fs_extra = { version = "1.3.0" }
-inkwell = { version = "0.7.0", default-features = false }
-phf = "0.11.2"
-=======
 parking_lot = "0.12.1"
 clap = { version = "4.5.53", default-features = false }
 clap_builder = { version = "4.5.53" }
 clap_derive = { version = "4.5.49" }
 clap_lex = { version = "0.7.6" }
-fs_extra = {version = "1.3.0"}
+fs_extra = { version = "1.3.0" }
 # TODO: use a proper release
 inkwell = { git = "https://github.com/TheDan64/inkwell.git", rev = "b9c53276e30935ccec841d12c9687a17e9199958", default-features = false }
 phf = "0.13.1"
->>>>>>> 12e4295b
 dynasm = "4.0.0"
 dynasmrt = "4.0.0"
 cc = "1.2.47"
