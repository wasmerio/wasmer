[package]
name = "wasmer-workspace"
description = "Wasmer workspace"
publish = false
autoexamples = false
authors.workspace = true
edition.workspace = true
homepage.workspace = true
license.workspace = true
repository.workspace = true
rust-version.workspace = true
version.workspace = true

[dependencies]
wasmer = { version = "=6.1.0", path = "lib/api", default-features = false }
wasmer-compiler = { version = "=6.1.0", path = "lib/compiler", features = [
	"compiler",
], optional = true }
wasmer-compiler-cranelift = { version = "=6.1.0", path = "lib/compiler-cranelift", optional = true }
wasmer-compiler-singlepass = { version = "=6.1.0", path = "lib/compiler-singlepass", optional = true }
wasmer-compiler-llvm = { version = "=6.1.0", path = "lib/compiler-llvm", optional = true }
wasmer-wasix = { path = "lib/wasix", optional = true }
wasmer-wast = { version = "=6.1.0", path = "tests/lib/wast", optional = true }
wasmer-cache = { version = "=6.1.0", path = "lib/cache", optional = true }
wasmer-types = { version = "=6.1.0", path = "lib/types" }
wasmer-middlewares = { version = "=6.1.0", path = "lib/middlewares", optional = true }


# Third party dependencies

cfg-if.workspace = true
tokio = { workspace = true, features = [
	"rt",
	"rt-multi-thread",
	"macros",
], optional = true }
crossbeam-queue.workspace = true

[workspace]
members = [
	"fuzz",
	"lib/api",
	"lib/api/macro-wasmer-universal-test",
	"lib/backend-api",
	"lib/c-api",
	"lib/c-api/examples/wasmer-capi-examples-runner",
	"lib/c-api/tests/wasmer-c-api-test-runner",
	"lib/cache",
	"lib/cli",
	"lib/compiler-cranelift",
	"lib/compiler-llvm",
	"lib/compiler-singlepass",
	"lib/compiler",
	"lib/config",
	"lib/derive",
	"lib/sys-utils",
	"lib/types",
	"lib/sdk",
	"lib/virtual-io",
	"lib/virtual-fs",
	"lib/virtual-net",
	"lib/vm",
	"lib/wai-bindgen-wasmer",
	"lib/wasi-types",
	"lib/wasix",
	"lib/journal",
	"lib/swift",
	"lib/package",
	"tests/integration/cli",
	"tests/integration/ios",
	"tests/lib/compiler-test-derive",
	"tests/lib/wast",
	"tests/wasi-wast",
	"tests/wasmer-argus",
]
exclude = ["./lib/cli/tests/packages/axum"]
resolver = "2"

[workspace.package]
authors = ["Wasmer Engineering Team <engineering@wasmer.io>"]
edition = "2024"
homepage = "https://wasmer.io/"
license = "MIT"
repository = "https://github.com/wasmerio/wasmer"
rust-version = "1.89"
version = "6.1.0"

[workspace.dependencies]
# Repo-local crates
wasmer-package = { version = "0.601.0", path = "lib/package" }
wasmer-config = { path = "./lib/config" }
wasmer-wasix = { path = "./lib/wasix" }
wasmer-sdk = { path = "./lib/sdk" }

# Wasmer-owned crates
webc = "=10.0.1"
shared-buffer = "0.1.4"
loupe = "0.2.0"

# Third-party crates
bytes = "1"
serde_bytes = { version = "0.11" }
hex = "0.4"
anyhow = "1.0"
sha2 = "0.10"
async-trait = "0.1.68"
getrandom = "0.2"
ciborium = "0.2.2"
bytesize = "1.3.0"
semver = "1.0"
tempfile = "3.6.0"
cfg-if = "1.0"
tar = "0.4.40"
flate2 = "1.0.34"
log = "0.4.22"
blake3 = "1.0"
rayon = "1.7.0"
itertools = "0.12"
byteorder = "1.3"
more-asserts = "0.2"
enum-iterator = "0.7.0"
backtrace = "0.3"
hashbrown = "0.11"
smallvec = "1.6"
region = "3.0"
once_cell = "1.17.1"
num_enum = "0.7.3"
corosensei = "0.3.0"
dashmap = "6.0.1"
http = "1.0.0"
hyper = "1"
hyper-util = "0.1.5"
http-body-util = "0.1.1"
reqwest = { version = "0.12.0", default-features = false }
enumset = "1.1.0"
memoffset = "0.9.0"
wasmparser = { version = "0.224.0", default-features = false, features = [
	"validate",
	"features",
	"simd",
] }
rkyv = { version = "0.8.8", features = ["indexmap-2", "bytes-1"] }
memmap2 = { version = "0.6.2" }
toml = { version = "0.8", features = ["preserve_order"] }
indexmap = "2"
serde = { version = "1", default-features = false }
serde_yaml = { version = "0.9.34" }
serde_json = { version = "1" }
bytecheck = { version = "0.6.8" }
libc = { version = "^0.2", default-features = false }
gimli = { version = "0.32.3" }
futures-util = { version = "0.3.31" }
mio = "1"
# MIO 1.0 starts at tokio version 1.39, hence the minimum requirement.
tokio = { version = "1.39.0", default-features = false }
tokio-tungstenite = { version = "0.24.0" }
tracing = { version = "0.1", default-features = false }
tracing-subscriber = { version = "0.3", default-features = false }
tracing-test = { version = "0.2" }
socket2 = { version = "0.5.7", features = ["all"] }
pretty_assertions = "1.4.0"
base64 = "0.22.0"
time = { version = "0.3.36", default-features = false }
url = "2.5"
thiserror = "1"
target-lexicon = { version = "0.13.3", default-features = false }
object = "0.32.0"
derive_more = { version = "2.0.1", features = ["debug", "display"] }
wasm-encoder = { version = "0.235.0", default-features = false, features = [
	"std",
] }
ignore = "0.4"
parking_lot = "=0.12.1"
clap = { version = "=4.5.50", default-features = false }
clap_builder = { version = "=4.5.50" }
clap_derive = { version = "=4.5.49" }
clap_lex = { version = "=0.7.6" }
<<<<<<< HEAD
fs_extra = { version = "1.3.0" }
=======
which = {version = "8.0.0"}
fs_extra = {version = "1.3.0"}
inkwell = {version = "0.7.0", default-features = false}
phf = "0.11.2"
dynasm = "4.0.0"
dynasmrt = "4.0.0"
cc = "1.0"
regex = "1.11"
rustc_version = "0.4"
cranelift-entity = { version = "=0.126.0", default-features = false }
cranelift-codegen = { version = "=0.126.0", default-features = false }
cranelift-frontend = { version = "=0.126.0", default-features = false }
xxhash-rust = { version = "0.8.10", default-features = false }
macho-unwind-info = "0.5.0"
windows-sys = { version = "0.59", default-features = false }
leb128 = "0.2"
self_cell = "1.0"
build-deps = "0.1.4"
glob = "0.3"
criterion = { version = "0.5", default-features = false }
serial_test = { version = "2.0", default-features = false }
ureq = "2.10.1"
gumdrop = "0.8"
wast = "221.0.2"
axum = { version = "=0.6.9", default-features = false }
trybuild = "1.0.11"
cynic = { version = "3.7.2", default-features = false }
futures = "0.3.30"
indicatif = "0.17.8"
libfuzzer-sys = "0.4.0"
wasm-smith = "0.4.4"
wasmprinter = "0.2"
wasm-bindgen-test = "0.3.0"
wat = "1.0"
serde-wasm-bindgen = "0.6.5"
js-sys = "0.3.77"
wasm-bindgen = "0.2.100"
rusty_jsc = "0.1.0"
paste = "1.0.15"
rustc-demangle = "0.1"
cmake = "0.1.50"
xz = "0.1.0"
zip = { version = "2.4", default-features = false }
bindgen = { version = "0.72.1", default-features = false }
harsh = "0.2.2"
merge-streams = "0.1.2"
pin-project-lite = "0.2.10"
serde_path_to_error = "0.1.14"
async-tungstenite = "0.28.0"
graphql-ws-client = "0.11.0"
uuid = { version = "1", default-features = false }
typetag = "0.1"
field-offset = "0.3.3"
cbindgen = { version = "0.29", default-features = false }
inline-c = "0.1.7"
wasmer-inline-c = "0.1.1"
walkdir = "2.3.2"
rand = "0.9.1"
colored = "2.0"
dirs = "4.0"
path-clean = "1.0.1"
cargo_metadata = "0.15.2"
dialoguer = "0.11.0"
pathdiff = "0.2.1"
normpath = "=1.1.1"
opener = "0.6.1"
wasm-coredump-builder = "0.1.11"
comfy-table = "=7.1.4"
git-version = "0.3.9"
humantime = "2.1.0"
interfaces = "0.0.9"
mac_address = "1.1.5"
clap_complete = "4.5.59"
clap_mangen = "0.2.31"
console = "0.15.8"
console-subscriber = "0.4"
dotenvy = "0.15.7"
lzma-rs = "0.3.0"
assert_cmd = "2.0.11"
predicates = "3.0.3"
derive_builder = "0.12.0"
saffron = "0.1.0"
schemars = "0.8.16"
compiletest_rs = "0.6"
bincode = "1.3"
lz4_flex = "0.11"
hexdump = "0.1.2"
uniffi = "0.27"
dunce = "1.0.4"
filetime = "0.2.18"
replace_with = "0.1.7"
slab = "0.4"
web-time = "1.1"
parking = "2.2"
hyper-tungstenite = "0.13"
ipnet = "2.10.1"
iprange = "0.6.7"
smoltcp = { version = "0.8", default-features = false }
tokio-serde = "0.9"
tokio-util = "0.7.8"
corosensei = "0.3.0"
crossbeam-queue = "0.3.8"
fnv = "1.0.3"
scopeguard = "1.1.0"
rustversion = "1.0"
libunwind = "1.3.3"
mach2 = "0.4.2"
bitflags = "1.2"
wai-bindgen-wasmer-impl = "0.2.2"
wai-bindgen-rust = { version = "0.2.1", default-features = false }
wai-bindgen-gen-core = { version = "0.2.1", default-features = false }
wai-bindgen-gen-rust-wasm = { version = "0.2.1", default-features = false }
wai-bindgen-gen-rust = { version = "0.2.1", default-features = false }
wai-parser = "0.2.1"
bus = "2.4.1"
chrono = { version = "^0.4.38", default-features = false }
cooked-waker = "^5"
crossbeam-channel = "0.5.15"
heapless = "0.8"
linked_hash_set = { version = "0.1" }
petgraph = "0.7.0"
pin-project = "1.0.12"
pin-utils = "0.1.0"
rusty_pool = "0.7.0"
serde_derive = "^1"
tokio-stream = "0.1"
tower = "0.4.13"
tower-http = "0.5.0"
urlencoding = "^2"
waker-fn = "1.1"
wasm-bindgen-futures = "0.4.37"
wcgi = "0.3.0"
wcgi-host = "0.3.0"
web-sys = "0.3.64"
weezl = "^0.1"
assert-panic = "1.0.1"
env_logger = { version = "0.11.5", default-features = false }
termios = "0.3"
terminal_size = "0.3.0"
tracing-wasm = "0.2"
insta = "1.21.1"
md5 = "0.7.0"
syn = { version = "2", default-features = false }
proc-macro2 = "1"
proc-macro-error2 = "2.0.1"
quote = "1.0.20"
test-log = { version = "0.2", default-features = false }
wasmi_c_api_impl = "0.40.0"
unix_mode = "0.1.3"
>>>>>>> 47ef166f

[build-dependencies]
test-generator = { path = "tests/lib/test-generator" }
build-deps.workspace = true
anyhow.workspace = true
glob.workspace = true
rustc_version.workspace = true

[dev-dependencies]
wasmer = { version = "=6.1.0", path = "lib/api", features = [
	"compiler",
	"singlepass",
	"sys",
] }
anyhow.workspace = true
clap.workspace = true
clap_builder.workspace = true
clap_derive.workspace = true
clap_lex.workspace = true
criterion = { workspace = true, features = ["csv_output"] }
serial_test = { workspace = true, default-features = false }
compiler-test-derive = { path = "tests/lib/compiler-test-derive" }
tempfile.workspace = true
ureq.workspace = true
# For logging tests using the `RUST_LOG=debug` when testing
test-log = { workspace = true, default-features = false, features = ["trace"] }
tracing = { workspace = true, default-features = false, features = ["log"] }
tracing-subscriber = { workspace = true, default-features = false, features = [
	"env-filter",
	"fmt",
] }
reqwest = { workspace = true, features = ["blocking", "rustls-tls"] }
itertools.workspace = true

[features]
# Don't add the compiler features in default, please add them on the Makefile
# since we might want to autoconfigure them depending on the availability on the host.
default = ["wat", "wast", "cache", "wasi", "middlewares"]
# backend means that the `wasmer` crate will be compiled with the `wasmer-compiler` or the `jsc`.
# That means: that is able to execute modules
backend = []
jsc = ["wasmer/jsc", "backend", "wat", "wasmer/std"]

# Enable the WAMR backend (using it as default only if it is the only backend enabled)
wamr = ["wasmer/wamr"]

# Enable the V8 backend (using it as default only if it is the only backend enabled)
v8 = ["wasmer/v8"]

# Enable the wasmi backend (using it as default only if it is the only backend enabled)
wasmi = ["wasmer/wasmi"]

engine = ["universal"]
universal = []
cache = ["wasmer-cache"]
wast = ["wasmer-wast"]
wasi = ["wasmer-wasix", "tokio"]
wat = ["wasmer/wat"]
compiler = ["wasmer/compiler", "backend", "wasmer-compiler/translator"]
singlepass = ["compiler", "wasmer-compiler-singlepass", "wasmer/singlepass"]
cranelift = ["compiler", "wasmer-compiler-cranelift", "wasmer/cranelift"]
llvm = ["compiler", "wasmer-compiler-llvm", "wasmer/llvm"]
middlewares = ["wasmer-middlewares"]
wasmer-artifact-load = ["wasmer-compiler/wasmer-artifact-load"]
wasmer-artifact-create = ["wasmer-compiler/wasmer-artifact-create"]
static-artifact-load = ["wasmer-compiler/static-artifact-load"]
static-artifact-create = ["wasmer-compiler/static-artifact-create"]

# Testing features
test-singlepass = ["singlepass"]
test-cranelift = ["cranelift"]
test-llvm = ["llvm"]

test-universal = ["test-generator/test-universal"]

# Specifies that we're running in coverage testing mode. This disables tests
# that raise signals because that interferes with tarpaulin.
coverage = []

#[profile.release]
#debug = true

# Enable optimizations for a few crates, even for debug builds.
# This greatly speeds up using debug builds, because these crates are extremely
# slow without optimizations.
[profile.dev.package.cranelift-codegen]
opt-level = 3
[profile.dev.package.regalloc2]
opt-level = 3
[profile.dev.package.wasmparser]
opt-level = 3
[profile.dev.package.rkyv]
opt-level = 3
[profile.dev.package.wasmer-types]
opt-level = 3
[profile.dev.package.weezl]
opt-level = 3
[profile.dev.package.sha2]
opt-level = 3
[profile.dev.package.xxhash-rust]
opt-level = 3
[profile.dev.package.digest]
opt-level = 3

[[bench]]
name = "run"
harness = false

[[bench]]
name = "compile"
harness = false

[[bench]]
name = "deserialize_modules"
harness = false

[[bench]]
name = "static_and_dynamic_functions"
harness = false

[[bench]]
name = "import_functions"
harness = false

[[example]]
name = "early-exit"
path = "examples/early_exit.rs"
required-features = ["backend"]

[[example]]
name = "engine"
path = "examples/engine.rs"
required-features = ["cranelift"]

[[example]]
name = "engine-headless"
path = "examples/engine_headless.rs"
required-features = ["cranelift"]

[[example]]
name = "platform-headless-ios"
path = "examples/platform_ios_headless.rs"
required-features = ["cranelift"]

[[example]]
name = "cross-compilation"
path = "examples/engine_cross_compilation.rs"
required-features = ["cranelift"]

[[example]]
name = "compiler-singlepass"
path = "examples/compiler_singlepass.rs"
required-features = ["singlepass"]

[[example]]
name = "compiler-cranelift"
path = "examples/compiler_cranelift.rs"
required-features = ["cranelift"]

[[example]]
name = "compiler-llvm"
path = "examples/compiler_llvm.rs"
required-features = ["llvm"]

[[example]]
name = "exported-function"
path = "examples/exports_function.rs"
required-features = ["backend"]

[[example]]
name = "exported-global"
path = "examples/exports_global.rs"
required-features = ["backend"]

[[example]]
name = "exported-memory"
path = "examples/exports_memory.rs"
required-features = ["backend"]

[[example]]
name = "funcref"
path = "examples/funcref.rs"
required-features = ["backend"]

[[example]]
name = "imported-function"
path = "examples/imports_function.rs"
required-features = ["backend"]

[[example]]
name = "imported-global"
path = "examples/imports_global.rs"
required-features = ["backend"]

[[example]]
name = "tunables-limit-memory"
path = "examples/tunables_limit_memory.rs"
required-features = ["cranelift"]

[[example]]
name = "wasi"
path = "examples/wasi.rs"
required-features = ["wasi"]

[[example]]
name = "wasi-manual-setup"
path = "examples/wasi_manual_setup.rs"
required-features = ["tokio", "backend", "wasi"]

[[example]]
name = "wasi-pipes"
path = "examples/wasi_pipes.rs"
required-features = ["tokio", "backend", "wasi"]

[[example]]
name = "table"
path = "examples/table.rs"
required-features = ["backend"]

[[example]]
name = "memory"
path = "examples/memory.rs"
required-features = ["backend"]

[[example]]
name = "memory-grow"
path = "examples/memory_grow.rs"
required-features = ["backend"]

[[example]]
name = "instance"
path = "examples/instance.rs"
required-features = ["backend"]

[[example]]
name = "errors"
path = "examples/errors.rs"
required-features = ["backend"]

[[example]]
name = "imported-function-env"
path = "examples/imports_function_env.rs"
required-features = ["backend"]

[[example]]
name = "imported-function-env-global"
path = "examples/imports_function_env_global.rs"
required-features = ["backend"]

[[example]]
name = "hello-world"
path = "examples/hello_world.rs"
required-features = ["backend"]

[[example]]
name = "metering"
path = "examples/metering.rs"
required-features = ["cranelift"]

[[example]]
name = "imports-exports"
path = "examples/imports_exports.rs"
required-features = ["backend"]

[[example]]
name = "features"
path = "examples/features.rs"
required-features = ["cranelift"]

[[example]]
name = "http-dynamic-size"
path = "examples/http_dynamic_size.rs"
required-features = ["cranelift"]

[[example]]
name = "throw-exception"
path = "examples/throw_exception.rs"
required-features = ["llvm"]<|MERGE_RESOLUTION|>--- conflicted
+++ resolved
@@ -175,12 +175,9 @@
 clap_builder = { version = "=4.5.50" }
 clap_derive = { version = "=4.5.49" }
 clap_lex = { version = "=0.7.6" }
-<<<<<<< HEAD
+which = { version = "8.0.0" }
 fs_extra = { version = "1.3.0" }
-=======
-which = {version = "8.0.0"}
-fs_extra = {version = "1.3.0"}
-inkwell = {version = "0.7.0", default-features = false}
+inkwell = { version = "0.7.0", default-features = false }
 phf = "0.11.2"
 dynasm = "4.0.0"
 dynasmrt = "4.0.0"
@@ -327,7 +324,6 @@
 test-log = { version = "0.2", default-features = false }
 wasmi_c_api_impl = "0.40.0"
 unix_mode = "0.1.3"
->>>>>>> 47ef166f
 
 [build-dependencies]
 test-generator = { path = "tests/lib/test-generator" }
