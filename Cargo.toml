--- conflicted
+++ resolved
@@ -175,14 +175,9 @@
 clap_derive = { version = "4.5.49" }
 clap_lex = { version = "0.7.6" }
 fs_extra = {version = "1.3.0"}
-<<<<<<< HEAD
-inkwell = {version = "0.7.1", default-features = false}
-phf = "0.13.1"
-=======
 # TODO: use a proper release
 inkwell = { git = "https://github.com/TheDan64/inkwell.git", rev = "b9c53276e30935ccec841d12c9687a17e9199958", default-features = false }
-phf = "0.11.2"
->>>>>>> e1cb53d5
+phf = "0.13.1"
 dynasm = "4.0.0"
 dynasmrt = "4.0.0"
 cc = "1.2.47"
