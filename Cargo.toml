[package]
name = "wasmer-workspace"
description = "Wasmer workspace"
publish = false
autoexamples = false
authors.workspace = true
edition.workspace = true
homepage.workspace = true
license.workspace = true
repository.workspace = true
rust-version.workspace = true
version.workspace = true

[dependencies]
<<<<<<< HEAD
wasmer = { version = "=5.0.2", path = "lib/api", default-features = false }
wasmer-compiler = { version = "=5.0.2", path = "lib/compiler", features = [
	"compiler",
], optional = true }
wasmer-compiler-cranelift = { version = "=5.0.2", path = "lib/compiler-cranelift", optional = true }
wasmer-compiler-singlepass = { version = "=5.0.2", path = "lib/compiler-singlepass", optional = true }
wasmer-compiler-llvm = { version = "=5.0.2", path = "lib/compiler-llvm", optional = true }
wasmer-wasix = { path = "lib/wasix", optional = true }
wasmer-wast = { version = "=5.0.2", path = "tests/lib/wast", optional = true }
wasi-test-generator = { version = "=5.0.2", path = "tests/wasi-wast", optional = true }
wasmer-cache = { version = "=5.0.2", path = "lib/cache", optional = true }
wasmer-types = { version = "=5.0.2", path = "lib/types" }
wasmer-middlewares = { version = "=5.0.2", path = "lib/middlewares", optional = true }
=======
wasmer = { version = "=5.1.0", path = "lib/api", default-features = false }
wasmer-compiler = { version = "=5.1.0", path = "lib/compiler", features = [
	"compiler",
], optional = true }
wasmer-compiler-cranelift = { version = "=5.1.0", path = "lib/compiler-cranelift", optional = true }
wasmer-compiler-singlepass = { version = "=5.1.0", path = "lib/compiler-singlepass", optional = true }
wasmer-compiler-llvm = { version = "=5.1.0", path = "lib/compiler-llvm", optional = true }
wasmer-wasix = { path = "lib/wasix", optional = true }
wasmer-wast = { version = "=5.1.0", path = "tests/lib/wast", optional = true }
wasi-test-generator = { version = "=5.1.0", path = "tests/wasi-wast", optional = true }
wasmer-cache = { version = "=5.1.0", path = "lib/cache", optional = true }
wasmer-types = { version = "=5.1.0", path = "lib/types" }
wasmer-middlewares = { version = "=5.1.0", path = "lib/middlewares", optional = true }
>>>>>>> 5790d227

# Third party dependencies
cfg-if = "1.0"

tokio = { version = "1.39", features = [
	"rt",
	"rt-multi-thread",
	"macros",
], optional = true }
crossbeam-queue = "0.3.8"

[workspace]
members = [
	"fuzz",
	"lib/api",
	"lib/api/macro-wasmer-universal-test",
	"lib/backend-api",
	"lib/c-api",
	"lib/c-api/examples/wasmer-capi-examples-runner",
	"lib/c-api/tests/wasmer-c-api-test-runner",
	"lib/cache",
	"lib/cli-compiler",
	"lib/cli",
	"lib/compiler-cranelift",
	"lib/compiler-llvm",
	"lib/compiler-singlepass",
	"lib/compiler",
	"lib/config",
	"lib/derive",
	"lib/sys-utils",
	"lib/types",
	"lib/virtual-io",
	"lib/virtual-fs",
	"lib/virtual-net",
	"lib/vm",
	"lib/wai-bindgen-wasmer",
	"lib/wasi-types",
	"lib/wasix",
	"lib/journal",
	"lib/swift",
	"lib/package",
	"tests/integration/cli",
	"tests/integration/ios",
	"tests/lib/compiler-test-derive",
	"tests/lib/wast",
	"tests/wasi-wast",
	"tests/wasmer-argus",
]
exclude = ["./lib/cli/tests/packages/axum"]
resolver = "2"

[workspace.package]
authors = ["Wasmer Engineering Team <engineering@wasmer.io>"]
edition = "2021"
homepage = "https://wasmer.io/"
license = "MIT"
repository = "https://github.com/wasmerio/wasmer"
rust-version = "1.81"
<<<<<<< HEAD
version = "5.0.2"
=======
version = "5.1.0"
>>>>>>> 5790d227

[workspace.dependencies]
# Repo-local crates
wasmer-package = { version = "0.3.0", path = "lib/package" }
wasmer-config = { path = "./lib/config" }
wasmer-wasix = { path = "./lib/wasix" }

# Wasmer-owned crates
webc = { version = "7.0.0-rc.2" }
shared-buffer = "0.1.4"

# Third-party crates
dashmap = "6.0.1"
http = "1.0.0"
hyper = "1"
reqwest = { version = "0.12.0", default-features = false }
enumset = "1.1.0"
memoffset = "0.9.0"
wasmparser = { version = "0.216.0", default-features = false, features = [
	"validate",
] }
rkyv = { version = "0.8.8", features = ["indexmap-2", "bytes-1"] }
memmap2 = { version = "0.6.2" }
toml = { version = "0.5.9", features = ["preserve_order"] }
indexmap = "2"
serde_yaml = { package = "serde_yml", version = "0.0.12" }
libc = { version = "^0.2", default-features = false }
gimli = { version = "0.28.1" }
futures-util = { version = "0.3.31" }
mio = "1"
# MIO 1.0 starts at tokio version 1.39, hence the minimum requirement.
tokio = { version = "1.39.0", default-features = false }
socket2 = "0.5.7"
pretty_assertions = "1.4.0"
base64 = "0.22.0"
time = "0.3.36"
target-lexicon = { version = "0.12.2", default-features = false }
object = "0.32.0"
derive_more = { version = "1", features = ["debug"] }

[build-dependencies]
test-generator = { path = "tests/lib/test-generator" }
build-deps = "0.1.4"
anyhow = "1.0"
glob = "0.3"
rustc_version = "0.4"

[dev-dependencies]
<<<<<<< HEAD
wasmer = { version = "=5.0.2", path = "lib/api", features = [
=======
wasmer = { version = "=5.1.0", path = "lib/api", features = [
>>>>>>> 5790d227
	"compiler",
	"singlepass",
	"sys",
] }
anyhow = "1.0"
criterion = { version = "0.5", features = ["csv_output"] }
clap = { version = "=4.4.11" }
clap_builder = { version = "=4.4.11" }
clap_derive = { version = "=4.4.7" }
clap_lex = { version = "=0.6.0" }
lazy_static = "1.4"
serial_test = { version = "2.0", default-features = false }
compiler-test-derive = { path = "tests/lib/compiler-test-derive" }
tempfile = "3.6.0"
ureq = "2.6"
# For logging tests using the `RUST_LOG=debug` when testing
test-log = { version = "0.2", default-features = false, features = ["trace"] }
tracing = { version = "0.1", default-features = false, features = ["log"] }
tracing-subscriber = { version = "0.3", default-features = false, features = [
	"env-filter",
	"fmt",
] }
reqwest = {workspace = true, features = ["blocking", "rustls-tls"]}

[features]
# Don't add the compiler features in default, please add them on the Makefile
# since we might want to autoconfigure them depending on the availability on the host.
default = ["wat", "wast", "cache", "wasi", "engine", "middlewares"]
# backend means that the `wasmer` crate will be compiled with the `wasmer-compiler` or the `jsc`.
# That means: that is able to execute modules
backend = []
jsc = ["wasmer/jsc", "backend", "wat", "wasmer/std"]
wamr = ["wasmer/wamr"]
v8 = ["wasmer/v8"]
wasmi = ["wasmer/wasmi"]
engine = ["universal"]
universal = []
cache = ["wasmer-cache"]
wast = ["wasmer-wast"]
wasi = ["wasmer-wasix"]
wat = ["wasmer/wat"]
compiler = ["wasmer/compiler", "backend", "wasmer-compiler/translator"]
singlepass = ["compiler", "wasmer-compiler-singlepass", "wasmer/singlepass"]
cranelift = ["compiler", "wasmer-compiler-cranelift", "wasmer/cranelift"]
llvm = ["compiler", "wasmer-compiler-llvm", "wasmer/llvm"]
middlewares = ["wasmer-middlewares"]
wasmer-artifact-load = ["wasmer-compiler/wasmer-artifact-load"]
wasmer-artifact-create = ["wasmer-compiler/wasmer-artifact-create"]
static-artifact-load = ["wasmer-compiler/static-artifact-load"]
static-artifact-create = ["wasmer-compiler/static-artifact-create"]

# Testing features
test-singlepass = ["singlepass"]
test-cranelift = ["cranelift"]
test-llvm = ["llvm"]

test-universal = ["test-generator/test-universal"]

# Specifies that we're running in coverage testing mode. This disables tests
# that raise signals because that interferes with tarpaulin.
coverage = []

#[profile.release]
#debug = true

# Enable optimizations for a few crates, even for debug builds.
# This greatly speeds up using debug builds, because these crates are extremely
# slow without optimizations.
[profile.dev.package.cranelift-codegen]
opt-level = 3
[profile.dev.package.regalloc2]
opt-level = 3
[profile.dev.package.wasmparser]
opt-level = 3
[profile.dev.package.rkyv]
opt-level = 3
[profile.dev.package.wasmer-types]
opt-level = 3
[profile.dev.package.weezl]
opt-level = 3
[profile.dev.package.sha2]
opt-level = 3
[profile.dev.package.xxhash-rust]
opt-level = 3
[profile.dev.package.digest]
opt-level = 3

[[bench]]
name = "run"
harness = false

[[bench]]
name = "compile"
harness = false

[[bench]]
name = "deserialize_modules"
harness = false

[[bench]]
name = "static_and_dynamic_functions"
harness = false

[[bench]]
name = "import_functions"
harness = false

[[example]]
name = "early-exit"
path = "examples/early_exit.rs"
required-features = ["backend"]

[[example]]
name = "engine"
path = "examples/engine.rs"
required-features = ["cranelift"]

[[example]]
name = "engine-headless"
path = "examples/engine_headless.rs"
required-features = ["cranelift"]

[[example]]
name = "platform-headless-ios"
path = "examples/platform_ios_headless.rs"
required-features = ["cranelift"]

[[example]]
name = "cross-compilation"
path = "examples/engine_cross_compilation.rs"
required-features = ["cranelift"]

[[example]]
name = "compiler-singlepass"
path = "examples/compiler_singlepass.rs"
required-features = ["singlepass"]

[[example]]
name = "compiler-cranelift"
path = "examples/compiler_cranelift.rs"
required-features = ["cranelift"]

[[example]]
name = "compiler-llvm"
path = "examples/compiler_llvm.rs"
required-features = ["llvm"]

[[example]]
name = "exported-function"
path = "examples/exports_function.rs"
required-features = ["backend"]

[[example]]
name = "exported-global"
path = "examples/exports_global.rs"
required-features = ["backend"]

[[example]]
name = "exported-memory"
path = "examples/exports_memory.rs"
required-features = ["backend"]

[[example]]
name = "imported-function"
path = "examples/imports_function.rs"
required-features = ["backend"]

[[example]]
name = "imported-global"
path = "examples/imports_global.rs"
required-features = ["backend"]

[[example]]
name = "tunables-limit-memory"
path = "examples/tunables_limit_memory.rs"
required-features = ["cranelift"]

[[example]]
name = "wasi"
path = "examples/wasi.rs"
required-features = ["wasi"]

[[example]]
name = "wasi-manual-setup"
path = "examples/wasi_manual_setup.rs"
required-features = ["tokio", "backend", "wasi"]

[[example]]
name = "wasi-pipes"
path = "examples/wasi_pipes.rs"
required-features = ["tokio", "backend", "wasi"]

[[example]]
name = "table"
path = "examples/table.rs"
required-features = ["backend"]

[[example]]
name = "memory"
path = "examples/memory.rs"
required-features = ["backend"]

[[example]]
name = "instance"
path = "examples/instance.rs"
required-features = ["backend"]

[[example]]
name = "errors"
path = "examples/errors.rs"
required-features = ["backend"]

[[example]]
name = "imported-function-env"
path = "examples/imports_function_env.rs"
required-features = ["backend"]

[[example]]
name = "imported-function-env-global"
path = "examples/imports_function_env_global.rs"
required-features = ["backend"]

[[example]]
name = "hello-world"
path = "examples/hello_world.rs"
required-features = ["backend"]

[[example]]
name = "metering"
path = "examples/metering.rs"
required-features = ["cranelift"]

[[example]]
name = "imports-exports"
path = "examples/imports_exports.rs"
required-features = ["backend"]

[[example]]
name = "features"
path = "examples/features.rs"
required-features = ["cranelift"]

[[example]]
name = "http-dynamic-size"
path = "examples/http_dynamic_size.rs"
required-features = ["cranelift"]<|MERGE_RESOLUTION|>--- conflicted
+++ resolved
@@ -12,21 +12,6 @@
 version.workspace = true
 
 [dependencies]
-<<<<<<< HEAD
-wasmer = { version = "=5.0.2", path = "lib/api", default-features = false }
-wasmer-compiler = { version = "=5.0.2", path = "lib/compiler", features = [
-	"compiler",
-], optional = true }
-wasmer-compiler-cranelift = { version = "=5.0.2", path = "lib/compiler-cranelift", optional = true }
-wasmer-compiler-singlepass = { version = "=5.0.2", path = "lib/compiler-singlepass", optional = true }
-wasmer-compiler-llvm = { version = "=5.0.2", path = "lib/compiler-llvm", optional = true }
-wasmer-wasix = { path = "lib/wasix", optional = true }
-wasmer-wast = { version = "=5.0.2", path = "tests/lib/wast", optional = true }
-wasi-test-generator = { version = "=5.0.2", path = "tests/wasi-wast", optional = true }
-wasmer-cache = { version = "=5.0.2", path = "lib/cache", optional = true }
-wasmer-types = { version = "=5.0.2", path = "lib/types" }
-wasmer-middlewares = { version = "=5.0.2", path = "lib/middlewares", optional = true }
-=======
 wasmer = { version = "=5.1.0", path = "lib/api", default-features = false }
 wasmer-compiler = { version = "=5.1.0", path = "lib/compiler", features = [
 	"compiler",
@@ -40,7 +25,6 @@
 wasmer-cache = { version = "=5.1.0", path = "lib/cache", optional = true }
 wasmer-types = { version = "=5.1.0", path = "lib/types" }
 wasmer-middlewares = { version = "=5.1.0", path = "lib/middlewares", optional = true }
->>>>>>> 5790d227
 
 # Third party dependencies
 cfg-if = "1.0"
@@ -99,11 +83,7 @@
 license = "MIT"
 repository = "https://github.com/wasmerio/wasmer"
 rust-version = "1.81"
-<<<<<<< HEAD
-version = "5.0.2"
-=======
 version = "5.1.0"
->>>>>>> 5790d227
 
 [workspace.dependencies]
 # Repo-local crates
@@ -152,11 +132,7 @@
 rustc_version = "0.4"
 
 [dev-dependencies]
-<<<<<<< HEAD
-wasmer = { version = "=5.0.2", path = "lib/api", features = [
-=======
 wasmer = { version = "=5.1.0", path = "lib/api", features = [
->>>>>>> 5790d227
 	"compiler",
 	"singlepass",
 	"sys",
