--- conflicted
+++ resolved
@@ -145,13 +145,8 @@
 serde = { version = "1", default-features = false }
 serde_yaml = { version = "0.9.34" }
 serde_json = { version = "1" }
-<<<<<<< HEAD
-bytecheck = { version = "0.6.8" }
-libc = { version = "^0.2", default-features = false }
-=======
 bytecheck = { version = "0.8.2" }
 libc = { version = "0.2.178", default-features = false }
->>>>>>> 12e4295b
 gimli = { version = "0.32.3" }
 futures-util = { version = "0.3.31" }
 mio = "1"
@@ -166,15 +161,9 @@
 base64 = "0.22.1"
 time = { version = "0.3.44", default-features = false }
 url = "2.5"
-<<<<<<< HEAD
-thiserror = "1"
-target-lexicon = { version = "0.13.3", default-features = false }
-object = { version = "0.32.0", default-features = true }
-=======
 thiserror = "2.0.17"
 target-lexicon = { version = "0.13.3", default-features = false }
 object = "0.38.0"
->>>>>>> 12e4295b
 derive_more = { version = "2.0.1", features = ["debug", "display"] }
 wasm-encoder = { version = "0.242.0", default-features = false, features = [
 	"std",
@@ -185,7 +174,7 @@
 clap_builder = { version = "4.5.53" }
 clap_derive = { version = "4.5.49" }
 clap_lex = { version = "0.7.6" }
-fs_extra = {version = "1.3.0"}
+fs_extra = { version = "1.3.0" }
 # TODO: use a proper release
 inkwell = { git = "https://github.com/TheDan64/inkwell.git", rev = "b9c53276e30935ccec841d12c9687a17e9199958", default-features = false }
 phf = "0.13.1"
