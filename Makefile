# uname only works in *Unix like systems
ifneq ($(OS), Windows_NT)
	ARCH := $(shell uname -m)
	UNAME_S := $(shell uname -s)
else
	# We can assume, if in windows it will likely be in x86_64
	ARCH := x86_64
	UNAME_S := 
endif

# Which compilers we build. These have dependencies that may not be on the system.
compilers := cranelift

# In the form "$(compiler)-$(engine)" which compiler+engine combinations to test
# in `make test`.
test_compilers_engines :=

# Autodetect LLVM from llvm-config
ifneq (, $(shell which llvm-config 2>/dev/null))
	LLVM_VERSION := $(shell llvm-config --version)
	# If findstring is not empty, then it have found the value
	ifneq (, $(findstring 10,$(LLVM_VERSION)))
		compilers += llvm
	endif
else
	ifneq (, $(shell which llvm-config-10 2>/dev/null))
		compilers += llvm
	endif
endif

ifeq ($(ARCH), x86_64)
	test_compilers_engines += cranelift-jit
	# LLVM could be enabled if not in Windows
	ifneq ($(OS), Windows_NT)
		# Native engine doesn't work on Windows yet.
		test_compilers_engines += cranelift-native
		# Singlepass doesn't work yet on Windows.
		compilers += singlepass
		# Singlepass doesn't work with the native engine.
		test_compilers_engines += singlepass-jit
		ifneq (, $(findstring llvm,$(compilers)))
			test_compilers_engines += llvm-jit llvm-native
		endif
	endif
endif

# If it's an aarch64/arm64 chip
# Using filter as a logical OR
# https://stackoverflow.com/questions/7656425/makefile-ifeq-logical-or
ifneq (,$(filter $(ARCH),aarch64 arm64))
	test_compilers_engines += cranelift-jit
	ifneq (, $(findstring llvm,$(compilers)))
		test_compilers_engines += llvm-native
	endif
	# if we are in Darwin, we use the system libffi for the capi
	ifeq ($(UNAME_S), Darwin)
		capi_default_features := --features system-libffi
	endif
endif

compilers := $(filter-out ,$(compilers))
test_compilers_engines := $(filter-out ,$(test_compilers_engines))

ifneq ($(OS), Windows_NT)
	bold := $(shell tput bold)
	green := $(shell tput setaf 2)
	reset := $(shell tput sgr0)
endif


compiler_features_spaced := $(foreach compiler,$(compilers),$(compiler))
compiler_features := --features "$(compiler_features_spaced)"

$(info Available compilers: $(bold)$(green)${compilers}$(reset))
$(info Compilers features: $(bold)$(green)${compiler_features}$(reset))
$(info Available compilers + engines for test: $(bold)$(green)${test_compilers_engines}$(reset))


############
# Building #
############

bench:
	cargo bench $(compiler_features)

build-wasmer:
	cargo build --release --manifest-path lib/cli/Cargo.toml $(compiler_features)

build-wasmer-debug:
	cargo build --manifest-path lib/cli/Cargo.toml $(compiler_features)

WAPM_VERSION = master # v0.5.0
get-wapm:
	[ -d "wapm-cli" ] || git clone --branch $(WAPM_VERSION) https://github.com/wasmerio/wapm-cli.git

build-wapm: get-wapm
ifeq ($(UNAME_S), Darwin)
	# We build it without bundling sqlite, as is included by default in macos
	cargo build --release --manifest-path wapm-cli/Cargo.toml --no-default-features --features "packagesigning telemetry update-notifications"
else
	cargo build --release --manifest-path wapm-cli/Cargo.toml --features "telemetry update-notifications"
endif

build-docs:
	cargo doc --release $(compiler_features) --document-private-items --no-deps --workspace

build-docs-capi:
	cd lib/c-api/doc/deprecated/ && doxygen doxyfile
	cargo doc --manifest-path lib/c-api/Cargo.toml --no-deps --features wat,jit,object-file,native,cranelift,wasi

# We use cranelift as the default backend for the capi for now
build-capi: build-capi-cranelift

build-capi-singlepass:
	cargo build --manifest-path lib/c-api/Cargo.toml --release \
		--no-default-features --features deprecated,wat,jit,native,object-file,singlepass,wasi $(capi_default_features)

build-capi-singlepass-jit:
	cargo build --manifest-path lib/c-api/Cargo.toml --release \
		--no-default-features --features deprecated,wat,jit,singlepass,wasi $(capi_default_features)

build-capi-singlepass-native:
	cargo build --manifest-path lib/c-api/Cargo.toml --release \
		--no-default-features --features deprecated,wat,native,singlepass,wasi $(capi_default_features)

build-capi-singlepass-object-file:
	cargo build --manifest-path lib/c-api/Cargo.toml --release \
		--no-default-features --features deprecated,wat,object-file,singlepass,wasi $(capi_default_features)

build-capi-cranelift:
	cargo build --manifest-path lib/c-api/Cargo.toml --release \
		--no-default-features --features deprecated,wat,jit,native,object-file,cranelift,wasi $(capi_default_features)

build-capi-cranelift-system-libffi:
	cargo build --manifest-path lib/c-api/Cargo.toml --release \
		--no-default-features --features deprecated,wat,jit,native,object-file,cranelift,wasi,system-libffi $(capi_default_features)

build-capi-cranelift-jit:
	cargo build --manifest-path lib/c-api/Cargo.toml --release \
		--no-default-features --features deprecated,wat,jit,cranelift,wasi $(capi_default_features)

build-capi-cranelift-native:
	cargo build --manifest-path lib/c-api/Cargo.toml --release \
		--no-default-features --features deprecated,wat,native,cranelift,wasi $(capi_default_features)

build-capi-cranelift-object-file:
	cargo build --manifest-path lib/c-api/Cargo.toml --release \
		--no-default-features --features deprecated,wat,native,object-file,cranelift,wasi $(capi_default_features)

build-capi-llvm:
	cargo build --manifest-path lib/c-api/Cargo.toml --release \
		--no-default-features --features deprecated,wat,jit,native,object-file,llvm,wasi $(capi_default_features)

build-capi-llvm-jit:
	cargo build --manifest-path lib/c-api/Cargo.toml --release \
		--no-default-features --features deprecated,wat,jit,llvm,wasi $(capi_default_features)

build-capi-llvm-native:
	cargo build --manifest-path lib/c-api/Cargo.toml --release \
		--no-default-features --features deprecated,wat,native,llvm,wasi $(capi_default_features)

build-capi-llvm-object-file:
	cargo build --manifest-path lib/c-api/Cargo.toml --release \
		--no-default-features --features deprecated,wat,object-file,llvm,wasi $(capi_default_features)

# Headless (we include the minimal to be able to run)

build-capi-headless-jit:
	cargo build --manifest-path lib/c-api/Cargo.toml --release \
		--no-default-features --features jit,wasi

build-capi-headless-native:
	cargo build --manifest-path lib/c-api/Cargo.toml --release \
		--no-default-features --features native,wasi

build-capi-headless-object-file:
	cargo build --manifest-path lib/c-api/Cargo.toml --release \
		--no-default-features --features object-file,wasi

build-capi-headless-all:
	cargo build --manifest-path lib/c-api/Cargo.toml --release \
		--no-default-features --features jit,native,object-file,wasi

###########
# Testing #
###########

test: $(foreach compiler,$(compilers),test-$(compiler)) test-packages test-examples test-deprecated

test-singlepass-native:
	cargo test --release $(compiler_features) --features "test-singlepass test-native"

test-singlepass-jit:
	cargo test --release $(compiler_features) --features "test-singlepass test-jit"

test-cranelift-native:
	cargo test --release $(compiler_features) --features "test-cranelift test-native"

test-cranelift-jit:
	cargo test --release $(compiler_features) --features "test-cranelift test-jit"

test-llvm-native:
	cargo test --release $(compiler_features) --features "test-llvm test-native"

test-llvm-jit:
	cargo test --release $(compiler_features) --features "test-llvm test-jit"

test-singlepass: $(foreach singlepass_engine,$(filter singlepass-%,$(test_compilers_engines)),test-$(singlepass_engine))

test-cranelift: $(foreach cranelift_engine,$(filter cranelift-%,$(test_compilers_engines)),test-$(cranelift_engine))

test-llvm: $(foreach llvm_engine,$(filter llvm-%,$(test_compilers_engines)),test-$(llvm_engine))

test-packages:
	cargo test -p wasmer --release
	cargo test -p wasmer-vm --release
	cargo test -p wasmer-types --release
	cargo test -p wasmer-wasi --release
	cargo test -p wasmer-object --release
	cargo test -p wasmer-engine-native --release --no-default-features
	cargo test -p wasmer-cli --release
	cargo test -p wasmer-cache --release
	cargo test -p wasmer-engine --release

# The test-capi rules depend on the build-capi rules to build the .a files to
# link the tests against. cargo test doesn't know that the tests will be running
test-capi: $(foreach compiler_engine,$(test_compilers_engines),test-capi-$(compiler_engine))

test-capi-singlepass-jit: build-capi-singlepass-jit test-capi-tests
	cargo test --manifest-path lib/c-api/Cargo.toml --release \
		--no-default-features --features deprecated,wat,jit,singlepass,wasi $(capi_default_features) -- --nocapture

test-capi-cranelift-jit: build-capi-cranelift-jit test-capi-tests
	cargo test --manifest-path lib/c-api/Cargo.toml --release \
		--no-default-features --features deprecated,wat,jit,cranelift,wasi $(capi_default_features) -- --nocapture

test-capi-cranelift-native: build-capi-cranelift-native test-capi-tests
	cargo test --manifest-path lib/c-api/Cargo.toml --release \
		--no-default-features --features deprecated,wat,native,cranelift,wasi $(capi_default_features) -- --nocapture

test-capi-llvm-jit:
	cargo test --manifest-path lib/c-api/Cargo.toml --release \
		--no-default-features --features deprecated,wat,jit,llvm,wasi $(capi_default_features) -- --nocapture

test-capi-llvm-native:
	cargo test --manifest-path lib/c-api/Cargo.toml --release \
		--no-default-features --features deprecated,wat,native,llvm,wasi $(capi_default_features) -- --nocapture

<<<<<<< HEAD
test-capi-tests: package-capi
	# Test the Wasmer C API tests for C
	cd lib/c-api/tests; WASMER_DIR=`pwd`/../../../package make test
	# Test the Wasmer C API examples
=======
test-capi-examples: package-capi
>>>>>>> 3c2815b0
	cd lib/c-api/examples; WASMER_DIR=`pwd`/../../../package make run

test-wasi-unit:
	cargo test --manifest-path lib/wasi/Cargo.toml --release

test-examples:
	cargo test --release $(compiler_features) --features wasi --examples

test-deprecated:
	cargo test --manifest-path lib/deprecated/runtime-core/Cargo.toml -p wasmer-runtime-core --release
	cargo test --manifest-path lib/deprecated/runtime/Cargo.toml -p wasmer-runtime --release
	cargo test --manifest-path lib/deprecated/runtime/Cargo.toml -p wasmer-runtime --release --examples

test-integration:
	cargo test -p wasmer-integration-tests-cli

#############
# Packaging #
#############

package-wapm:
ifneq ($(OS), Windows_NT)
	mkdir -p "package/bin"
	if [ -d "wapm-cli" ]; then \
		cp wapm-cli/target/release/wapm package/bin/; \
		echo "#!/bin/bash\nwapm execute \"\$$@\"" > package/bin/wax; \
		chmod +x package/bin/wax; \
	fi
endif

package-wasmer:
	mkdir -p "package/bin"
ifeq ($(OS), Windows_NT)
	cp target/release/wasmer.exe package/bin/
else
	cp target/release/wasmer package/bin/
endif

package-capi:
	mkdir -p "package/include"
	mkdir -p "package/lib"
	cp lib/c-api/wasmer.h* package/include
	cp lib/c-api/wasmer_wasm.h* package/include
	cp lib/c-api/wasm.h* package/include
	cp lib/c-api/doc/deprecated/index.md package/include/README.md
ifeq ($(OS), Windows_NT)
	cp target/release/wasmer_c_api.dll package/lib
	cp target/release/wasmer_c_api.lib package/lib
else
ifeq ($(UNAME_S), Darwin)
	cp target/release/libwasmer_c_api.dylib package/lib/libwasmer.dylib
	cp target/release/libwasmer_c_api.a package/lib/libwasmer.a
	# Fix the rpath for the dylib
	install_name_tool -id "@rpath/libwasmer.dylib" package/lib/libwasmer.dylib
else
	cp target/release/libwasmer_c_api.so package/lib/libwasmer.so
	cp target/release/libwasmer_c_api.a package/lib/libwasmer.a
endif
endif

package-docs: build-docs build-docs-capi
	mkdir -p "package/docs"
	mkdir -p "package/docs/c"
	cp -R target/doc package/docs/crates
	cp -R lib/c-api/doc/html package/docs/c-api
	echo '<!-- Build $(SOURCE_VERSION) --><meta http-equiv="refresh" content="0; url=rust/wasmer_vm/index.html">' > package/docs/index.html
	echo '<!-- Build $(SOURCE_VERSION) --><meta http-equiv="refresh" content="0; url=wasmer_vm/index.html">' > package/docs/crates/index.html

package: package-wapm package-wasmer package-capi

distribution: package
	cp LICENSE package/LICENSE
	cp ATTRIBUTIONS.md package/ATTRIBUTIONS
	mkdir -p dist
ifeq ($(OS), Windows_NT)
	iscc scripts/windows-installer/wasmer.iss
	cp scripts/windows-installer/WasmerInstaller.exe dist/
else
	cp LICENSE package/LICENSE
	cp ATTRIBUTIONS.md package/ATTRIBUTIONS
	tar -C package -zcvf wasmer.tar.gz bin lib include LICENSE ATTRIBUTIONS
	mv wasmer.tar.gz dist/
endif

#################
# Miscellaneous #
#################

# Updates the spectests from the repo
update-testsuite:
	git subtree pull --prefix tests/wast/spec https://github.com/WebAssembly/testsuite.git master --squash

RUSTFLAGS := "-D dead-code -D nonstandard-style -D unused-imports -D unused-mut -D unused-variables -D unused-unsafe -D unreachable-patterns -D bad-style -D improper-ctypes -D unused-allocation -D unused-comparisons -D while-true -D unconditional-recursion -D bare-trait-objects -D function_item_references" # TODO: add `-D missing-docs`
lint:
	cargo fmt --all -- --check
	RUSTFLAGS=${RUSTFLAGS} cargo clippy $(compiler_features)

install-local: package
	tar -C ~/.wasmer -zxvf wasmer.tar.gz

publish-docs:
	git clone -b "gh-pages" --depth=1 https://wasmerbot:$(GITHUB_DOCS_TOKEN)@github.com/wasmerio/wasmer.git api-docs-repo
	cp -R package/docs/* api-docs-repo/
	cd api-docs-repo && git add index.html crates/* c-api/*
	cd api-docs-repo && (git diff-index --quiet HEAD || git commit -m "Publishing GitHub Pages")
	# cd api-docs-repo && git push origin gh-pages<|MERGE_RESOLUTION|>--- conflicted
+++ resolved
@@ -52,7 +52,7 @@
 	ifneq (, $(findstring llvm,$(compilers)))
 		test_compilers_engines += llvm-native
 	endif
-	# if we are in Darwin, we use the system libffi for the capi
+	# if we are in macos arm64, we use the system libffi for the capi
 	ifeq ($(UNAME_S), Darwin)
 		capi_default_features := --features system-libffi
 	endif
@@ -246,14 +246,10 @@
 	cargo test --manifest-path lib/c-api/Cargo.toml --release \
 		--no-default-features --features deprecated,wat,native,llvm,wasi $(capi_default_features) -- --nocapture
 
-<<<<<<< HEAD
 test-capi-tests: package-capi
 	# Test the Wasmer C API tests for C
 	cd lib/c-api/tests; WASMER_DIR=`pwd`/../../../package make test
 	# Test the Wasmer C API examples
-=======
-test-capi-examples: package-capi
->>>>>>> 3c2815b0
 	cd lib/c-api/examples; WASMER_DIR=`pwd`/../../../package make run
 
 test-wasi-unit:
@@ -304,6 +300,8 @@
 	cp target/release/wasmer_c_api.lib package/lib
 else
 ifeq ($(UNAME_S), Darwin)
+	# For some reason in macOS arm64 there are issues if we copy constantly in the install_name_tool util
+	rm package/lib/libwasmer.dylib
 	cp target/release/libwasmer_c_api.dylib package/lib/libwasmer.dylib
 	cp target/release/libwasmer_c_api.a package/lib/libwasmer.a
 	# Fix the rpath for the dylib
