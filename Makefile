--- conflicted
+++ resolved
@@ -547,16 +547,10 @@
 		fi; \
 		printf "*** Building doc for package with manifest $$manifest_path and features $$features ***\n\n"; \
 		if [ -z "$$features" ]; then \
-<<<<<<< HEAD
 			RUSTDOCFLAGS="--cfg=docsrs" $(CARGO_BINARY) +nightly-2025-02-09 doc $(CARGO_TARGET_FLAG) --manifest-path "$$manifest_path" --no-deps --locked || exit 1; \
 		else \
 			printf "Following features are inferred from Cargo.toml: $$features\n\n\n"; \
 			RUSTDOCFLAGS="--cfg=docsrs" $(CARGO_BINARY) +nightly-2025-02-09 doc $(CARGO_TARGET_FLAG) --manifest-path "$$manifest_path" --no-deps --features "$$features" --locked || exit 1; \
-=======
-			RUSTDOCFLAGS="--cfg=docsrs" $(CARGO_BINARY) +nightly-2024-11-07  doc $(CARGO_TARGET_FLAG) --manifest-path "$$manifest_path" --no-deps --locked || exit 1; \
-		else \
-			RUSTDOCFLAGS="--cfg=docsrs" $(CARGO_BINARY) +nightly-2024-11-07 doc $(CARGO_TARGET_FLAG) --manifest-path "$$manifest_path" --no-deps --features "$$features" --locked || exit 1; \
->>>>>>> 384994f7
 		fi; \
 	done
 
