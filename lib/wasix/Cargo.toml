--- conflicted
+++ resolved
@@ -17,17 +17,8 @@
 wasmer-wasix-types = { path = "../wasi-types", version = "0.601.0-rc.2", features = [
 	"enable-serde",
 ] }
-<<<<<<< HEAD
-wasmer-types = { path = "../types", version = "=6.0.1", default-features = false }
-wasmer = { path = "../api", version = "=6.0.1", default-features = false, features = [
-	
-=======
 wasmer-types = { path = "../types", version = "=6.1.0-rc.2", default-features = false }
-wasmer = { path = "../api", version = "=6.1.0-rc.2", default-features = false, features = [
-	"wat",
-	"js-serializable-module",
->>>>>>> 485cda0e
-] }
+wasmer = { path = "../api", version = "=6.1.0-rc.2", default-features = false }
 virtual-mio = { path = "../virtual-io", version = "0.601.0-rc.2", default-features = false }
 virtual-fs = { path = "../virtual-fs", version = "0.601.0-rc.2", default-features = false, features = [
 	"webc-fs",
