#![allow(unused_imports)]
#![allow(dead_code)]

pub mod cconst;

use std::{
    collections::HashMap,
    io::Write,
    ops::{Deref, DerefMut},
    path::Path,
    sync::{atomic::AtomicBool, Arc, Mutex},
};

use derivative::*;
use linked_hash_set::LinkedHashSet;
use tokio::sync::{mpsc, RwLock};
#[allow(unused_imports, dead_code)]
use tracing::{debug, error, info, trace, warn};
use virtual_fs::{
    ArcBoxFile, ArcFile, AsyncWriteExt, CombineFile, DeviceFile, DuplexPipe, FileSystem, Pipe,
    PipeRx, PipeTx, RootFileSystemBuilder, VirtualFile,
};
#[cfg(feature = "sys")]
use wasmer::Engine;
use wasmer_wasix_types::{types::__WASI_STDIN_FILENO, wasi::Errno};

use super::{cconst::ConsoleConst, common::*, task::TaskJoinHandle};
use crate::{
    bin_factory::{spawn_exec, BinFactory, BinaryPackage},
    capabilities::Capabilities,
    os::task::{control_plane::WasiControlPlane, process::WasiProcess},
<<<<<<< HEAD
    runtime::resolver::PackageSpecifier,
    Runtime, SpawnError, VirtualTaskManagerExt, WasiEnv, WasiEnvBuilder, WasiRuntimeError,
=======
    runtime::{
        resolver::PackageSpecifier,
        task_manager::{InlineWaker, VirtualTaskManagerExt},
    },
    Runtime, SpawnError, WasiEnv,
>>>>>>> cc5c83cc
};

#[derive(Derivative)]
#[derivative(Debug)]
pub struct Console {
    user_agent: Option<String>,
    boot_cmd: String,
    uses: LinkedHashSet<String>,
    is_mobile: bool,
    is_ssh: bool,
    whitelabel: bool,
    token: Option<String>,
    no_welcome: bool,
    prompt: String,
    env: HashMap<String, String>,
    runtime: Arc<dyn Runtime + Send + Sync>,
    stdin: ArcBoxFile,
    stdout: ArcBoxFile,
    stderr: ArcBoxFile,
    capabilities: Capabilities,
    memfs_memory_limiter: Option<virtual_fs::limiter::DynFsMemoryLimiter>,
}

impl Console {
    pub fn new(webc_boot_package: &str, runtime: Arc<dyn Runtime + Send + Sync + 'static>) -> Self {
        Self {
            boot_cmd: webc_boot_package.to_string(),
            uses: LinkedHashSet::new(),
            is_mobile: false,
            is_ssh: false,
            user_agent: None,
            whitelabel: false,
            token: None,
            no_welcome: false,
            env: HashMap::new(),
            runtime,
            prompt: "wasmer.sh".to_string(),
            stdin: ArcBoxFile::new(Box::new(Pipe::channel().0)),
            stdout: ArcBoxFile::new(Box::new(Pipe::channel().0)),
            stderr: ArcBoxFile::new(Box::new(Pipe::channel().0)),
            capabilities: Default::default(),
            memfs_memory_limiter: None,
        }
    }

    pub fn with_prompt(mut self, prompt: String) -> Self {
        self.prompt = prompt;
        self
    }

    pub fn with_boot_cmd(mut self, cmd: String) -> Self {
        let prog = cmd.split_once(' ').map(|a| a.0).unwrap_or(cmd.as_str());
        self.uses.insert(prog.to_string());
        self.boot_cmd = cmd;
        self
    }

    pub fn with_uses(mut self, uses: Vec<String>) -> Self {
        self.uses = uses.into_iter().collect();
        self
    }

    pub fn with_env(mut self, env: HashMap<String, String>) -> Self {
        self.env = env;
        self
    }

    pub fn with_user_agent(mut self, user_agent: &str) -> Self {
        self.is_mobile = is_mobile(user_agent);
        self.is_ssh = is_ssh(user_agent);
        self.user_agent = Some(user_agent.to_string());
        self
    }

    pub fn with_no_welcome(mut self, no_welcome: bool) -> Self {
        self.no_welcome = no_welcome;
        self
    }

    pub fn with_token(mut self, token: String) -> Self {
        self.token = Some(token);
        self
    }

    pub fn with_capabilities(mut self, caps: Capabilities) -> Self {
        self.capabilities = caps;
        self
    }

    pub fn with_stdin(mut self, stdin: Box<dyn VirtualFile + Send + Sync + 'static>) -> Self {
        self.stdin = ArcBoxFile::new(stdin);
        self
    }

    pub fn with_stdout(mut self, stdout: Box<dyn VirtualFile + Send + Sync + 'static>) -> Self {
        self.stdout = ArcBoxFile::new(stdout);
        self
    }

    pub fn with_stderr(mut self, stderr: Box<dyn VirtualFile + Send + Sync + 'static>) -> Self {
        self.stderr = ArcBoxFile::new(stderr);
        self
    }

    pub fn with_mem_fs_memory_limiter(
        mut self,
        limiter: virtual_fs::limiter::DynFsMemoryLimiter,
    ) -> Self {
        self.memfs_memory_limiter = Some(limiter);
        self
    }

    pub fn run(&mut self) -> Result<(TaskJoinHandle, WasiProcess), SpawnError> {
        // Extract the program name from the arguments
        let empty_args: Vec<&str> = Vec::new();
        let (webc, prog, args) = match self.boot_cmd.split_once(' ') {
            Some((webc, args)) => (
                webc,
                webc.split_once('/').map(|a| a.1).unwrap_or(webc),
                args.split(' ').collect::<Vec<_>>(),
            ),
            None => (
                self.boot_cmd.as_str(),
                self.boot_cmd
                    .split_once('/')
                    .map(|a| a.1)
                    .unwrap_or(self.boot_cmd.as_str()),
                empty_args,
            ),
        };
<<<<<<< HEAD
=======
        let envs = self.env.clone();

        // Build a new store that will be passed to the threadimpo
        let store = self.runtime.new_store();

        let root_fs = RootFileSystemBuilder::new()
            .with_tty(Box::new(CombineFile::new(
                Box::new(self.stdout.clone()),
                Box::new(self.stdin.clone()),
            )))
            .build();

        let env_init = WasiEnv::builder(prog)
            .stdin(Box::new(self.stdin.clone()))
            .args(args.iter())
            .envs(envs.iter())
            .sandbox_fs(root_fs)
            .preopen_dir(Path::new("/"))
            .unwrap()
            .map_dir(".", "/")
            .unwrap()
            .stdout(Box::new(self.stdout.clone()))
            .stderr(Box::new(self.stderr.clone()))
            .runtime(self.runtime.clone())
            .capabilities(self.capabilities.clone())
            .build_init()
            // TODO: propagate better error
            .map_err(|_e| SpawnError::InternalError)?;

        // TODO: no unwrap!
        let env = WasiEnv::from_init(env_init).unwrap();

        if let Some(limiter) = &self.memfs_memory_limiter {
            match &env.state.fs.root_fs {
                crate::fs::WasiFsRoot::Sandbox(tmpfs) => {
                    tmpfs.set_memory_limiter(limiter.clone());
                }
                crate::fs::WasiFsRoot::Backing(_) => {
                    tracing::error!("tried to set a tmpfs memory limiter on a backing fs");
                    return Err(SpawnError::BadRequest);
                }
            }
        }

        // TODO: this should not happen here...
        // Display the welcome message
        if !self.whitelabel && !self.no_welcome {
            InlineWaker::block_on(self.draw_welcome());
        }
>>>>>>> cc5c83cc

        let webc_ident: PackageSpecifier = match webc.parse() {
            Ok(ident) => ident,
            Err(e) => {
                tracing::debug!(webc, error = &*e, "Unable to parse the WEBC identifier");
                return Err(SpawnError::BadRequest);
            }
        };

<<<<<<< HEAD
        let tasks = self.runtime.task_manager().clone();
=======
        let resolved_package =
            InlineWaker::block_on(BinaryPackage::from_registry(&webc_ident, env.runtime()));
>>>>>>> cc5c83cc

        let resolved_package = tasks.block_on(BinaryPackage::from_registry(
            &webc_ident,
            self.runtime.as_ref(),
        ));

        let pkg = match resolved_package {
            Ok(pkg) => pkg,
            Err(e) => {
                let mut stderr = self.stderr.clone();
                InlineWaker::block_on(async {
                    let mut buffer = Vec::new();
                    writeln!(buffer, "Error: {e}").ok();
                    let mut source = e.source();
                    while let Some(s) = source {
                        writeln!(buffer, "  Caused by: {s}").ok();
                        source = s.source();
                    }

                    virtual_fs::AsyncWriteExt::write_all(&mut stderr, &buffer)
                        .await
                        .ok();
                });
                tracing::debug!("failed to get webc dependency - {}", webc);
                return Err(SpawnError::NotFound);
            }
        };

        let wasi_opts = webc::metadata::annotations::Wasi::new(prog);

        let root_fs = RootFileSystemBuilder::new()
            .with_tty(Box::new(CombineFile::new(
                Box::new(self.stdout.clone()),
                Box::new(self.stdin.clone()),
            )))
            .with_stdin(Box::new(self.stdin.clone()))
            .with_stdout(Box::new(self.stdout.clone()))
            .with_stderr(Box::new(self.stderr.clone()))
            .build();

        if let Some(limiter) = &self.memfs_memory_limiter {
            root_fs.set_memory_limiter(limiter.clone());
        }

        let builder = crate::runners::wasi::WasiRunner::new()
            .with_envs(self.env.clone().into_iter())
            .with_args(args)
            .with_capabilities(self.capabilities.clone())
            .prepare_webc_env(prog, &wasi_opts, &pkg, self.runtime.clone(), None)
            // TODO: better error conversion
            .map_err(|err| SpawnError::Other(err.to_string()))?;

        // TODO: no unwrap!
        let env = builder.build()?;

        // TODO: this should not happen here...
        // Display the welcome message
        if !self.whitelabel && !self.no_welcome {
            tasks.block_on(self.draw_welcome());
        }

        let wasi_process = env.process.clone();

        // TODO: fetching dependencies should be moved to the builder!
        // TODO: the Console only makes sense in the context of SSH and the terminal.
        // We should make this just take a WasiBuilder and the console related configs
        // and not add so much custom logic in here.
        if let Err(err) = env.uses(self.uses.clone()) {
            let mut stderr = self.stderr.clone();
            InlineWaker::block_on(async {
                virtual_fs::AsyncWriteExt::write_all(
                    &mut stderr,
                    format!("{}\r\n", err).as_bytes(),
                )
                .await
                .ok();
            });
            tracing::debug!("failed to load used dependency - {}", err);
            return Err(SpawnError::BadRequest);
        }

        // Build the config
        // Run the binary
<<<<<<< HEAD
        let store = self.runtime.new_store();
        let process = tasks.block_on(spawn_exec(pkg, prog, store, env, &self.runtime))?;
=======
        let process = InlineWaker::block_on(spawn_exec(binary, prog, store, env, &self.runtime))?;
>>>>>>> cc5c83cc

        // Return the process
        Ok((process, wasi_process))
    }

    pub async fn draw_welcome(&self) {
        let welcome = match (self.is_mobile, self.is_ssh) {
            (true, _) => ConsoleConst::WELCOME_MEDIUM,
            (_, true) => ConsoleConst::WELCOME_SMALL,
            (_, _) => ConsoleConst::WELCOME_LARGE,
        };
        let mut data = welcome
            .replace("\\x1B", "\x1B")
            .replace("\\r", "\r")
            .replace("\\n", "\n");
        data.insert_str(0, ConsoleConst::TERM_NO_WRAPAROUND);

        let mut stderr = self.stderr.clone();
        virtual_fs::AsyncWriteExt::write_all(&mut stderr, data.as_str().as_bytes())
            .await
            .ok();
    }
}<|MERGE_RESOLUTION|>--- conflicted
+++ resolved
@@ -29,16 +29,11 @@
     bin_factory::{spawn_exec, BinFactory, BinaryPackage},
     capabilities::Capabilities,
     os::task::{control_plane::WasiControlPlane, process::WasiProcess},
-<<<<<<< HEAD
-    runtime::resolver::PackageSpecifier,
-    Runtime, SpawnError, VirtualTaskManagerExt, WasiEnv, WasiEnvBuilder, WasiRuntimeError,
-=======
     runtime::{
         resolver::PackageSpecifier,
         task_manager::{InlineWaker, VirtualTaskManagerExt},
     },
     Runtime, SpawnError, WasiEnv,
->>>>>>> cc5c83cc
 };
 
 #[derive(Derivative)]
@@ -169,58 +164,6 @@
                 empty_args,
             ),
         };
-<<<<<<< HEAD
-=======
-        let envs = self.env.clone();
-
-        // Build a new store that will be passed to the threadimpo
-        let store = self.runtime.new_store();
-
-        let root_fs = RootFileSystemBuilder::new()
-            .with_tty(Box::new(CombineFile::new(
-                Box::new(self.stdout.clone()),
-                Box::new(self.stdin.clone()),
-            )))
-            .build();
-
-        let env_init = WasiEnv::builder(prog)
-            .stdin(Box::new(self.stdin.clone()))
-            .args(args.iter())
-            .envs(envs.iter())
-            .sandbox_fs(root_fs)
-            .preopen_dir(Path::new("/"))
-            .unwrap()
-            .map_dir(".", "/")
-            .unwrap()
-            .stdout(Box::new(self.stdout.clone()))
-            .stderr(Box::new(self.stderr.clone()))
-            .runtime(self.runtime.clone())
-            .capabilities(self.capabilities.clone())
-            .build_init()
-            // TODO: propagate better error
-            .map_err(|_e| SpawnError::InternalError)?;
-
-        // TODO: no unwrap!
-        let env = WasiEnv::from_init(env_init).unwrap();
-
-        if let Some(limiter) = &self.memfs_memory_limiter {
-            match &env.state.fs.root_fs {
-                crate::fs::WasiFsRoot::Sandbox(tmpfs) => {
-                    tmpfs.set_memory_limiter(limiter.clone());
-                }
-                crate::fs::WasiFsRoot::Backing(_) => {
-                    tracing::error!("tried to set a tmpfs memory limiter on a backing fs");
-                    return Err(SpawnError::BadRequest);
-                }
-            }
-        }
-
-        // TODO: this should not happen here...
-        // Display the welcome message
-        if !self.whitelabel && !self.no_welcome {
-            InlineWaker::block_on(self.draw_welcome());
-        }
->>>>>>> cc5c83cc
 
         let webc_ident: PackageSpecifier = match webc.parse() {
             Ok(ident) => ident,
@@ -230,17 +173,11 @@
             }
         };
 
-<<<<<<< HEAD
         let tasks = self.runtime.task_manager().clone();
-=======
-        let resolved_package =
-            InlineWaker::block_on(BinaryPackage::from_registry(&webc_ident, env.runtime()));
->>>>>>> cc5c83cc
-
-        let resolved_package = tasks.block_on(BinaryPackage::from_registry(
-            &webc_ident,
-            self.runtime.as_ref(),
-        ));
+        let resolved_package = {
+            let runtime = self.runtime.clone();
+            InlineWaker::block_on(BinaryPackage::from_registry(&webc_ident, runtime.as_ref()))
+        };
 
         let pkg = match resolved_package {
             Ok(pkg) => pkg,
@@ -294,7 +231,7 @@
         // TODO: this should not happen here...
         // Display the welcome message
         if !self.whitelabel && !self.no_welcome {
-            tasks.block_on(self.draw_welcome());
+            InlineWaker::block_on(self.draw_welcome());
         }
 
         let wasi_process = env.process.clone();
@@ -319,12 +256,8 @@
 
         // Build the config
         // Run the binary
-<<<<<<< HEAD
         let store = self.runtime.new_store();
-        let process = tasks.block_on(spawn_exec(pkg, prog, store, env, &self.runtime))?;
-=======
-        let process = InlineWaker::block_on(spawn_exec(binary, prog, store, env, &self.runtime))?;
->>>>>>> cc5c83cc
+        let process = InlineWaker::block_on(spawn_exec(pkg, prog, store, env, &self.runtime))?;
 
         // Return the process
         Ok((process, wasi_process))
