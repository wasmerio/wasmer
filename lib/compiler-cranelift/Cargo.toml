--- conflicted
+++ resolved
@@ -22,22 +22,9 @@
 	"std",
 ] }
 
-<<<<<<< HEAD
-cranelift-entity = { version = "=0.124.2", default-features = false }
-cranelift-codegen = { version = "=0.124.2", default-features = false, features = [
-=======
 cranelift-entity = { workspace = true }
-cranelift-codegen = { workspace = true, features = [
->>>>>>> 12e4295b
-	"x86",
-	"arm64",
-	"riscv64",
-] }
-<<<<<<< HEAD
-cranelift-frontend = { version = "=0.124.2", default-features = false }
-=======
+cranelift-codegen = { workspace = true, features = ["x86", "arm64", "riscv64"] }
 cranelift-frontend = { workspace = true }
->>>>>>> 12e4295b
 
 itertools.workspace = true
 tracing.workspace = true
@@ -49,11 +36,7 @@
 target-lexicon = { workspace = true }
 
 [dev-dependencies]
-<<<<<<< HEAD
-cranelift-codegen = { version = "=0.124.2", features = ["all-arch"] }
-=======
 cranelift-codegen = { workspace = true, features = ["all-arch"] }
->>>>>>> 12e4295b
 
 [badges]
 maintenance = { status = "actively-developed" }
