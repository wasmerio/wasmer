--- conflicted
+++ resolved
@@ -137,25 +137,10 @@
             }
         };
 
-<<<<<<< HEAD
-        #[cfg_attr(not(feature = "unwind"), allow(unused_mut))]
-        let mut custom_sections = PrimaryMap::new();
-
-        #[cfg(not(feature = "rayon"))]
-        let mut func_translator = FuncTranslator::new();
-        #[cfg(not(feature = "rayon"))]
-        let results: Vec<_> = function_body_inputs
-            .iter()
-            .collect::<Vec<(LocalFunctionIndex, &FunctionBodyData<'_>)>>()
-            .into_iter()
-            .map(|(i, input)| {
-                let func_index = module.func_index(i);
-=======
         let compile_function =
             |func_translator: &mut FuncTranslator,
              (i, input): (&LocalFunctionIndex, &FunctionBodyData)| {
                 let func_index = module.func_index(*i);
->>>>>>> 12e4295b
                 let mut context = Context::new();
                 let mut func_env = FuncEnvironment::new(
                     isa.frontend_config(),
@@ -208,12 +193,6 @@
 
                 let mut code_buf: Vec<u8> = Vec::new();
                 let mut ctrl_plane = Default::default();
-<<<<<<< HEAD
-                let result = context
-                    .compile(&*isa, &mut ctrl_plane)
-                    .map_err(|error| CompileError::Codegen(error.inner.to_string()))?;
-                code_buf.extend_from_slice(result.code_buffer());
-=======
                 let func_name_map = context.func.params.user_named_funcs().clone();
                 let result = context
                     .compile(&*isa, &mut ctrl_plane)
@@ -233,7 +212,6 @@
                         &code_buf,
                     )?;
                 }
->>>>>>> 12e4295b
 
                 let func_relocs = result
                     .buffer
@@ -257,7 +235,7 @@
                 };
                 #[cfg(feature = "unwind")]
                 if std::env::var_os("WASMER_DEBUG_EH").is_some() {
-                    let name = get_function_name(func_index);
+                    let name = compile_info.module.get_function_name(func_index);
                     match &function_lsda {
                         Some(lsda) => eprintln!(
                             "[wasmer][eh] lsda present for {name:?} (local func #{}) size={}",
@@ -315,11 +293,6 @@
                     fde,
                     function_lsda,
                 ))
-<<<<<<< HEAD
-            })
-            .collect::<Result<Vec<_>, CompileError>>()?;
-
-=======
             };
 
         #[cfg_attr(not(feature = "unwind"), allow(unused_mut))]
@@ -337,147 +310,14 @@
             .collect::<Result<Vec<_>, CompileError>>()?
             .into_iter()
             .unzip();
->>>>>>> 12e4295b
         #[cfg(feature = "rayon")]
-        let results: Vec<_> = function_body_inputs
+        #[cfg_attr(not(feature = "unwind"), allow(unused_variables))]
+        let results = function_body_inputs
             .iter()
             .collect::<Vec<(LocalFunctionIndex, &FunctionBodyData<'_>)>>()
             .par_iter()
-<<<<<<< HEAD
-            .map_init(FuncTranslator::new, |func_translator, (i, input)| {
-                let func_index = module.func_index(*i);
-                let mut context = Context::new();
-                let mut func_env = FuncEnvironment::new(
-                    isa.frontend_config(),
-                    module,
-                    &signatures,
-                    memory_styles,
-                    table_styles,
-                );
-                context.func.name = match get_function_name(func_index) {
-                    ExternalName::User(nameref) => {
-                        if context.func.params.user_named_funcs().is_valid(nameref) {
-                            let name = &context.func.params.user_named_funcs()[nameref];
-                            UserFuncName::User(name.clone())
-                        } else {
-                            UserFuncName::default()
-                        }
-                    }
-                    ExternalName::TestCase(testcase) => UserFuncName::Testcase(testcase),
-                    _ => UserFuncName::default(),
-                };
-                context.func.signature = signatures[module.functions[func_index]].clone();
-                // if generate_debug_info {
-                //     context.func.collect_debug_info();
-                // }
-
-                let mut reader =
-                    MiddlewareBinaryReader::new_with_offset(input.data, input.module_offset);
-                reader.set_middleware_chain(
-                    self.config
-                        .middlewares
-                        .generate_function_middleware_chain(*i),
-                );
-
-                func_translator.translate(
-                    module_translation_state,
-                    &mut reader,
-                    &mut context.func,
-                    &mut func_env,
-                    *i,
-                )?;
-
-                let mut code_buf: Vec<u8> = Vec::new();
-                let mut ctrl_plane = Default::default();
-                let result = context
-                    .compile(&*isa, &mut ctrl_plane)
-                    .map_err(|error| CompileError::Codegen(format!("{error:#?}")))?;
-                code_buf.extend_from_slice(result.code_buffer());
-
-                let func_relocs = result
-                    .buffer
-                    .relocs()
-                    .iter()
-                    .map(|r| mach_reloc_to_reloc(module, r))
-                    .collect::<Vec<_>>();
-
-                let traps = result
-                    .buffer
-                    .traps()
-                    .iter()
-                    .map(mach_trap_to_trap)
-                    .collect::<Vec<_>>();
-
-                #[cfg(feature = "unwind")]
-                let function_lsda = if dwarf_frametable.is_some() {
-                    build_function_lsda(result.buffer.call_sites(), pointer_bytes)
-                } else {
-                    None
-                };
-                #[cfg(feature = "unwind")]
-                if std::env::var_os("WASMER_DEBUG_EH").is_some() {
-                    let name = get_function_name(func_index);
-                    match &function_lsda {
-                        Some(lsda) => eprintln!(
-                            "[wasmer][eh] lsda present for {name:?} (local func #{}) size={}",
-                            i.index(),
-                            lsda.bytes.len()
-                        ),
-                        None => eprintln!(
-                            "[wasmer][eh] no lsda for {name:?} (local func #{})",
-                            i.index()
-                        ),
-                    }
-                }
-                #[cfg(not(feature = "unwind"))]
-                let function_lsda = ();
-
-                let (unwind_info, fde) = match compiled_function_unwind_info(&*isa, &context)? {
-                    #[cfg(feature = "unwind")]
-                    CraneliftUnwindInfo::Fde(fde) => {
-                        if dwarf_frametable.is_some() {
-                            let fde = fde.to_fde(Address::Symbol {
-                                // The symbol is the kind of relocation.
-                                // "0" is used for functions
-                                symbol: WriterRelocate::FUNCTION_SYMBOL,
-                                // We use the addend as a way to specify the
-                                // function index
-                                addend: i.index() as _,
-                            });
-                            // The unwind information is inserted into the dwarf section
-                            (Some(CompiledFunctionUnwindInfo::Dwarf), Some(fde))
-                        } else {
-                            (None, None)
-                        }
-                    }
-                    #[cfg(feature = "unwind")]
-                    other => (other.maybe_into_to_windows_unwind(), None),
-
-                    // This is a bit hacky, but necessary since gimli is not
-                    // available when the "unwind" feature is disabled.
-                    #[cfg(not(feature = "unwind"))]
-                    other => (other.maybe_into_to_windows_unwind(), None::<()>),
-                };
-
-                let range = reader.range();
-                let address_map = get_function_address_map(&context, range, code_buf.len());
-
-                Ok((
-                    CompiledFunction {
-                        body: FunctionBody {
-                            body: code_buf,
-                            unwind_info,
-                        },
-                        relocations: func_relocs,
-                        frame_info: CompiledFunctionFrameInfo { address_map, traps },
-                    },
-                    fde,
-                    function_lsda,
-                ))
-=======
             .map_init(FuncTranslator::new, |func_translator, &(i, input)| {
                 compile_function(func_translator, (&i, input))
->>>>>>> 12e4295b
             })
             .collect::<Result<Vec<_>, CompileError>>()?;
 
