--- conflicted
+++ resolved
@@ -121,8 +121,6 @@
         .compile(isa, &mut ctrl_plane)
         .map_err(|error| CompileError::Codegen(error.inner.to_string()))?;
     code_buf.extend_from_slice(compiled.code_buffer());
-<<<<<<< HEAD
-=======
 
     if let Some(callbacks) = callbacks.as_ref() {
         callbacks.obj_memory_buffer(
@@ -135,7 +133,6 @@
             &code_buf,
         )?;
     }
->>>>>>> 12e4295b
 
     let unwind_info = compiled_function_unwind_info(isa, &context)?.maybe_into_to_windows_unwind();
 
