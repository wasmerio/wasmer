--- conflicted
+++ resolved
@@ -506,94 +506,9 @@
                     config.num_threads(num_threads);
                 }
 
-<<<<<<< HEAD
-                struct Callbacks {
-                    debug_dir: PathBuf,
-                }
-                impl Callbacks {
-                    fn new(debug_dir: PathBuf) -> Result<Self> {
-                        // Create the debug dir in case it doesn't exist
-                        std::fs::create_dir_all(&debug_dir)?;
-                        Ok(Self { debug_dir })
-                    }
-                }
-
-                // Converts a kind into a filename, that we will use to dump
-                // the contents of the IR object file to.
-                fn function_kind_to_filename(kind: &CompiledKind) -> String {
-                    use wasmer_compiler::misc::types_to_signature;
-
-                    match kind {
-                        CompiledKind::Local(local_index) => {
-                            format!("function_{}", local_index.index())
-                        }
-                        CompiledKind::FunctionCallTrampoline(func_type) => format!(
-                            "trampoline_call_{}_{}",
-                            types_to_signature(func_type.params()),
-                            types_to_signature(func_type.results())
-                        ),
-                        CompiledKind::DynamicFunctionTrampoline(func_type) => format!(
-                            "trampoline_dynamic_{}_{}",
-                            types_to_signature(func_type.params()),
-                            types_to_signature(func_type.results())
-                        ),
-                        CompiledKind::Module => "module".into(),
-                    }
-                }
-                impl LLVMCallbacks for Callbacks {
-                    fn preopt_ir(&self, kind: &CompiledKind, module: &InkwellModule) {
-                        let mut path = self.debug_dir.clone();
-                        path.push(format!("{}.preopt.ll", function_kind_to_filename(kind)));
-                        module
-                            .print_to_file(&path)
-                            .expect("Error while dumping pre optimized LLVM IR");
-                    }
-                    fn postopt_ir(&self, kind: &CompiledKind, module: &InkwellModule) {
-                        let mut path = self.debug_dir.clone();
-                        path.push(format!("{}.postopt.ll", function_kind_to_filename(kind)));
-                        module
-                            .print_to_file(&path)
-                            .expect("Error while dumping post optimized LLVM IR");
-                    }
-                    fn obj_memory_buffer(
-                        &self,
-                        kind: &CompiledKind,
-                        memory_buffer: &InkwellMemoryBuffer,
-                    ) {
-                        let mut path = self.debug_dir.clone();
-                        path.push(format!("{}.o", function_kind_to_filename(kind)));
-                        let mem_buf_slice = memory_buffer.as_slice();
-                        let mut file = File::create(path)
-                            .expect("Error while creating debug object file from LLVM IR");
-                        file.write_all(mem_buf_slice).unwrap();
-                    }
-                    fn asm_memory_buffer(
-                        &self,
-                        kind: &CompiledKind,
-                        asm_memory_buffer: &InkwellMemoryBuffer,
-                    ) {
-                        let mut path = self.debug_dir.clone();
-                        path.push(format!("{}.s", function_kind_to_filename(kind)));
-                        let mem_buf_slice = asm_memory_buffer.as_slice();
-                        let mut file = File::create(path)
-                            .expect("Error while creating debug object file from LLVM IR");
-                        file.write_all(mem_buf_slice).unwrap();
-                    }
-                }
-
-                impl fmt::Debug for Callbacks {
-                    fn fmt(&self, f: &mut fmt::Formatter) -> fmt::Result {
-                        write!(f, "LLVMCallbacks")
-                    }
-                }
-
-                if let Some(ref llvm_debug_dir) = self.llvm_debug_dir {
-                    config.callbacks(Some(Arc::new(Callbacks::new(llvm_debug_dir.clone())?)));
-=======
                 if let Some(mut debug_dir) = self.debug_dir.clone() {
                     debug_dir.push("llvm");
                     config.callbacks(Some(LLVMCallbacks::new(debug_dir)?));
->>>>>>> 8f6f39f0
                 }
                 if self.enable_verifier {
                     config.enable_verifier();
@@ -724,93 +639,9 @@
 
                 let mut config = wasmer_compiler_llvm::LLVM::new();
 
-<<<<<<< HEAD
-                struct Callbacks {
-                    debug_dir: PathBuf,
-                }
-                impl Callbacks {
-                    fn new(debug_dir: PathBuf) -> Result<Self> {
-                        // Create the debug dir in case it doesn't exist
-                        std::fs::create_dir_all(&debug_dir)?;
-                        Ok(Self { debug_dir })
-                    }
-                }
-                // Converts a kind into a filename, that we will use to dump
-                // the contents of the IR object file to.
-                fn function_kind_to_filename(kind: &CompiledKind) -> String {
-                    use wasmer_compiler::misc::types_to_signature;
-
-                    match kind {
-                        CompiledKind::Local(local_index) => {
-                            format!("function_{}", local_index.index())
-                        }
-                        CompiledKind::FunctionCallTrampoline(func_type) => format!(
-                            "trampoline_call_{}_{}",
-                            types_to_signature(func_type.params()),
-                            types_to_signature(func_type.results())
-                        ),
-                        CompiledKind::DynamicFunctionTrampoline(func_type) => format!(
-                            "trampoline_dynamic_{}_{}",
-                            types_to_signature(func_type.params()),
-                            types_to_signature(func_type.results())
-                        ),
-                        CompiledKind::Module => "module".into(),
-                    }
-                }
-                impl LLVMCallbacks for Callbacks {
-                    fn preopt_ir(&self, kind: &CompiledKind, module: &InkwellModule) {
-                        let mut path = self.debug_dir.clone();
-                        path.push(format!("{}.preopt.ll", function_kind_to_filename(kind)));
-                        module
-                            .print_to_file(&path)
-                            .expect("Error while dumping pre optimized LLVM IR");
-                    }
-                    fn postopt_ir(&self, kind: &CompiledKind, module: &InkwellModule) {
-                        let mut path = self.debug_dir.clone();
-                        path.push(format!("{}.postopt.ll", function_kind_to_filename(kind)));
-                        module
-                            .print_to_file(&path)
-                            .expect("Error while dumping post optimized LLVM IR");
-                    }
-                    fn obj_memory_buffer(
-                        &self,
-                        kind: &CompiledKind,
-                        memory_buffer: &InkwellMemoryBuffer,
-                    ) {
-                        let mut path = self.debug_dir.clone();
-                        path.push(format!("{}.o", function_kind_to_filename(kind)));
-                        let mem_buf_slice = memory_buffer.as_slice();
-                        let mut file = File::create(path)
-                            .expect("Error while creating debug object file from LLVM IR");
-                        file.write_all(mem_buf_slice).unwrap();
-                    }
-                    fn asm_memory_buffer(
-                        &self,
-                        kind: &CompiledKind,
-                        asm_memory_buffer: &InkwellMemoryBuffer,
-                    ) {
-                        let mut path = self.debug_dir.clone();
-                        path.push(format!("{}.s", function_kind_to_filename(kind)));
-                        let mem_buf_slice = asm_memory_buffer.as_slice();
-                        let mut file = File::create(path)
-                            .expect("Error while creating debug object file from LLVM IR");
-                        file.write_all(mem_buf_slice).unwrap();
-                    }
-                }
-
-                impl fmt::Debug for Callbacks {
-                    fn fmt(&self, f: &mut fmt::Formatter) -> fmt::Result {
-                        write!(f, "LLVMCallbacks")
-                    }
-                }
-
-                if let Some(ref llvm_debug_dir) = runtime_opts.llvm_debug_dir {
-                    config.callbacks(Some(Arc::new(Callbacks::new(llvm_debug_dir.clone())?)));
-=======
                 if let Some(mut debug_dir) = runtime_opts.debug_dir.clone() {
                     debug_dir.push("llvm");
                     config.callbacks(Some(LLVMCallbacks::new(debug_dir)?));
->>>>>>> 8f6f39f0
                 }
                 if runtime_opts.enable_verifier {
                     config.enable_verifier();
