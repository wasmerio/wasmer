use crate::utils::{parse_envvar, parse_mapdir};
use anyhow::Result;
use wasmer_vm::VMMemory;
use std::collections::BTreeSet;
use std::path::PathBuf;
use wasmer::{AsStoreMut, FunctionEnv, Instance, Module, RuntimeError, Value, Memory};
use wasmer_wasi::{
    get_wasi_versions, import_object_for_all_wasi_versions, WasiEnv, WasiError,
    WasiState, WasiVersion,
};

use structopt::StructOpt;

#[derive(Debug, StructOpt, Clone, Default)]
/// WASI Options
pub struct Wasi {
    /// WASI pre-opened directory
    #[structopt(
        long = "dir",
        name = "DIR",
        multiple = true,
        group = "wasi",
        number_of_values = 1
    )]
    pre_opened_directories: Vec<PathBuf>,

    /// Map a host directory to a different location for the Wasm module
    #[structopt(
        long = "mapdir",
        name = "GUEST_DIR:HOST_DIR",
        multiple = true,
        parse(try_from_str = parse_mapdir),
        number_of_values = 1,
    )]
    mapped_dirs: Vec<(String, PathBuf)>,

    /// Pass custom environment variables
    #[structopt(
        long = "env",
        name = "KEY=VALUE",
        multiple = true,
        parse(try_from_str = parse_envvar),
    )]
    env_vars: Vec<(String, String)>,

    /// Enable experimental IO devices
    #[cfg(feature = "experimental-io-devices")]
    #[cfg_attr(
        feature = "experimental-io-devices",
        structopt(long = "enable-experimental-io-devices")
    )]
    enable_experimental_io_devices: bool,

    /// Allow WASI modules to import multiple versions of WASI without a warning.
    #[structopt(long = "allow-multiple-wasi-versions")]
    pub allow_multiple_wasi_versions: bool,

    /// Require WASI modules to only import 1 version of WASI.
    #[structopt(long = "deny-multiple-wasi-versions")]
    pub deny_multiple_wasi_versions: bool,
}

#[allow(dead_code)]
impl Wasi {
    /// Gets the WASI version (if any) for the provided module
    pub fn get_versions(module: &Module) -> Option<BTreeSet<WasiVersion>> {
        // Get the wasi version in strict mode, so no other imports are
        // allowed.
        get_wasi_versions(module, true)
    }

    /// Checks if a given module has any WASI imports at all.
    pub fn has_wasi_imports(module: &Module) -> bool {
        // Get the wasi version in non-strict mode, so no other imports
        // are allowed
        get_wasi_versions(module, false).is_some()
    }

    /// Helper function for instantiating a module with Wasi imports for the `Run` command.
    pub fn instantiate(
        &self,
        mut store: &mut impl AsStoreMut,
        module: &Module,
        program_name: String,
        args: Vec<String>,
    ) -> Result<(FunctionEnv<WasiEnv>, Instance)> {
        let args = args.iter().cloned().map(|arg| arg.into_bytes());

        let mut wasi_state_builder = WasiState::new(program_name);
        wasi_state_builder
            .args(args)
            .envs(self.env_vars.clone())
            .preopen_dirs(self.pre_opened_directories.clone())?
            .map_dirs(self.mapped_dirs.clone())?;

        #[cfg(feature = "experimental-io-devices")]
        {
            if self.enable_experimental_io_devices {
                wasi_state_builder
                    .setup_fs(Box::new(wasmer_wasi_experimental_io_devices::initialize));
            }
        }

<<<<<<< HEAD
        let mut wasi_env = wasi_state_builder.finalize(store)?;
        let import_object = import_object_for_all_wasi_versions(store, &wasi_env.env);
=======
        // Determine if shared memory needs to be created and imported
        let shared_memory = module
            .imports()
            .memories()
            .next()
            .map(|a| *a.ty())
            .map(|ty| {
                let style = store
                    .as_store_ref()
                    .tunables()
                    .memory_style(&ty);
                VMMemory::new(&ty, &style)
                    .unwrap()
            });

        let mut wasi_env = wasi_state_builder.finalize(store)?;
        let mut import_object = import_object_for_all_wasi_versions(store, &wasi_env.env);
        if let Some(memory) = shared_memory {
            import_object.define("env", "memory", Memory::new_from_existing(&mut store, memory));
        }
>>>>>>> 1a05fe46
        let instance = Instance::new(store, module, &import_object)?;
        wasi_env.initialize(&mut store, &instance)?;
        Ok((wasi_env.env, instance))
    }

    /// Helper function for handling the result of a Wasi _start function.
    pub fn handle_result(&self, result: Result<Box<[Value]>, RuntimeError>) -> Result<()> {
        match result {
            Ok(_) => Ok(()),
            Err(err) => {
                let err: anyhow::Error = match err.downcast::<WasiError>() {
                    Ok(WasiError::Exit(exit_code)) => {
                        // We should exit with the provided exit code
                        std::process::exit(exit_code as _);
                    }
                    Ok(err) => err.into(),
                    Err(err) => err.into(),
                };
                Err(err)
            }
        }
    }

    pub fn for_binfmt_interpreter() -> Result<Self> {
        use std::env;
        let dir = env::var_os("WASMER_BINFMT_MISC_PREOPEN")
            .map(Into::into)
            .unwrap_or_else(|| PathBuf::from("."));
        Ok(Self {
            deny_multiple_wasi_versions: true,
            env_vars: env::vars().collect(),
            pre_opened_directories: vec![dir],
            ..Self::default()
        })
    }
}<|MERGE_RESOLUTION|>--- conflicted
+++ resolved
@@ -101,10 +101,6 @@
             }
         }
 
-<<<<<<< HEAD
-        let mut wasi_env = wasi_state_builder.finalize(store)?;
-        let import_object = import_object_for_all_wasi_versions(store, &wasi_env.env);
-=======
         // Determine if shared memory needs to be created and imported
         let shared_memory = module
             .imports()
@@ -125,7 +121,6 @@
         if let Some(memory) = shared_memory {
             import_object.define("env", "memory", Memory::new_from_existing(&mut store, memory));
         }
->>>>>>> 1a05fe46
         let instance = Instance::new(store, module, &import_object)?;
         wasi_env.initialize(&mut store, &instance)?;
         Ok((wasi_env.env, instance))
