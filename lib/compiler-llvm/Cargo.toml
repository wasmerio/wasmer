--- conflicted
+++ resolved
@@ -14,19 +14,11 @@
 version.workspace = true
 
 [dependencies]
-<<<<<<< HEAD
-wasmer-compiler = { path = "../compiler", version = "=5.0.2", features = [
-    "translator", "compiler"
-] }
-wasmer-vm = { path = "../vm", version = "=5.0.2" }
-wasmer-types = { path = "../types", version = "=5.0.2" }
-=======
 wasmer-compiler = { path = "../compiler", version = "=5.1.0", features = [
     "translator", "compiler"
 ] }
 wasmer-vm = { path = "../vm", version = "=5.1.0" }
 wasmer-types = { path = "../types", version = "=5.1.0" }
->>>>>>> 5790d227
 target-lexicon = { version = "0.12.2", default-features = false }
 smallvec = "1.6"
 object = { version = "0.30.3", default-features = false, features = ["read"] }
