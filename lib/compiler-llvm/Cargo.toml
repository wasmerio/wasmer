--- conflicted
+++ resolved
@@ -14,14 +14,8 @@
 version.workspace = true
 
 [dependencies]
-<<<<<<< HEAD
-wasmer-compiler = { path = "../compiler", version = "=5.0.2", features = [
-	"translator",
-	"compiler",
-=======
 wasmer-compiler = { path = "../compiler", version = "=5.0.5-rc1", features = [
     "translator", "compiler"
->>>>>>> afb60911
 ] }
 wasmer-vm = { path = "../vm", version = "=5.0.5-rc1" }
 wasmer-types = { path = "../types", version = "=5.0.5-rc1" }
