--- conflicted
+++ resolved
@@ -50,12 +50,9 @@
     }
 }
 
-<<<<<<< HEAD
-=======
 /// This is just an empty trait to constrict that types that
 /// can be put into the third/fourth (depending if you include lifetimes)
 /// of the `Func` struct.
->>>>>>> d81166bd
 pub trait Kind {}
 
 pub type Trampoline = unsafe extern "C" fn(*mut Ctx, NonNull<vm::Func>, *const u64, *mut u64);
@@ -69,12 +66,9 @@
     Option<NonNull<c_void>>,
 ) -> bool;
 
-<<<<<<< HEAD
-=======
 /// TODO(lachlan): Naming TBD.
 /// This contains the trampoline and invoke functions for a specific signature,
 /// as well as the environment that the invoke function may or may not require.
->>>>>>> d81166bd
 #[derive(Copy, Clone)]
 pub struct Wasm {
     trampoline: Trampoline,
@@ -96,11 +90,8 @@
     }
 }
 
-<<<<<<< HEAD
-=======
 /// This type, as part of the `Func` type signature, represents a function that is created
 /// by the host.
->>>>>>> d81166bd
 pub struct Host(());
 impl Kind for Wasm {}
 impl Kind for Host {}
