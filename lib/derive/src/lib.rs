--- conflicted
+++ resolved
@@ -125,21 +125,6 @@
                 helpers.push(helper_tokens);
             }
             match wasmer_attr {
-<<<<<<< HEAD
-                WasmerAttr::Export{ identifier, span } => {
-                    let (var_name, item_name)  = if let Some(var_name) = name {
-                        let name_str = var_name.to_string();
-                        let item_name =
-                            identifier.unwrap_or_else(|| LitStr::new(&name_str, var_name.span()));
-
-                        (var_name, item_name)
-                    } else {
-                        if let Some(item_name) = identifier {
-                            let var_name =
-                                Ident::new(&format!("field_{}", field_num), item_name.span());
-
-                            (var_name, item_name)
-=======
                 WasmerAttr::Export {
                     identifier,
                     optional,
@@ -206,18 +191,12 @@
                                     self.#field_idx.initialize(#local_var);
                                 }
                             }
->>>>>>> 01cf8e82
                         } else {
                             abort!(
                                 span,
                                 "Expected `name` field on export attribute because field does not have a name. For example: `#[wasmer(export(name = \"wasm_ident\"))]`.",
                             );
                         }
-                    };
-
-                    let finish_tokens = quote_spanned! {f.span()=>
-                        let #var_name: #inner_type = instance.exports.get_with_generics(#item_name)?;
-                        self.#var_name.initialize(#var_name);
                     };
 
                     finish.push(finish_tokens);
