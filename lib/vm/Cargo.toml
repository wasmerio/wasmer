[package]
name = "wasmer-vm"
description = "Runtime library support for Wasmer"
categories = ["wasm"]
keywords = ["wasm", "webassembly"]
license = "MIT OR Apache-2.0 WITH LLVM-exception"
readme = "README.md"
authors.workspace = true
edition.workspace = true
homepage.workspace = true
repository.workspace = true
rust-version.workspace = true
version.workspace = true

[dependencies]
memoffset.workspace = true
dashmap.workspace = true
<<<<<<< HEAD
wasmer-types = { path = "../types", version = "=5.0.2" }
=======
wasmer-types = { path = "../types", version = "=5.1.0" }
>>>>>>> 5790d227
libc.workspace = true
indexmap = { workspace = true }
thiserror = "1.0"
more-asserts = "0.2"
cfg-if = "1.0"
backtrace = "0.3"
serde = { version = "1.0", features = ["derive", "rc"], optional = true }
enum-iterator = "0.7.0"
scopeguard = "1.1.0"
lazy_static = "1.4.0"
region = { version = "3.0.2" }
corosensei = { version = "0.2.0" }
fnv = "1.0.3"
# - Optional shared dependencies.
tracing = { version = "0.1", optional = true }
crossbeam-queue = "0.3.8"
loupe = { version = "0.1.3", optional = true }

[target.'cfg(target_vendor = "apple")'.dependencies]
mach2 = "0.4.2"

[target.'cfg(target_os = "windows")'.dependencies]
windows-sys = { version = "0.59", features = [
	"Win32_System_Diagnostics_Debug",
	"Win32_System_Threading",
	"Win32_System_Kernel",
	"Win32_System_Memory",
] }

[build-dependencies]
cc = "1.0"

[badges]
maintenance = { status = "actively-developed" }

[features]
default = []
enable-serde = ["serde", "indexmap/serde", "wasmer-types/enable-serde" ]
artifact-size = ["dep:loupe", "wasmer-types/artifact-size"]

[package.metadata.docs.rs]
rustc-args = ["--cfg", "docsrs"]<|MERGE_RESOLUTION|>--- conflicted
+++ resolved
@@ -15,11 +15,7 @@
 [dependencies]
 memoffset.workspace = true
 dashmap.workspace = true
-<<<<<<< HEAD
-wasmer-types = { path = "../types", version = "=5.0.2" }
-=======
 wasmer-types = { path = "../types", version = "=5.1.0" }
->>>>>>> 5790d227
 libc.workspace = true
 indexmap = { workspace = true }
 thiserror = "1.0"
