[package]
name = "wasmer-vm"
description = "Runtime library support for Wasmer"
categories = ["wasm"]
keywords = ["wasm", "webassembly"]
license = "MIT OR Apache-2.0 WITH LLVM-exception"
readme = "README.md"
authors.workspace = true
edition.workspace = true
homepage.workspace = true
repository.workspace = true
rust-version.workspace = true
version.workspace = true

[dependencies]
memoffset.workspace = true
dashmap.workspace = true
wasmer-types = { path = "../types", version = "=6.1.0" }
libc.workspace = true
indexmap.workspace = true
thiserror.workspace = true
more-asserts.workspace = true
cfg-if.workspace = true
backtrace.workspace = true
serde = { workspace = true, features = ["derive", "rc"], optional = true }
enum-iterator.workspace = true
scopeguard.workspace = true
region.workspace = true
<<<<<<< HEAD
corosensei = { workspace = true }
fnv = "1.0.3"
=======
corosensei.workspace = true
fnv.workspace = true
>>>>>>> 47ef166f
parking_lot.workspace = true
# - Optional shared dependencies.
tracing = { workspace = true, optional = true }
crossbeam-queue.workspace = true
loupe = { workspace = true, optional = true }

[target.'cfg(any(target_family = "unix", all(target_family = "windows", target_env = "gnu")))'.dependencies]
libunwind.workspace = true

[target.'cfg(target_vendor = "apple")'.dependencies]
mach2.workspace = true

[target.'cfg(target_os = "windows")'.dependencies]
windows-sys = { workspace = true, features = [
	"Win32_System_Diagnostics_Debug",
	"Win32_System_Threading",
	"Win32_System_Kernel",
	"Win32_System_Memory",
] }

[build-dependencies]
cc.workspace = true
rustversion.workspace = true

[badges]
maintenance = { status = "actively-developed" }

[features]
default = []
enable-serde = ["serde", "indexmap/serde", "wasmer-types/enable-serde"]
artifact-size = ["dep:loupe", "wasmer-types/artifact-size"]
sanitizer = ["corosensei/sanitizer"]

[package.metadata.docs.rs]
rustc-args = ["--cfg", "docsrs"]<|MERGE_RESOLUTION|>--- conflicted
+++ resolved
@@ -26,13 +26,8 @@
 enum-iterator.workspace = true
 scopeguard.workspace = true
 region.workspace = true
-<<<<<<< HEAD
-corosensei = { workspace = true }
-fnv = "1.0.3"
-=======
 corosensei.workspace = true
 fnv.workspace = true
->>>>>>> 47ef166f
 parking_lot.workspace = true
 # - Optional shared dependencies.
 tracing = { workspace = true, optional = true }
