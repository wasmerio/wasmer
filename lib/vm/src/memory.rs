--- conflicted
+++ resolved
@@ -462,11 +462,6 @@
         Ok(Box::new(forked))
     }
 
-<<<<<<< HEAD
-    /// Makes all the memory inaccessible to reads and writes
-    fn make_inaccessible(&self) -> Result<(), MemoryError> {
-        Self::make_inaccessible(self)
-=======
     // Add current thread to waiter list
     fn do_wait(
         &mut self,
@@ -479,7 +474,11 @@
     /// Notify waiters from the wait list. Return the number of waiters notified
     fn do_notify(&mut self, dst: NotifyLocation, count: u32) -> u32 {
         self.conditions.do_notify(dst, count)
->>>>>>> e45add21
+    }
+
+    /// Makes all the memory inaccessible to reads and writes
+    fn make_inaccessible(&self) -> Result<(), MemoryError> {
+        Self::make_inaccessible(self)
     }
 }
 
@@ -549,11 +548,6 @@
         self.0.duplicate()
     }
 
-<<<<<<< HEAD
-    /// Makes all the memory inaccessible to reads and writes
-    fn make_inaccessible(&self) -> Result<(), MemoryError> {
-        self.0.make_inaccessible()
-=======
     // Add current thread to waiter list
     fn do_wait(
         &mut self,
@@ -566,7 +560,11 @@
     /// Notify waiters from the wait list. Return the number of waiters notified
     fn do_notify(&mut self, dst: NotifyLocation, count: u32) -> u32 {
         self.0.do_notify(dst, count)
->>>>>>> e45add21
+    }
+
+    /// Makes all the memory inaccessible to reads and writes
+    fn make_inaccessible(&self) -> Result<(), MemoryError> {
+        self.0.make_inaccessible()
     }
 }
 
@@ -692,11 +690,6 @@
     /// Copies this memory to a new memory
     fn duplicate(&mut self) -> Result<Box<dyn LinearMemory + 'static>, MemoryError>;
 
-<<<<<<< HEAD
-    /// Makes all the memory inaccessible to reads and writes
-    fn make_inaccessible(&self) -> Result<(), MemoryError> {
-        Err(MemoryError::NotImplemented)
-=======
     /// Add current thread to the waiter hash, and wait until notified or timout.
     /// Return 0 if the waiter has been notified, 2 if the timeout occured, or None if en error happened
     fn do_wait(
@@ -710,6 +703,10 @@
     /// Notify waiters from the wait list. Return the number of waiters notified
     fn do_notify(&mut self, _dst: NotifyLocation, _count: u32) -> u32 {
         0
->>>>>>> e45add21
+    }
+
+    /// Makes all the memory inaccessible to reads and writes
+    fn make_inaccessible(&self) -> Result<(), MemoryError> {
+        Err(MemoryError::NotImplemented)
     }
 }