//! Implementation of personality function and unwinding support for Wasmer.
//!
//! On a native platform, when an exception is thrown, the type info of the
//! exception is known, and can be matched against the LSDA table within the
//! personality function (e.g. __gxx_personality_v0 for Itanium ABI).
//!
//! However, in WASM, the exception "type" can change between compilation
//! and instantiation because tags can be imported from other modules. Also,
//! a single module can be instantiated many times, but all instances share
//! the same code, differing only in their VMContext data. This means that,
//! to be able to match the thrown exception against the expected tag in
//! catch clauses, we need to go through the VMContext of the specific instance
//! to which the stack frame belongs; nothing else can tell us exactly which
//! instance we're currently looking at, including the IP which will be the
//! same for all instances of the same module.
//!
//! To achieve this, we use a two-stage personality function. The first stage
//! is the normal personality function which is called by libunwind; this
//! function always catches the exception as long as it's a Wasmer exception,
//! without looking at the specific tags. Afterwards, control is transferred
//! to the module's landing pad, which can load its VMContext and pass it to
//! the second stage of the personality function. Afterwards, the second stage
//! can take the "local tag number" (the tag index as seen from the WASM
//! module's point of view) from the LSDA and translate it to the unique tag
//! within the Store, and match that against the thrown exception's tag.
//!
//! The throw function also uses the VMContext of its own instance to get the
//! unique tag from the Store, and uses that as the final exception tag.
//!
//! It's important to note that we can't count on libunwind behaving properly
//! if we make calls from the second stage of the personality function; this is
//! why the first stage has to extract all the data necessary for the second
//! stage and place it in the exception object. The second stage will clear
//! out the data before returning, so further stack frames will not get stale
//! data by mistake.

use std::ffi::c_void;

use libunwind::{self as uw};
use wasmer_types::TagIndex;

use crate::{InternalStoreHandle, StoreHandle, StoreObjects, VMContext, VMExceptionRef};

use super::dwarf::eh::{self, EHAction, EHContext};

// In case where multiple copies of std exist in a single process,
// we use address of this static variable to distinguish an exception raised by
// this copy and some other copy (which needs to be treated as foreign exception).
static CANARY: u8 = 0;
const WASMER_EXCEPTION_CLASS: uw::_Unwind_Exception_Class = u64::from_ne_bytes(*b"WMERWASM");

const CATCH_ALL_TAG_VALUE: i32 = i32::MAX;
// This constant is not reflected in the generated code, but the switch block
// has a default action of rethrowing the exception, which this value should
// trigger.
const NO_MATCH_FOUND_TAG_VALUE: i32 = i32::MAX - 1;

#[repr(C)]
pub struct UwExceptionWrapper {
    pub _uwe: uw::_Unwind_Exception,
    pub canary: *const u8,
    pub exnref: u32,

    // First stage -> second stage communication
    pub current_frame_info: Option<Box<CurrentFrameInfo>>,
}

#[repr(C)]
pub struct CurrentFrameInfo {
    pub catch_tags: Vec<u32>,
    pub has_catch_all: bool,
}

impl UwExceptionWrapper {
    pub fn new(exnref: u32) -> Self {
        Self {
            _uwe: uw::_Unwind_Exception {
                exception_class: WASMER_EXCEPTION_CLASS,
                exception_cleanup: Some(deallocate_exception),
                private_1: core::ptr::null::<u8>() as usize as _,
                private_2: 0,
            },
            canary: &CANARY,
            exnref,
            current_frame_info: None,
        }
    }
}

#[cfg(target_arch = "x86_64")]
const UNWIND_DATA_REG: (i32, i32) = (0, 1); // RAX, RDX

#[cfg(any(target_arch = "arm", target_arch = "aarch64"))]
const UNWIND_DATA_REG: (i32, i32) = (0, 1); // R0, R1 / X0, X1

#[cfg(any(target_arch = "riscv64", target_arch = "riscv32"))]
const UNWIND_DATA_REG: (i32, i32) = (10, 11); // x10, x11

#[cfg(target_arch = "loongarch64")]
const UNWIND_DATA_REG: (i32, i32) = (4, 5); // a0, a1

#[unsafe(no_mangle)]
/// The implementation of Wasmer's personality function.
///
/// # Safety
///
/// Performs libunwind unwinding magic.
pub unsafe extern "C" fn wasmer_eh_personality(
    version: std::ffi::c_int,
    actions: uw::_Unwind_Action,
    exception_class: uw::_Unwind_Exception_Class,
    exception_object: *mut uw::_Unwind_Exception,
    context: *mut uw::_Unwind_Context,
) -> uw::_Unwind_Reason_Code {
    unsafe {
        if version != 1 {
            return uw::_Unwind_Reason_Code__URC_FATAL_PHASE1_ERROR;
        }

        let uw_exc = std::mem::transmute::<*mut uw::_Unwind_Exception, *mut UwExceptionWrapper>(
            exception_object,
        );

        if exception_class != WASMER_EXCEPTION_CLASS {
            return uw::_Unwind_Reason_Code__URC_CONTINUE_UNWIND;
        }

        let eh_action = match find_eh_action(context) {
            Ok(action) => action,
            Err(_) => {
                return uw::_Unwind_Reason_Code__URC_FATAL_PHASE1_ERROR;
            }
        };

        if actions as i32 & uw::_Unwind_Action__UA_SEARCH_PHASE as i32 != 0 {
            match eh_action {
                EHAction::None => uw::_Unwind_Reason_Code__URC_CONTINUE_UNWIND,
                EHAction::CatchAll { .. }
                | EHAction::CatchSpecific { .. }
                | EHAction::CatchSpecificOrAll { .. } => uw::_Unwind_Reason_Code__URC_HANDLER_FOUND,
                EHAction::Terminate => uw::_Unwind_Reason_Code__URC_FATAL_PHASE1_ERROR,
            }
        } else {
            // For the catch-specific vs catch-specific-or-all case below, checked before
            // we move eh_action out in the match
            let has_catch_all = matches!(eh_action, EHAction::CatchSpecificOrAll { .. });

            match eh_action {
                EHAction::None => uw::_Unwind_Reason_Code__URC_CONTINUE_UNWIND,
                EHAction::CatchAll { lpad } => {
                    uw::_Unwind_SetGR(context, UNWIND_DATA_REG.0, uw_exc as _);
                    // Zero means immediate catch-all
                    uw::_Unwind_SetGR(context, UNWIND_DATA_REG.1, 0);
                    uw::_Unwind_SetIP(context, lpad as usize as _);
                    uw::_Unwind_Reason_Code__URC_INSTALL_CONTEXT
                }
                EHAction::CatchSpecific { lpad, tags }
                | EHAction::CatchSpecificOrAll { lpad, tags } => {
                    (*uw_exc).current_frame_info = Some(Box::new(CurrentFrameInfo {
                        catch_tags: tags,
                        has_catch_all,
                    }));
                    uw::_Unwind_SetGR(context, UNWIND_DATA_REG.0, uw_exc as _);
                    // One means enter phase 2
                    uw::_Unwind_SetGR(context, UNWIND_DATA_REG.1, 1);
                    uw::_Unwind_SetIP(context, lpad as usize as _);
                    uw::_Unwind_Reason_Code__URC_INSTALL_CONTEXT
                }
                EHAction::Terminate => uw::_Unwind_Reason_Code__URC_FATAL_PHASE2_ERROR,
            }
        }
    }
}

<<<<<<< HEAD
#[no_mangle]
/// The second stage of the personality function. See module level documentation
=======
#[unsafe(no_mangle)]
/// The second stage of the  personality function. See module level documentation
>>>>>>> 09ce0606
/// for an explanation of the exact procedure used during unwinding.
///
/// # Safety
///
/// Does pointer accesses, which must be valid.
pub unsafe extern "C" fn wasmer_eh_personality2(
    vmctx: *mut VMContext,
    exception_object: *mut UwExceptionWrapper,
) -> i32 {
    unsafe {
        let Some(current_frame_info) = (*exception_object).current_frame_info.take() else {
            // This should never happen
            unreachable!("wasmer_eh_personality2 called without current_frame_info");
        };

        let instance = (*vmctx).instance();
        let exn = super::exn_obj_from_exnref(vmctx, (*exception_object).exnref);

        for tag in current_frame_info.catch_tags {
            let unique_tag = instance.shared_tag_ptr(TagIndex::from_u32(tag)).index();
            if unique_tag == (*exn).tag_index() {
                return tag as i32;
            }
        }

        if current_frame_info.has_catch_all {
            CATCH_ALL_TAG_VALUE
        } else {
            NO_MATCH_FOUND_TAG_VALUE
        }
    }
}

unsafe fn find_eh_action(context: *mut uw::_Unwind_Context) -> Result<EHAction, ()> {
    unsafe {
        let lsda = uw::_Unwind_GetLanguageSpecificData(context) as *const u8;
        let mut ip_before_instr: std::ffi::c_int = 0;
        let ip = uw::_Unwind_GetIPInfo(context, &mut ip_before_instr);
        let eh_context = EHContext {
            // The return address points 1 byte past the call instruction,
            // which could be in the next IP range in LSDA range table.
            //
            // `ip = -1` has special meaning, so use wrapping sub to allow for that
            ip: if ip_before_instr != 0 {
                ip as _
            } else {
                ip.wrapping_sub(1) as _
            },
            func_start: uw::_Unwind_GetRegionStart(context) as *const _,
            get_text_start: &|| uw::_Unwind_GetTextRelBase(context) as *const _,
            get_data_start: &|| uw::_Unwind_GetDataRelBase(context) as *const _,
        };
        eh::find_eh_action(lsda, &eh_context)
    }
}

<<<<<<< HEAD
pub unsafe fn read_exnref(exception: *mut c_void) -> u32 {
    if exception.is_null() {
        0
    } else {
        (*(exception as *mut UwExceptionWrapper)).exnref
    }
}

/// # Safety
///
/// Performs libunwind unwinding magic. Highly unsafe.
pub unsafe fn throw(ctx: &StoreObjects, exnref: u32) -> ! {
    if exnref == 0 {
        crate::raise_lib_trap(crate::Trap::lib(
            wasmer_types::TrapCode::UninitializedExnRef,
        ))
    }

    let exception = Box::new(UwExceptionWrapper::new(exnref));
    let exception_ptr = Box::into_raw(exception);

    match uw::_Unwind_RaiseException(exception_ptr as *mut libunwind::_Unwind_Exception) {
        libunwind::_Unwind_Reason_Code__URC_END_OF_STACK => {
            delete_exception(exception_ptr as *mut c_void);

            let exnref = VMExceptionRef(StoreHandle::from_internal(
                ctx.id(),
                InternalStoreHandle::from_index(exnref as usize).unwrap(),
            ));
            crate::raise_lib_trap(crate::Trap::uncaught_exception(exnref, ctx))
        }
        _ => {
            unreachable!()
        }
    }
}

pub unsafe fn delete_exception(exception: *mut c_void) {
    if !exception.is_null() {
        uw::_Unwind_DeleteException(exception as *mut uw::_Unwind_Exception);
    }
}

unsafe extern "C" fn deallocate_exception(
    _: uw::_Unwind_Reason_Code,
    exception: *mut uw::_Unwind_Exception,
) {
    let exception = Box::from_raw(exception as *mut UwExceptionWrapper);
    drop(exception);
=======
pub unsafe fn throw(tag: u32, vmctx: *mut VMContext, data_ptr: usize, data_size: u64) -> ! {
    unsafe {
        // Look up the unique tag from the VMContext.
        let unique_tag = (*vmctx)
            .instance()
            .shared_tag_ptr(TagIndex::from_u32(tag))
            .index();

        let exception = Box::new(UwExceptionWrapper::new(unique_tag, data_ptr, data_size));
        let exception_param = Box::into_raw(exception) as *mut libunwind::_Unwind_Exception;

        match uw::_Unwind_RaiseException(exception_param) {
            libunwind::_Unwind_Reason_Code__URC_END_OF_STACK => {
                crate::raise_lib_trap(crate::Trap::lib(wasmer_types::TrapCode::UncaughtException))
            }
            _ => {
                unreachable!()
            }
        }
    }
}

pub unsafe fn rethrow(exc: *mut UwExceptionWrapper) -> ! {
    unsafe {
        if exc.is_null() {
            panic!();
        }

        match uw::_Unwind_Resume_or_Rethrow(std::mem::transmute::<
            *mut UwExceptionWrapper,
            *mut libunwind::_Unwind_Exception,
        >(exc))
        {
            libunwind::_Unwind_Reason_Code__URC_END_OF_STACK => {
                crate::raise_lib_trap(crate::Trap::lib(wasmer_types::TrapCode::UncaughtException))
            }
            _ => unreachable!(),
        }
    }
>>>>>>> 09ce0606
}<|MERGE_RESOLUTION|>--- conflicted
+++ resolved
@@ -172,13 +172,8 @@
     }
 }
 
-<<<<<<< HEAD
-#[no_mangle]
+#[unsafe(no_mangle)]
 /// The second stage of the personality function. See module level documentation
-=======
-#[unsafe(no_mangle)]
-/// The second stage of the  personality function. See module level documentation
->>>>>>> 09ce0606
 /// for an explanation of the exact procedure used during unwinding.
 ///
 /// # Safety
@@ -235,12 +230,11 @@
     }
 }
 
-<<<<<<< HEAD
 pub unsafe fn read_exnref(exception: *mut c_void) -> u32 {
     if exception.is_null() {
         0
     } else {
-        (*(exception as *mut UwExceptionWrapper)).exnref
+        unsafe { (*(exception as *mut UwExceptionWrapper)).exnref }
     }
 }
 
@@ -248,34 +242,38 @@
 ///
 /// Performs libunwind unwinding magic. Highly unsafe.
 pub unsafe fn throw(ctx: &StoreObjects, exnref: u32) -> ! {
-    if exnref == 0 {
-        crate::raise_lib_trap(crate::Trap::lib(
-            wasmer_types::TrapCode::UninitializedExnRef,
-        ))
-    }
-
-    let exception = Box::new(UwExceptionWrapper::new(exnref));
-    let exception_ptr = Box::into_raw(exception);
-
-    match uw::_Unwind_RaiseException(exception_ptr as *mut libunwind::_Unwind_Exception) {
-        libunwind::_Unwind_Reason_Code__URC_END_OF_STACK => {
-            delete_exception(exception_ptr as *mut c_void);
-
-            let exnref = VMExceptionRef(StoreHandle::from_internal(
-                ctx.id(),
-                InternalStoreHandle::from_index(exnref as usize).unwrap(),
-            ));
-            crate::raise_lib_trap(crate::Trap::uncaught_exception(exnref, ctx))
-        }
-        _ => {
-            unreachable!()
+    unsafe {
+        if exnref == 0 {
+            crate::raise_lib_trap(crate::Trap::lib(
+                wasmer_types::TrapCode::UninitializedExnRef,
+            ))
+        }
+
+        let exception = Box::new(UwExceptionWrapper::new(exnref));
+        let exception_ptr = Box::into_raw(exception);
+
+        match uw::_Unwind_RaiseException(exception_ptr as *mut libunwind::_Unwind_Exception) {
+            libunwind::_Unwind_Reason_Code__URC_END_OF_STACK => {
+                delete_exception(exception_ptr as *mut c_void);
+
+                let exnref = VMExceptionRef(StoreHandle::from_internal(
+                    ctx.id(),
+                    InternalStoreHandle::from_index(exnref as usize).unwrap(),
+                ));
+                crate::raise_lib_trap(crate::Trap::uncaught_exception(exnref, ctx))
+            }
+            _ => {
+                unreachable!()
+            }
         }
     }
 }
 
 pub unsafe fn delete_exception(exception: *mut c_void) {
-    if !exception.is_null() {
-        uw::_Unwind_DeleteException(exception as *mut uw::_Unwind_Exception);
+    unsafe {
+        if !exception.is_null() {
+            uw::_Unwind_DeleteException(exception as *mut uw::_Unwind_Exception);
+        }
     }
 }
 
@@ -283,47 +281,8 @@
     _: uw::_Unwind_Reason_Code,
     exception: *mut uw::_Unwind_Exception,
 ) {
-    let exception = Box::from_raw(exception as *mut UwExceptionWrapper);
-    drop(exception);
-=======
-pub unsafe fn throw(tag: u32, vmctx: *mut VMContext, data_ptr: usize, data_size: u64) -> ! {
-    unsafe {
-        // Look up the unique tag from the VMContext.
-        let unique_tag = (*vmctx)
-            .instance()
-            .shared_tag_ptr(TagIndex::from_u32(tag))
-            .index();
-
-        let exception = Box::new(UwExceptionWrapper::new(unique_tag, data_ptr, data_size));
-        let exception_param = Box::into_raw(exception) as *mut libunwind::_Unwind_Exception;
-
-        match uw::_Unwind_RaiseException(exception_param) {
-            libunwind::_Unwind_Reason_Code__URC_END_OF_STACK => {
-                crate::raise_lib_trap(crate::Trap::lib(wasmer_types::TrapCode::UncaughtException))
-            }
-            _ => {
-                unreachable!()
-            }
-        }
-    }
-}
-
-pub unsafe fn rethrow(exc: *mut UwExceptionWrapper) -> ! {
-    unsafe {
-        if exc.is_null() {
-            panic!();
-        }
-
-        match uw::_Unwind_Resume_or_Rethrow(std::mem::transmute::<
-            *mut UwExceptionWrapper,
-            *mut libunwind::_Unwind_Exception,
-        >(exc))
-        {
-            libunwind::_Unwind_Reason_Code__URC_END_OF_STACK => {
-                crate::raise_lib_trap(crate::Trap::lib(wasmer_types::TrapCode::UncaughtException))
-            }
-            _ => unreachable!(),
-        }
-    }
->>>>>>> 09ce0606
+    unsafe {
+        let exception = Box::from_raw(exception as *mut UwExceptionWrapper);
+        drop(exception);
+    }
 }