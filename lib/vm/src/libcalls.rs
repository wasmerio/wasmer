// This file contains code from external sources.
// Attributions: https://github.com/wasmerio/wasmer/blob/master/ATTRIBUTIONS.md

//! Runtime library calls.
//!
//! Note that Wasm compilers may sometimes perform these inline rather than
//! calling them, particularly when CPUs have special instructions which compute
//! them directly.
//!
//! These functions are called by compiled Wasm code, and therefore must take
//! certain care about some things:
//!
//! * They must always be `pub extern "C"` and should only contain basic, raw
//!   i32/i64/f32/f64/pointer parameters that are safe to pass across the system
//!   ABI!
//!
//! * If any nested function propagates an `Err(trap)` out to the library
//!   function frame, we need to raise it. This involves some nasty and quite
//!   unsafe code under the covers! Notable, after raising the trap, drops
//!   **will not** be run for local variables! This can lead to things like
//!   leaking `InstanceHandle`s which leads to never deallocating JIT code,
//!   instances, and modules! Therefore, always use nested blocks to ensure
//!   drops run before raising a trap:
//!
//!   ```ignore
//!   pub extern "C" fn my_lib_function(...) {
//!       let result = {
//!           // Do everything in here so drops run at the end of the block.
//!           ...
//!       };
//!       if let Err(trap) = result {
//!           // Now we can safely raise the trap without leaking!
//!           raise_lib_trap(trap);
//!       }
//!   }
//!   ```

#![allow(missing_docs)] // For some reason lint fails saying that `LibCall` is not documented, when it actually is

use crate::func_data_registry::VMFuncRef;
use crate::probestack::PROBESTACK;
use crate::table::{RawTableElement, TableElement};
use crate::trap::{raise_lib_trap, Trap, TrapCode};
use crate::vmcontext::VMContext;
<<<<<<< HEAD
#[cfg(feature = "enable-serde")]
=======
use crate::VMExternRef;
use loupe::MemoryUsage;
#[cfg(feature = "enable-rkyv")]
use rkyv::{Archive, Deserialize as RkyvDeserialize, Serialize as RkyvSerialize};
>>>>>>> f2e9a571
use serde::{Deserialize, Serialize};
use std::fmt;
use wasmer_types::{
    DataIndex, ElemIndex, FunctionIndex, LocalMemoryIndex, LocalTableIndex, MemoryIndex,
    TableIndex, Type,
};

/// Implementation of f32.ceil
#[no_mangle]
pub extern "C" fn wasmer_vm_f32_ceil(x: f32) -> f32 {
    x.ceil()
}

/// Implementation of f32.floor
#[no_mangle]
pub extern "C" fn wasmer_vm_f32_floor(x: f32) -> f32 {
    x.floor()
}

/// Implementation of f32.trunc
#[no_mangle]
pub extern "C" fn wasmer_vm_f32_trunc(x: f32) -> f32 {
    x.trunc()
}

/// Implementation of f32.nearest
#[allow(clippy::float_arithmetic, clippy::float_cmp)]
#[no_mangle]
pub extern "C" fn wasmer_vm_f32_nearest(x: f32) -> f32 {
    // Rust doesn't have a nearest function, so do it manually.
    if x == 0.0 {
        // Preserve the sign of zero.
        x
    } else {
        // Nearest is either ceil or floor depending on which is nearest or even.
        let u = x.ceil();
        let d = x.floor();
        let um = (x - u).abs();
        let dm = (x - d).abs();
        if um < dm
            || (um == dm && {
                let h = u / 2.;
                h.floor() == h
            })
        {
            u
        } else {
            d
        }
    }
}

/// Implementation of f64.ceil
#[no_mangle]
pub extern "C" fn wasmer_vm_f64_ceil(x: f64) -> f64 {
    x.ceil()
}

/// Implementation of f64.floor
#[no_mangle]
pub extern "C" fn wasmer_vm_f64_floor(x: f64) -> f64 {
    x.floor()
}

/// Implementation of f64.trunc
#[no_mangle]
pub extern "C" fn wasmer_vm_f64_trunc(x: f64) -> f64 {
    x.trunc()
}

/// Implementation of f64.nearest
#[allow(clippy::float_arithmetic, clippy::float_cmp)]
#[no_mangle]
pub extern "C" fn wasmer_vm_f64_nearest(x: f64) -> f64 {
    // Rust doesn't have a nearest function, so do it manually.
    if x == 0.0 {
        // Preserve the sign of zero.
        x
    } else {
        // Nearest is either ceil or floor depending on which is nearest or even.
        let u = x.ceil();
        let d = x.floor();
        let um = (x - u).abs();
        let dm = (x - d).abs();
        if um < dm
            || (um == dm && {
                let h = u / 2.;
                h.floor() == h
            })
        {
            u
        } else {
            d
        }
    }
}

/// Implementation of memory.grow for locally-defined 32-bit memories.
///
/// # Safety
///
/// `vmctx` must be dereferenceable.
#[no_mangle]
pub unsafe extern "C" fn wasmer_vm_memory32_grow(
    vmctx: *mut VMContext,
    delta: u32,
    memory_index: u32,
) -> u32 {
    let instance = (&*vmctx).instance();
    let memory_index = LocalMemoryIndex::from_u32(memory_index);

    instance
        .memory_grow(memory_index, delta)
        .map(|pages| pages.0)
        .unwrap_or(u32::max_value())
}

/// Implementation of memory.grow for imported 32-bit memories.
///
/// # Safety
///
/// `vmctx` must be dereferenceable.
#[no_mangle]
pub unsafe extern "C" fn wasmer_vm_imported_memory32_grow(
    vmctx: *mut VMContext,
    delta: u32,
    memory_index: u32,
) -> u32 {
    let instance = (&*vmctx).instance();
    let memory_index = MemoryIndex::from_u32(memory_index);

    instance
        .imported_memory_grow(memory_index, delta)
        .map(|pages| pages.0)
        .unwrap_or(u32::max_value())
}

/// Implementation of memory.size for locally-defined 32-bit memories.
///
/// # Safety
///
/// `vmctx` must be dereferenceable.
#[no_mangle]
pub unsafe extern "C" fn wasmer_vm_memory32_size(vmctx: *mut VMContext, memory_index: u32) -> u32 {
    let instance = (&*vmctx).instance();
    let memory_index = LocalMemoryIndex::from_u32(memory_index);

    instance.memory_size(memory_index).0
}

/// Implementation of memory.size for imported 32-bit memories.
///
/// # Safety
///
/// `vmctx` must be dereferenceable.
#[no_mangle]
pub unsafe extern "C" fn wasmer_vm_imported_memory32_size(
    vmctx: *mut VMContext,
    memory_index: u32,
) -> u32 {
    let instance = (&*vmctx).instance();
    let memory_index = MemoryIndex::from_u32(memory_index);

    instance.imported_memory_size(memory_index).0
}

/// Implementation of `table.copy`.
///
/// # Safety
///
/// `vmctx` must be dereferenceable.
#[no_mangle]
pub unsafe extern "C" fn wasmer_vm_table_copy(
    vmctx: *mut VMContext,
    dst_table_index: u32,
    src_table_index: u32,
    dst: u32,
    src: u32,
    len: u32,
) {
    let result = {
        let dst_table_index = TableIndex::from_u32(dst_table_index);
        let src_table_index = TableIndex::from_u32(src_table_index);
        let instance = (&*vmctx).instance();
        let dst_table = instance.get_table(dst_table_index);
        let src_table = instance.get_table(src_table_index);
        dst_table.copy(src_table, dst, src, len)
    };
    if let Err(trap) = result {
        raise_lib_trap(trap);
    }
}

/// Implementation of `table.init`.
///
/// # Safety
///
/// `vmctx` must be dereferenceable.
#[no_mangle]
pub unsafe extern "C" fn wasmer_vm_table_init(
    vmctx: *mut VMContext,
    table_index: u32,
    elem_index: u32,
    dst: u32,
    src: u32,
    len: u32,
) {
    let result = {
        let table_index = TableIndex::from_u32(table_index);
        let elem_index = ElemIndex::from_u32(elem_index);
        let instance = (&*vmctx).instance();
        instance.table_init(table_index, elem_index, dst, src, len)
    };
    if let Err(trap) = result {
        raise_lib_trap(trap);
    }
}

/// Implementation of `table.fill`.
///
/// # Safety
///
/// `vmctx` must be dereferenceable.
#[no_mangle]
pub unsafe extern "C" fn wasmer_vm_table_fill(
    vmctx: *mut VMContext,
    table_index: u32,
    start_idx: u32,
    item: RawTableElement,
    len: u32,
) {
    let result = {
        let table_index = TableIndex::from_u32(table_index);
        let instance = (&*vmctx).instance();
        let elem = match instance.get_table(table_index).ty().ty {
            Type::ExternRef => TableElement::ExternRef(item.extern_ref.into()),
            Type::FuncRef => TableElement::FuncRef(item.func_ref),
            _ => panic!("Unrecognized table type: does not contain references"),
        };

        instance.table_fill(table_index, start_idx, elem, len)
    };
    if let Err(trap) = result {
        raise_lib_trap(trap);
    }
}

/// Implementation of `table.size`.
///
/// # Safety
///
/// `vmctx` must be dereferenceable.
#[no_mangle]
pub unsafe extern "C" fn wasmer_vm_table_size(vmctx: *mut VMContext, table_index: u32) -> u32 {
    let instance = (&*vmctx).instance();
    let table_index = LocalTableIndex::from_u32(table_index);

    instance.table_size(table_index)
}

/// Implementation of `table.size` for imported tables.
///
/// # Safety
///
/// `vmctx` must be dereferenceable.
#[no_mangle]
pub unsafe extern "C" fn wasmer_vm_imported_table_size(
    vmctx: *mut VMContext,
    table_index: u32,
) -> u32 {
    let instance = (&*vmctx).instance();
    let table_index = TableIndex::from_u32(table_index);

    instance.imported_table_size(table_index)
}

/// Implementation of `table.get`.
///
/// # Safety
///
/// `vmctx` must be dereferenceable.
#[no_mangle]
pub unsafe extern "C" fn wasmer_vm_table_get(
    vmctx: *mut VMContext,
    table_index: u32,
    elem_index: u32,
) -> RawTableElement {
    let instance = (&*vmctx).instance();
    let table_index = LocalTableIndex::from_u32(table_index);

    // TODO: type checking, maybe have specialized accessors
    match instance.table_get(table_index, elem_index) {
        Some(table_ref) => table_ref.into(),
        None => raise_lib_trap(Trap::new_from_runtime(TrapCode::TableAccessOutOfBounds)),
    }
}

/// Implementation of `table.get` for imported tables.
///
/// # Safety
///
/// `vmctx` must be dereferenceable.
#[no_mangle]
pub unsafe extern "C" fn wasmer_vm_imported_table_get(
    vmctx: *mut VMContext,
    table_index: u32,
    elem_index: u32,
) -> RawTableElement {
    let instance = (&*vmctx).instance();
    let table_index = TableIndex::from_u32(table_index);

    // TODO: type checking, maybe have specialized accessors
    match instance.imported_table_get(table_index, elem_index) {
        Some(table_ref) => table_ref.into(),
        None => raise_lib_trap(Trap::new_from_runtime(TrapCode::TableAccessOutOfBounds)),
    }
}

/// Implementation of `table.set`.
///
/// # Safety
///
/// `vmctx` must be dereferenceable.
///
/// It is the caller's responsibility to increment the ref count of any ref counted
/// type before passing it to this function.
#[no_mangle]
pub unsafe extern "C" fn wasmer_vm_table_set(
    vmctx: *mut VMContext,
    table_index: u32,
    elem_index: u32,
    value: RawTableElement,
) {
    let instance = (&*vmctx).instance();
    let table_index = TableIndex::from_u32(table_index);
    let table_index = instance
        .module_ref()
        .local_table_index(table_index)
        .unwrap();

    let elem = match instance.get_local_table(table_index).ty().ty {
        Type::ExternRef => TableElement::ExternRef(value.extern_ref.into()),
        Type::FuncRef => TableElement::FuncRef(value.func_ref),
        _ => panic!("Unrecognized table type: does not contain references"),
    };

    // TODO: type checking, maybe have specialized accessors
    let result = instance.table_set(table_index, elem_index, elem);

    if let Err(trap) = result {
        raise_lib_trap(trap);
    }
}

/// Implementation of `table.set` for imported tables.
///
/// # Safety
///
/// `vmctx` must be dereferenceable.
#[no_mangle]
pub unsafe extern "C" fn wasmer_vm_imported_table_set(
    vmctx: *mut VMContext,
    table_index: u32,
    elem_index: u32,
    value: RawTableElement,
) {
    let instance = (&*vmctx).instance();
    let table_index = TableIndex::from_u32(table_index);
    let elem = match instance.get_table(table_index).ty().ty {
        Type::ExternRef => TableElement::ExternRef(value.extern_ref.into()),
        Type::FuncRef => TableElement::FuncRef(value.func_ref),
        _ => panic!("Unrecognized table type: does not contain references"),
    };

    let result = instance.imported_table_set(table_index, elem_index, elem);

    if let Err(trap) = result {
        raise_lib_trap(trap);
    }
}

/// Implementation of `table.grow` for locally-defined tables.
///
/// # Safety
///
/// `vmctx` must be dereferenceable.
#[no_mangle]
pub unsafe extern "C" fn wasmer_vm_table_grow(
    vmctx: *mut VMContext,
    init_value: RawTableElement,
    delta: u32,
    table_index: u32,
) -> u32 {
    let instance = (&*vmctx).instance();
    let table_index = LocalTableIndex::from_u32(table_index);

    let init_value = match instance.get_local_table(table_index).ty().ty {
        Type::ExternRef => TableElement::ExternRef(init_value.extern_ref.into()),
        Type::FuncRef => TableElement::FuncRef(init_value.func_ref),
        _ => panic!("Unrecognized table type: does not contain references"),
    };

    instance
        .table_grow(table_index, delta, init_value)
        .unwrap_or(u32::max_value())
}

/// Implementation of `table.grow` for imported tables.
///
/// # Safety
///
/// `vmctx` must be dereferenceable.
#[no_mangle]
pub unsafe extern "C" fn wasmer_vm_imported_table_grow(
    vmctx: *mut VMContext,
    init_value: RawTableElement,
    delta: u32,
    table_index: u32,
) -> u32 {
    let instance = (&*vmctx).instance();
    let table_index = TableIndex::from_u32(table_index);
    let init_value = match instance.get_table(table_index).ty().ty {
        Type::ExternRef => TableElement::ExternRef(init_value.extern_ref.into()),
        Type::FuncRef => TableElement::FuncRef(init_value.func_ref),
        _ => panic!("Unrecognized table type: does not contain references"),
    };

    instance
        .imported_table_grow(table_index, delta, init_value)
        .unwrap_or(u32::max_value())
}

/// Implementation of `func.ref`.
///
/// # Safety
///
/// `vmctx` must be dereferenceable.
#[no_mangle]
pub unsafe extern "C" fn wasmer_vm_func_ref(
    vmctx: *mut VMContext,
    function_index: u32,
) -> VMFuncRef {
    let instance = (&*vmctx).instance();
    let function_index = FunctionIndex::from_u32(function_index);

    instance.func_ref(function_index).unwrap()
}

/// Implementation of externref increment
///
/// # Safety
///
/// `vmctx` must be dereferenceable.
///
/// This function must only be called at precise locations to prevent memory leaks.
#[no_mangle]
pub unsafe extern "C" fn wasmer_vm_externref_inc(externref: VMExternRef) {
    externref.ref_clone();
}

/// Implementation of externref decrement
///
/// # Safety
///
/// `vmctx` must be dereferenceable.
///
/// This function must only be called at precise locations, otherwise use-after-free
/// and other serious memory bugs may occur.
#[no_mangle]
pub unsafe extern "C" fn wasmer_vm_externref_dec(mut externref: VMExternRef) {
    externref.ref_drop()
}

/// Implementation of `elem.drop`.
///
/// # Safety
///
/// `vmctx` must be dereferenceable.
#[no_mangle]
pub unsafe extern "C" fn wasmer_vm_elem_drop(vmctx: *mut VMContext, elem_index: u32) {
    let elem_index = ElemIndex::from_u32(elem_index);
    let instance = (&*vmctx).instance();
    instance.elem_drop(elem_index);
}

/// Implementation of `memory.copy` for locally defined memories.
///
/// # Safety
///
/// `vmctx` must be dereferenceable.
#[no_mangle]
pub unsafe extern "C" fn wasmer_vm_memory32_copy(
    vmctx: *mut VMContext,
    memory_index: u32,
    dst: u32,
    src: u32,
    len: u32,
) {
    let result = {
        let memory_index = LocalMemoryIndex::from_u32(memory_index);
        let instance = (&*vmctx).instance();
        instance.local_memory_copy(memory_index, dst, src, len)
    };
    if let Err(trap) = result {
        raise_lib_trap(trap);
    }
}

/// Implementation of `memory.copy` for imported memories.
///
/// # Safety
///
/// `vmctx` must be dereferenceable.
#[no_mangle]
pub unsafe extern "C" fn wasmer_vm_imported_memory32_copy(
    vmctx: *mut VMContext,
    memory_index: u32,
    dst: u32,
    src: u32,
    len: u32,
) {
    let result = {
        let memory_index = MemoryIndex::from_u32(memory_index);
        let instance = (&*vmctx).instance();
        instance.imported_memory_copy(memory_index, dst, src, len)
    };
    if let Err(trap) = result {
        raise_lib_trap(trap);
    }
}

/// Implementation of `memory.fill` for locally defined memories.
///
/// # Safety
///
/// `vmctx` must be dereferenceable.
#[no_mangle]
pub unsafe extern "C" fn wasmer_vm_memory32_fill(
    vmctx: *mut VMContext,
    memory_index: u32,
    dst: u32,
    val: u32,
    len: u32,
) {
    let result = {
        let memory_index = LocalMemoryIndex::from_u32(memory_index);
        let instance = (&*vmctx).instance();
        instance.local_memory_fill(memory_index, dst, val, len)
    };
    if let Err(trap) = result {
        raise_lib_trap(trap);
    }
}

/// Implementation of `memory.fill` for imported memories.
///
/// # Safety
///
/// `vmctx` must be dereferenceable.
#[no_mangle]
pub unsafe extern "C" fn wasmer_vm_imported_memory32_fill(
    vmctx: *mut VMContext,
    memory_index: u32,
    dst: u32,
    val: u32,
    len: u32,
) {
    let result = {
        let memory_index = MemoryIndex::from_u32(memory_index);
        let instance = (&*vmctx).instance();
        instance.imported_memory_fill(memory_index, dst, val, len)
    };
    if let Err(trap) = result {
        raise_lib_trap(trap);
    }
}

/// Implementation of `memory.init`.
///
/// # Safety
///
/// `vmctx` must be dereferenceable.
#[no_mangle]
pub unsafe extern "C" fn wasmer_vm_memory32_init(
    vmctx: *mut VMContext,
    memory_index: u32,
    data_index: u32,
    dst: u32,
    src: u32,
    len: u32,
) {
    let result = {
        let memory_index = MemoryIndex::from_u32(memory_index);
        let data_index = DataIndex::from_u32(data_index);
        let instance = (&*vmctx).instance();
        instance.memory_init(memory_index, data_index, dst, src, len)
    };
    if let Err(trap) = result {
        raise_lib_trap(trap);
    }
}

/// Implementation of `data.drop`.
///
/// # Safety
///
/// `vmctx` must be dereferenceable.
#[no_mangle]
pub unsafe extern "C" fn wasmer_vm_data_drop(vmctx: *mut VMContext, data_index: u32) {
    let data_index = DataIndex::from_u32(data_index);
    let instance = (&*vmctx).instance();
    instance.data_drop(data_index)
}

/// Implementation for raising a trap
///
/// # Safety
///
/// Only safe to call when wasm code is on the stack, aka `wasmer_call` or
/// `wasmer_call_trampoline` must have been previously called.
#[no_mangle]
pub unsafe extern "C" fn wasmer_vm_raise_trap(trap_code: TrapCode) -> ! {
    let trap = Trap::new_from_runtime(trap_code);
    raise_lib_trap(trap)
}

/// Probestack check
///
/// # Safety
///
/// This function does not follow the standard function ABI, and is called as
/// part of the function prologue.
#[no_mangle]
pub static wasmer_vm_probestack: unsafe extern "C" fn() = PROBESTACK;

/// The name of a runtime library routine.
///
/// This list is likely to grow over time.
<<<<<<< HEAD
#[derive(Copy, Clone, Debug, PartialEq, Eq, Hash)]
#[cfg_attr(feature = "enable-serde", derive(Serialize, Deserialize))]
=======
#[cfg_attr(
    feature = "enable-rkyv",
    derive(RkyvSerialize, RkyvDeserialize, Archive)
)]
#[derive(Copy, Clone, Debug, PartialEq, Eq, Hash, Serialize, Deserialize, MemoryUsage)]
>>>>>>> f2e9a571
pub enum LibCall {
    /// ceil.f32
    CeilF32,

    /// ceil.f64
    CeilF64,

    /// floor.f32
    FloorF32,

    /// floor.f64
    FloorF64,

    /// nearest.f32
    NearestF32,

    /// nearest.f64
    NearestF64,

    /// trunc.f32
    TruncF32,

    /// trunc.f64
    TruncF64,

    /// memory.size for local functions
    Memory32Size,

    /// memory.size for imported functions
    ImportedMemory32Size,

    /// table.copy
    TableCopy,

    /// table.init
    TableInit,

    /// table.fill
    TableFill,

    /// table.size for local tables
    TableSize,

    /// table.size for imported tables
    ImportedTableSize,

    /// table.get for local tables
    TableGet,

    /// table.get for imported tables
    ImportedTableGet,

    /// table.set for local tables
    TableSet,

    /// table.set for imported tables
    ImportedTableSet,

    /// table.grow for local tables
    TableGrow,

    /// table.grow for imported tables
    ImportedTableGrow,

    /// ref.func
    FuncRef,

    /// elem.drop
    ElemDrop,

    /// memory.copy for local memories
    Memory32Copy,

    /// memory.copy for imported memories
    ImportedMemory32Copy,

    /// memory.fill for local memories
    Memory32Fill,

    /// memory.fill for imported memories
    ImportedMemory32Fill,

    /// memory.init
    Memory32Init,

    /// data.drop
    DataDrop,

    /// A custom trap
    RaiseTrap,

    /// probe for stack overflow. These are emitted for functions which need
    /// when the `enable_probestack` setting is true.
    Probestack,
}

impl LibCall {
    /// The function pointer to a libcall
    pub fn function_pointer(self) -> usize {
        match self {
            Self::CeilF32 => wasmer_vm_f32_ceil as usize,
            Self::CeilF64 => wasmer_vm_f64_ceil as usize,
            Self::FloorF32 => wasmer_vm_f32_floor as usize,
            Self::FloorF64 => wasmer_vm_f64_floor as usize,
            Self::NearestF32 => wasmer_vm_f32_nearest as usize,
            Self::NearestF64 => wasmer_vm_f64_nearest as usize,
            Self::TruncF32 => wasmer_vm_f32_trunc as usize,
            Self::TruncF64 => wasmer_vm_f64_trunc as usize,
            Self::Memory32Size => wasmer_vm_memory32_size as usize,
            Self::ImportedMemory32Size => wasmer_vm_imported_memory32_size as usize,
            Self::TableCopy => wasmer_vm_table_copy as usize,
            Self::TableInit => wasmer_vm_table_init as usize,
            Self::TableFill => wasmer_vm_table_fill as usize,
            Self::TableSize => wasmer_vm_table_size as usize,
            Self::ImportedTableSize => wasmer_vm_imported_table_size as usize,
            Self::TableGet => wasmer_vm_table_get as usize,
            Self::ImportedTableGet => wasmer_vm_imported_table_get as usize,
            Self::TableSet => wasmer_vm_table_set as usize,
            Self::ImportedTableSet => wasmer_vm_imported_table_set as usize,
            Self::TableGrow => wasmer_vm_table_grow as usize,
            Self::ImportedTableGrow => wasmer_vm_imported_table_grow as usize,
            Self::FuncRef => wasmer_vm_func_ref as usize,
            Self::ElemDrop => wasmer_vm_elem_drop as usize,
            Self::Memory32Copy => wasmer_vm_memory32_copy as usize,
            Self::ImportedMemory32Copy => wasmer_vm_imported_memory32_copy as usize,
            Self::Memory32Fill => wasmer_vm_memory32_fill as usize,
            Self::ImportedMemory32Fill => wasmer_vm_memory32_fill as usize,
            Self::Memory32Init => wasmer_vm_memory32_init as usize,
            Self::DataDrop => wasmer_vm_data_drop as usize,
            Self::Probestack => wasmer_vm_probestack as usize,
            Self::RaiseTrap => wasmer_vm_raise_trap as usize,
        }
    }

    /// Return the function name associated to the libcall.
    pub fn to_function_name(&self) -> &str {
        match self {
            Self::CeilF32 => "wasmer_vm_f32_ceil",
            Self::CeilF64 => "wasmer_vm_f64_ceil",
            Self::FloorF32 => "wasmer_vm_f32_floor",
            Self::FloorF64 => "wasmer_vm_f64_floor",
            Self::NearestF32 => "wasmer_vm_f32_nearest",
            Self::NearestF64 => "wasmer_vm_f64_nearest",
            Self::TruncF32 => "wasmer_vm_f32_trunc",
            Self::TruncF64 => "wasmer_vm_f64_trunc",
            Self::Memory32Size => "wasmer_vm_memory32_size",
            Self::ImportedMemory32Size => "wasmer_vm_imported_memory32_size",
            Self::TableCopy => "wasmer_vm_table_copy",
            Self::TableInit => "wasmer_vm_table_init",
            Self::TableFill => "wasmer_vm_table_fill",
            Self::TableSize => "wasmer_vm_table_size",
            Self::ImportedTableSize => "wasmer_vm_imported_table_size",
            Self::TableGet => "wasmer_vm_table_get",
            Self::ImportedTableGet => "wasmer_vm_imported_table_get",
            Self::TableSet => "wasmer_vm_table_set",
            Self::ImportedTableSet => "wasmer_vm_imported_table_set",
            Self::TableGrow => "wasmer_vm_table_grow",
            Self::ImportedTableGrow => "wasmer_vm_imported_table_grow",
            Self::FuncRef => "wasmer_vm_func_ref",
            Self::ElemDrop => "wasmer_vm_elem_drop",
            Self::Memory32Copy => "wasmer_vm_memory32_copy",
            Self::ImportedMemory32Copy => "wasmer_vm_imported_memory32_copy",
            Self::Memory32Fill => "wasmer_vm_memory32_fill",
            Self::ImportedMemory32Fill => "wasmer_vm_imported_memory32_fill",
            Self::Memory32Init => "wasmer_vm_memory32_init",
            Self::DataDrop => "wasmer_vm_data_drop",
            Self::RaiseTrap => "wasmer_vm_raise_trap",
            // We have to do this because macOS requires a leading `_` and it's not
            // a normal function, it's a static variable, so we have to do it manually.
            #[cfg(target_os = "macos")]
            Self::Probestack => "_wasmer_vm_probestack",
            #[cfg(not(target_os = "macos"))]
            Self::Probestack => "wasmer_vm_probestack",
        }
    }
}

impl fmt::Display for LibCall {
    fn fmt(&self, f: &mut fmt::Formatter) -> fmt::Result {
        fmt::Debug::fmt(self, f)
    }
}<|MERGE_RESOLUTION|>--- conflicted
+++ resolved
@@ -42,14 +42,11 @@
 use crate::table::{RawTableElement, TableElement};
 use crate::trap::{raise_lib_trap, Trap, TrapCode};
 use crate::vmcontext::VMContext;
-<<<<<<< HEAD
-#[cfg(feature = "enable-serde")]
-=======
 use crate::VMExternRef;
 use loupe::MemoryUsage;
 #[cfg(feature = "enable-rkyv")]
 use rkyv::{Archive, Deserialize as RkyvDeserialize, Serialize as RkyvSerialize};
->>>>>>> f2e9a571
+#[cfg(feature = "enable-serde")]
 use serde::{Deserialize, Serialize};
 use std::fmt;
 use wasmer_types::{
@@ -688,16 +685,12 @@
 /// The name of a runtime library routine.
 ///
 /// This list is likely to grow over time.
-<<<<<<< HEAD
-#[derive(Copy, Clone, Debug, PartialEq, Eq, Hash)]
 #[cfg_attr(feature = "enable-serde", derive(Serialize, Deserialize))]
-=======
 #[cfg_attr(
     feature = "enable-rkyv",
     derive(RkyvSerialize, RkyvDeserialize, Archive)
 )]
-#[derive(Copy, Clone, Debug, PartialEq, Eq, Hash, Serialize, Deserialize, MemoryUsage)]
->>>>>>> f2e9a571
+#[derive(Copy, Clone, Debug, PartialEq, Eq, Hash, MemoryUsage)]
 pub enum LibCall {
     /// ceil.f32
     CeilF32,
