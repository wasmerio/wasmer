// This file contains code from external sources.
// Attributions: https://github.com/wasmerio/wasmer/blob/main/docs/ATTRIBUTIONS.md

//! An `Instance` contains all the runtime state used by execution of
//! a WebAssembly module (except its callstack and register state). An
//! `VMInstance` is a wrapper around `Instance` that manages
//! how it is allocated and deallocated.

mod allocator;

use crate::LinearMemory;
use crate::imports::Imports;
use crate::store::{InternalStoreHandle, StoreObjects};
use crate::table::TableElement;
use crate::trap::{Trap, TrapCode};
use crate::vmcontext::{
    VMBuiltinFunctionsArray, VMCallerCheckedAnyfunc, VMContext, VMFunctionContext,
    VMFunctionImport, VMFunctionKind, VMGlobalDefinition, VMGlobalImport, VMMemoryDefinition,
    VMMemoryImport, VMSharedSignatureIndex, VMSharedTagIndex, VMTableDefinition, VMTableImport,
    VMTrampoline, memory_copy, memory_fill, memory32_atomic_check32, memory32_atomic_check64,
};
use crate::{FunctionBodyPtr, MaybeInstanceOwned, TrapHandlerFn, VMTag, wasmer_call_trampoline};
use crate::{VMConfig, VMFuncRef, VMFunction, VMGlobal, VMMemory, VMTable};
use crate::{export::VMExtern, threadconditions::ExpectedValue};
pub use allocator::InstanceAllocator;
use memoffset::offset_of;
use more_asserts::assert_lt;
use std::alloc::Layout;
use std::cell::RefCell;
use std::collections::HashMap;
use std::convert::TryFrom;
use std::fmt;
use std::mem;
use std::ptr::{self, NonNull};
use std::slice;
use std::sync::Arc;
use wasmer_types::entity::{BoxedSlice, EntityRef, PrimaryMap, packed_option::ReservedValue};
use wasmer_types::{
    DataIndex, DataInitializer, ElemIndex, ExportIndex, FunctionIndex, GlobalIndex, GlobalInit,
    LocalFunctionIndex, LocalGlobalIndex, LocalMemoryIndex, LocalTableIndex, MemoryError,
    MemoryIndex, ModuleInfo, Pages, SignatureIndex, TableIndex, TableInitializer, TagIndex,
    VMOffsets,
};

/// A WebAssembly instance.
///
/// The type is dynamically-sized. Indeed, the `vmctx` field can
/// contain various data. That's why the type has a C representation
/// to ensure that the `vmctx` field is last. See the documentation of
/// the `vmctx` field to learn more.
#[repr(C)]
#[allow(clippy::type_complexity)]
pub(crate) struct Instance {
    /// The `ModuleInfo` this `Instance` was instantiated from.
    module: Arc<ModuleInfo>,

    /// Pointer to the object store of the context owning this instance.
    context: *mut StoreObjects,

    /// Offsets in the `vmctx` region.
    offsets: VMOffsets,

    /// WebAssembly linear memory data.
    memories: BoxedSlice<LocalMemoryIndex, InternalStoreHandle<VMMemory>>,

    /// WebAssembly table data.
    tables: BoxedSlice<LocalTableIndex, InternalStoreHandle<VMTable>>,

    /// WebAssembly global data.
    globals: BoxedSlice<LocalGlobalIndex, InternalStoreHandle<VMGlobal>>,

<<<<<<< HEAD
    /// WebAssembly tag data.
    tags: BoxedSlice<LocalTagIndex, InternalStoreHandle<VMTag>>,
=======
    /// WebAssembly tag data. Notably, this stores *all* tags, not just local ones.
    tags: BoxedSlice<TagIndex, InternalStoreHandle<VMTag>>,
>>>>>>> 7f3b00b8

    /// Pointers to functions in executable memory.
    functions: BoxedSlice<LocalFunctionIndex, FunctionBodyPtr>,

    /// Pointers to function call trampolines in executable memory.
    function_call_trampolines: BoxedSlice<SignatureIndex, VMTrampoline>,

    /// Passive elements in this instantiation. As `elem.drop`s happen, these
    /// entries get removed.
    passive_elements: RefCell<HashMap<ElemIndex, Box<[Option<VMFuncRef>]>>>,

    /// Passive data segments from our module. As `data.drop`s happen, entries
    /// get removed. A missing entry is considered equivalent to an empty slice.
    passive_data: RefCell<HashMap<DataIndex, Arc<[u8]>>>,

    /// Mapping of function indices to their func ref backing data. `VMFuncRef`s
    /// will point to elements here for functions defined by this instance.
    funcrefs: BoxedSlice<LocalFunctionIndex, VMCallerCheckedAnyfunc>,

    /// Mapping of function indices to their func ref backing data. `VMFuncRef`s
    /// will point to elements here for functions imported by this instance.
    imported_funcrefs: BoxedSlice<FunctionIndex, NonNull<VMCallerCheckedAnyfunc>>,

    /// Additional context used by compiled WebAssembly code. This
    /// field is last, and represents a dynamically-sized array that
    /// extends beyond the nominal end of the struct (similar to a
    /// flexible array member).
    vmctx: VMContext,
}

impl fmt::Debug for Instance {
    fn fmt(&self, formatter: &mut fmt::Formatter) -> fmt::Result {
        formatter.debug_struct("Instance").finish()
    }
}

#[allow(clippy::cast_ptr_alignment)]
impl Instance {
    /// Helper function to access various locations offset from our `*mut
    /// VMContext` object.
    unsafe fn vmctx_plus_offset<T>(&self, offset: u32) -> *mut T {
        unsafe {
            (self.vmctx_ptr() as *mut u8)
                .add(usize::try_from(offset).unwrap())
                .cast()
        }
    }

    fn module(&self) -> &Arc<ModuleInfo> {
        &self.module
    }

    pub(crate) fn module_ref(&self) -> &ModuleInfo {
        &self.module
    }

    pub(crate) fn context(&self) -> &StoreObjects {
        unsafe { &*self.context }
    }

    pub(crate) fn context_mut(&mut self) -> &mut StoreObjects {
        unsafe { &mut *self.context }
    }

    /// Offsets in the `vmctx` region.
    fn offsets(&self) -> &VMOffsets {
        &self.offsets
    }

    /// Return a pointer to the `VMSharedSignatureIndex`s.
    fn signature_ids_ptr(&self) -> *mut VMSharedSignatureIndex {
        unsafe { self.vmctx_plus_offset(self.offsets.vmctx_signature_ids_begin()) }
    }

    /// Return the indexed `VMFunctionImport`.
    fn imported_function(&self, index: FunctionIndex) -> &VMFunctionImport {
        let index = usize::try_from(index.as_u32()).unwrap();
        unsafe { &*self.imported_functions_ptr().add(index) }
    }

    /// Return a pointer to the `VMFunctionImport`s.
    fn imported_functions_ptr(&self) -> *mut VMFunctionImport {
        unsafe { self.vmctx_plus_offset(self.offsets.vmctx_imported_functions_begin()) }
    }

    /// Return the index `VMTableImport`.
    fn imported_table(&self, index: TableIndex) -> &VMTableImport {
        let index = usize::try_from(index.as_u32()).unwrap();
        unsafe { &*self.imported_tables_ptr().add(index) }
    }

    /// Return a pointer to the `VMTableImports`s.
    fn imported_tables_ptr(&self) -> *mut VMTableImport {
        unsafe { self.vmctx_plus_offset(self.offsets.vmctx_imported_tables_begin()) }
    }

    /// Return the indexed `VMMemoryImport`.
    fn imported_memory(&self, index: MemoryIndex) -> &VMMemoryImport {
        let index = usize::try_from(index.as_u32()).unwrap();
        unsafe { &*self.imported_memories_ptr().add(index) }
    }

    /// Return a pointer to the `VMMemoryImport`s.
    fn imported_memories_ptr(&self) -> *mut VMMemoryImport {
        unsafe { self.vmctx_plus_offset(self.offsets.vmctx_imported_memories_begin()) }
    }

    /// Return the indexed `VMGlobalImport`.
    fn imported_global(&self, index: GlobalIndex) -> &VMGlobalImport {
        let index = usize::try_from(index.as_u32()).unwrap();
        unsafe { &*self.imported_globals_ptr().add(index) }
    }

    /// Return a pointer to the `VMGlobalImport`s.
    fn imported_globals_ptr(&self) -> *mut VMGlobalImport {
        unsafe { self.vmctx_plus_offset(self.offsets.vmctx_imported_globals_begin()) }
    }

    /// Return the indexed `VMSharedTagIndex`.
    #[cfg_attr(target_os = "windows", allow(dead_code))]
    pub(crate) fn shared_tag_ptr(&self, index: TagIndex) -> &VMSharedTagIndex {
        let index = usize::try_from(index.as_u32()).unwrap();
        unsafe { &*self.shared_tags_ptr().add(index) }
    }

    /// Return a pointer to the `VMSharedTagIndex`s.
    pub(crate) fn shared_tags_ptr(&self) -> *mut VMSharedTagIndex {
        unsafe { self.vmctx_plus_offset(self.offsets.vmctx_tag_ids_begin()) }
    }

    /// Return the indexed `VMTableDefinition`.
    #[allow(dead_code)]
    fn table(&self, index: LocalTableIndex) -> VMTableDefinition {
        unsafe { *self.table_ptr(index).as_ref() }
    }

    #[allow(dead_code)]
    /// Updates the value for a defined table to `VMTableDefinition`.
    fn set_table(&self, index: LocalTableIndex, table: &VMTableDefinition) {
        unsafe {
            *self.table_ptr(index).as_ptr() = *table;
        }
    }

    /// Return the indexed `VMTableDefinition`.
    fn table_ptr(&self, index: LocalTableIndex) -> NonNull<VMTableDefinition> {
        let index = usize::try_from(index.as_u32()).unwrap();
        NonNull::new(unsafe { self.tables_ptr().add(index) }).unwrap()
    }

    /// Return a pointer to the `VMTableDefinition`s.
    fn tables_ptr(&self) -> *mut VMTableDefinition {
        unsafe { self.vmctx_plus_offset(self.offsets.vmctx_tables_begin()) }
    }

    #[allow(dead_code)]
    /// Get a locally defined or imported memory.
    fn get_memory(&self, index: MemoryIndex) -> VMMemoryDefinition {
        if let Some(local_index) = self.module.local_memory_index(index) {
            self.memory(local_index)
        } else {
            let import = self.imported_memory(index);
            unsafe { *import.definition.as_ref() }
        }
    }

    /// Return the indexed `VMMemoryDefinition`.
    fn memory(&self, index: LocalMemoryIndex) -> VMMemoryDefinition {
        unsafe { *self.memory_ptr(index).as_ref() }
    }

    #[allow(dead_code)]
    /// Set the indexed memory to `VMMemoryDefinition`.
    fn set_memory(&self, index: LocalMemoryIndex, mem: &VMMemoryDefinition) {
        unsafe {
            *self.memory_ptr(index).as_ptr() = *mem;
        }
    }

    /// Return the indexed `VMMemoryDefinition`.
    fn memory_ptr(&self, index: LocalMemoryIndex) -> NonNull<VMMemoryDefinition> {
        let index = usize::try_from(index.as_u32()).unwrap();
        NonNull::new(unsafe { self.memories_ptr().add(index) }).unwrap()
    }

    /// Return a pointer to the `VMMemoryDefinition`s.
    fn memories_ptr(&self) -> *mut VMMemoryDefinition {
        unsafe { self.vmctx_plus_offset(self.offsets.vmctx_memories_begin()) }
    }

    /// Get a locally defined or imported memory.
    fn get_vmmemory(&self, index: MemoryIndex) -> &VMMemory {
        if let Some(local_index) = self.module.local_memory_index(index) {
            unsafe {
                self.memories
                    .get(local_index)
                    .unwrap()
                    .get(self.context.as_ref().unwrap())
            }
        } else {
            let import = self.imported_memory(index);
            unsafe { import.handle.get(self.context.as_ref().unwrap()) }
        }
    }

    /// Get a locally defined or imported memory.
    fn get_vmmemory_mut(&mut self, index: MemoryIndex) -> &mut VMMemory {
        if let Some(local_index) = self.module.local_memory_index(index) {
            unsafe {
                self.memories
                    .get_mut(local_index)
                    .unwrap()
                    .get_mut(self.context.as_mut().unwrap())
            }
        } else {
            let import = self.imported_memory(index);
            unsafe { import.handle.get_mut(self.context.as_mut().unwrap()) }
        }
    }

    /// Get a locally defined memory as mutable.
    fn get_local_vmmemory_mut(&mut self, local_index: LocalMemoryIndex) -> &mut VMMemory {
        unsafe {
            self.memories
                .get_mut(local_index)
                .unwrap()
                .get_mut(self.context.as_mut().unwrap())
        }
    }

    /// Return the indexed `VMGlobalDefinition`.
    fn global(&self, index: LocalGlobalIndex) -> VMGlobalDefinition {
        unsafe { self.global_ptr(index).as_ref().clone() }
    }

    /// Set the indexed global to `VMGlobalDefinition`.
    #[allow(dead_code)]
    fn set_global(&self, index: LocalGlobalIndex, global: &VMGlobalDefinition) {
        unsafe {
            *self.global_ptr(index).as_ptr() = global.clone();
        }
    }

    /// Return the indexed `VMGlobalDefinition`.
    fn global_ptr(&self, index: LocalGlobalIndex) -> NonNull<VMGlobalDefinition> {
        let index = usize::try_from(index.as_u32()).unwrap();
        // TODO:
        NonNull::new(unsafe { *self.globals_ptr().add(index) }).unwrap()
    }

    /// Return a pointer to the `VMGlobalDefinition`s.
    fn globals_ptr(&self) -> *mut *mut VMGlobalDefinition {
        unsafe { self.vmctx_plus_offset(self.offsets.vmctx_globals_begin()) }
    }

    /// Return a pointer to the `VMBuiltinFunctionsArray`.
    fn builtin_functions_ptr(&self) -> *mut VMBuiltinFunctionsArray {
        unsafe { self.vmctx_plus_offset(self.offsets.vmctx_builtin_functions_begin()) }
    }

    /// Return a reference to the vmctx used by compiled wasm code.
    fn vmctx(&self) -> &VMContext {
        &self.vmctx
    }

    /// Return a raw pointer to the vmctx used by compiled wasm code.
    fn vmctx_ptr(&self) -> *mut VMContext {
        self.vmctx() as *const VMContext as *mut VMContext
    }

    /// Invoke the WebAssembly start function of the instance, if one is present.
    fn invoke_start_function(
        &self,
        config: &VMConfig,
        trap_handler: Option<*const TrapHandlerFn<'static>>,
    ) -> Result<(), Trap> {
        let start_index = match self.module.start_function {
            Some(idx) => idx,
            None => return Ok(()),
        };

        let (callee_address, callee_vmctx) = match self.module.local_func_index(start_index) {
            Some(local_index) => {
                let body = self
                    .functions
                    .get(local_index)
                    .expect("function index is out of bounds")
                    .0;
                (
                    body as *const _,
                    VMFunctionContext {
                        vmctx: self.vmctx_ptr(),
                    },
                )
            }
            None => {
                assert_lt!(start_index.index(), self.module.num_imported_functions);
                let import = self.imported_function(start_index);
                (import.body, import.environment)
            }
        };

        let sig = self.module.functions[start_index];
        let trampoline = self.function_call_trampolines[sig];
        let mut values_vec = vec![];

        unsafe {
            // Even though we already know the type of the function we need to call, in certain
            // specific cases trampoline prepare callee arguments for specific optimizations, such
            // as passing g0 and m0_base_ptr as paramters.
            wasmer_call_trampoline(
                trap_handler,
                config,
                callee_vmctx,
                trampoline,
                callee_address,
                values_vec.as_mut_ptr(),
            )
        }
    }

    /// Return the offset from the vmctx pointer to its containing `Instance`.
    #[inline]
    pub(crate) fn vmctx_offset() -> isize {
        offset_of!(Self, vmctx) as isize
    }

    /// Return the table index for the given `VMTableDefinition`.
    pub(crate) fn table_index(&self, table: &VMTableDefinition) -> LocalTableIndex {
        let begin: *const VMTableDefinition = self.tables_ptr() as *const _;
        let end: *const VMTableDefinition = table;
        // TODO: Use `offset_from` once it stablizes.
        let index = LocalTableIndex::new(
            (end as usize - begin as usize) / mem::size_of::<VMTableDefinition>(),
        );
        assert_lt!(index.index(), self.tables.len());
        index
    }

    /// Return the memory index for the given `VMMemoryDefinition`.
    pub(crate) fn memory_index(&self, memory: &VMMemoryDefinition) -> LocalMemoryIndex {
        let begin: *const VMMemoryDefinition = self.memories_ptr() as *const _;
        let end: *const VMMemoryDefinition = memory;
        // TODO: Use `offset_from` once it stablizes.
        let index = LocalMemoryIndex::new(
            (end as usize - begin as usize) / mem::size_of::<VMMemoryDefinition>(),
        );
        assert_lt!(index.index(), self.memories.len());
        index
    }

    /// Grow memory by the specified amount of pages.
    ///
    /// Returns `None` if memory can't be grown by the specified amount
    /// of pages.
    pub(crate) fn memory_grow<IntoPages>(
        &mut self,
        memory_index: LocalMemoryIndex,
        delta: IntoPages,
    ) -> Result<Pages, MemoryError>
    where
        IntoPages: Into<Pages>,
    {
        let mem = *self
            .memories
            .get(memory_index)
            .unwrap_or_else(|| panic!("no memory for index {}", memory_index.index()));
        mem.get_mut(self.context_mut()).grow(delta.into())
    }

    /// Grow imported memory by the specified amount of pages.
    ///
    /// Returns `None` if memory can't be grown by the specified amount
    /// of pages.
    ///
    /// # Safety
    /// This and `imported_memory_size` are currently unsafe because they
    /// dereference the memory import's pointers.
    pub(crate) unsafe fn imported_memory_grow<IntoPages>(
        &mut self,
        memory_index: MemoryIndex,
        delta: IntoPages,
    ) -> Result<Pages, MemoryError>
    where
        IntoPages: Into<Pages>,
    {
        let import = self.imported_memory(memory_index);
        let mem = import.handle;
        mem.get_mut(self.context_mut()).grow(delta.into())
    }

    /// Returns the number of allocated wasm pages.
    pub(crate) fn memory_size(&self, memory_index: LocalMemoryIndex) -> Pages {
        let mem = *self
            .memories
            .get(memory_index)
            .unwrap_or_else(|| panic!("no memory for index {}", memory_index.index()));
        mem.get(self.context()).size()
    }

    /// Returns the number of allocated wasm pages in an imported memory.
    ///
    /// # Safety
    /// This and `imported_memory_grow` are currently unsafe because they
    /// dereference the memory import's pointers.
    pub(crate) unsafe fn imported_memory_size(&self, memory_index: MemoryIndex) -> Pages {
        let import = self.imported_memory(memory_index);
        let mem = import.handle;
        mem.get(self.context()).size()
    }

    /// Returns the number of elements in a given table.
    pub(crate) fn table_size(&self, table_index: LocalTableIndex) -> u32 {
        let table = self
            .tables
            .get(table_index)
            .unwrap_or_else(|| panic!("no table for index {}", table_index.index()));
        table.get(self.context()).size()
    }

    /// Returns the number of elements in a given imported table.
    ///
    /// # Safety
    /// `table_index` must be a valid, imported table index.
    pub(crate) unsafe fn imported_table_size(&self, table_index: TableIndex) -> u32 {
        let import = self.imported_table(table_index);
        let table = import.handle;
        table.get(self.context()).size()
    }

    /// Grow table by the specified amount of elements.
    ///
    /// Returns `None` if table can't be grown by the specified amount
    /// of elements.
    pub(crate) fn table_grow(
        &mut self,
        table_index: LocalTableIndex,
        delta: u32,
        init_value: TableElement,
    ) -> Option<u32> {
        let table = *self
            .tables
            .get(table_index)
            .unwrap_or_else(|| panic!("no table for index {}", table_index.index()));
        table.get_mut(self.context_mut()).grow(delta, init_value)
    }

    /// Grow table by the specified amount of elements.
    ///
    /// # Safety
    /// `table_index` must be a valid, imported table index.
    pub(crate) unsafe fn imported_table_grow(
        &mut self,
        table_index: TableIndex,
        delta: u32,
        init_value: TableElement,
    ) -> Option<u32> {
        let import = self.imported_table(table_index);
        let table = import.handle;
        table.get_mut(self.context_mut()).grow(delta, init_value)
    }

    /// Get table element by index.
    pub(crate) fn table_get(
        &self,
        table_index: LocalTableIndex,
        index: u32,
    ) -> Option<TableElement> {
        let table = self
            .tables
            .get(table_index)
            .unwrap_or_else(|| panic!("no table for index {}", table_index.index()));
        table.get(self.context()).get(index)
    }

    /// Returns the element at the given index.
    ///
    /// # Safety
    /// `table_index` must be a valid, imported table index.
    pub(crate) unsafe fn imported_table_get(
        &self,
        table_index: TableIndex,
        index: u32,
    ) -> Option<TableElement> {
        let import = self.imported_table(table_index);
        let table = import.handle;
        table.get(self.context()).get(index)
    }

    /// Set table element by index.
    pub(crate) fn table_set(
        &mut self,
        table_index: LocalTableIndex,
        index: u32,
        val: TableElement,
    ) -> Result<(), Trap> {
        let table = *self
            .tables
            .get(table_index)
            .unwrap_or_else(|| panic!("no table for index {}", table_index.index()));
        table.get_mut(self.context_mut()).set(index, val)
    }

    /// Set table element by index for an imported table.
    ///
    /// # Safety
    /// `table_index` must be a valid, imported table index.
    pub(crate) unsafe fn imported_table_set(
        &mut self,
        table_index: TableIndex,
        index: u32,
        val: TableElement,
    ) -> Result<(), Trap> {
        let import = self.imported_table(table_index);
        let table = import.handle;
        table.get_mut(self.context_mut()).set(index, val)
    }

    /// Get a `VMFuncRef` for the given `FunctionIndex`.
    pub(crate) fn func_ref(&self, function_index: FunctionIndex) -> Option<VMFuncRef> {
        if function_index == FunctionIndex::reserved_value() {
            None
        } else if let Some(local_function_index) = self.module.local_func_index(function_index) {
            Some(VMFuncRef(NonNull::from(
                &self.funcrefs[local_function_index],
            )))
        } else {
            Some(VMFuncRef(self.imported_funcrefs[function_index]))
        }
    }

    /// The `table.init` operation: initializes a portion of a table with a
    /// passive element.
    ///
    /// # Errors
    ///
    /// Returns a `Trap` error when the range within the table is out of bounds
    /// or the range within the passive element is out of bounds.
    pub(crate) fn table_init(
        &mut self,
        table_index: TableIndex,
        elem_index: ElemIndex,
        dst: u32,
        src: u32,
        len: u32,
    ) -> Result<(), Trap> {
        // https://webassembly.github.io/bulk-memory-operations/core/exec/instructions.html#exec-table-init

        let table = self.get_table_handle(table_index);
        let table = unsafe { table.get_mut(&mut *self.context) };
        let passive_elements = self.passive_elements.borrow();
        let elem = passive_elements
            .get(&elem_index)
            .map_or::<&[Option<VMFuncRef>], _>(&[], |e| &**e);

        if src.checked_add(len).is_none_or(|n| n as usize > elem.len())
            || dst.checked_add(len).is_none_or(|m| m > table.size())
        {
            return Err(Trap::lib(TrapCode::TableAccessOutOfBounds));
        }

        for (dst, src) in (dst..dst + len).zip(src..src + len) {
            table
                .set(dst, TableElement::FuncRef(elem[src as usize]))
                .expect("should never panic because we already did the bounds check above");
        }

        Ok(())
    }

    /// The `table.fill` operation: fills a portion of a table with a given value.
    ///
    /// # Errors
    ///
    /// Returns a `Trap` error when the range within the table is out of bounds
    pub(crate) fn table_fill(
        &mut self,
        table_index: TableIndex,
        start_index: u32,
        item: TableElement,
        len: u32,
    ) -> Result<(), Trap> {
        // https://webassembly.github.io/bulk-memory-operations/core/exec/instructions.html#exec-table-init

        let table = self.get_table(table_index);
        let table_size = table.size() as usize;

        if start_index
            .checked_add(len)
            .is_none_or(|n| n as usize > table_size)
        {
            return Err(Trap::lib(TrapCode::TableAccessOutOfBounds));
        }

        for i in start_index..(start_index + len) {
            table
                .set(i, item.clone())
                .expect("should never panic because we already did the bounds check above");
        }

        Ok(())
    }

    /// Drop an element.
    pub(crate) fn elem_drop(&self, elem_index: ElemIndex) {
        // https://webassembly.github.io/reference-types/core/exec/instructions.html#exec-elem-drop

        let mut passive_elements = self.passive_elements.borrow_mut();
        passive_elements.remove(&elem_index);
        // Note that we don't check that we actually removed an element because
        // dropping a non-passive element is a no-op (not a trap).
    }

    /// Do a `memory.copy` for a locally defined memory.
    ///
    /// # Errors
    ///
    /// Returns a `Trap` error when the source or destination ranges are out of
    /// bounds.
    pub(crate) fn local_memory_copy(
        &self,
        memory_index: LocalMemoryIndex,
        dst: u32,
        src: u32,
        len: u32,
    ) -> Result<(), Trap> {
        // https://webassembly.github.io/reference-types/core/exec/instructions.html#exec-memory-copy

        let memory = self.memory(memory_index);
        // The following memory copy is not synchronized and is not atomic:
        unsafe { memory_copy(&memory, dst, src, len) }
    }

    /// Perform a `memory.copy` on an imported memory.
    pub(crate) fn imported_memory_copy(
        &self,
        memory_index: MemoryIndex,
        dst: u32,
        src: u32,
        len: u32,
    ) -> Result<(), Trap> {
        let import = self.imported_memory(memory_index);
        let memory = unsafe { import.definition.as_ref() };
        // The following memory copy is not synchronized and is not atomic:
        unsafe { memory_copy(memory, dst, src, len) }
    }

    /// Perform the `memory.fill` operation on a locally defined memory.
    ///
    /// # Errors
    ///
    /// Returns a `Trap` error if the memory range is out of bounds.
    pub(crate) fn local_memory_fill(
        &self,
        memory_index: LocalMemoryIndex,
        dst: u32,
        val: u32,
        len: u32,
    ) -> Result<(), Trap> {
        let memory = self.memory(memory_index);
        // The following memory fill is not synchronized and is not atomic:
        unsafe { memory_fill(&memory, dst, val, len) }
    }

    /// Perform the `memory.fill` operation on an imported memory.
    ///
    /// # Errors
    ///
    /// Returns a `Trap` error if the memory range is out of bounds.
    pub(crate) fn imported_memory_fill(
        &self,
        memory_index: MemoryIndex,
        dst: u32,
        val: u32,
        len: u32,
    ) -> Result<(), Trap> {
        let import = self.imported_memory(memory_index);
        let memory = unsafe { import.definition.as_ref() };
        // The following memory fill is not synchronized and is not atomic:
        unsafe { memory_fill(memory, dst, val, len) }
    }

    /// Performs the `memory.init` operation.
    ///
    /// # Errors
    ///
    /// Returns a `Trap` error if the destination range is out of this module's
    /// memory's bounds or if the source range is outside the data segment's
    /// bounds.
    pub(crate) fn memory_init(
        &self,
        memory_index: MemoryIndex,
        data_index: DataIndex,
        dst: u32,
        src: u32,
        len: u32,
    ) -> Result<(), Trap> {
        // https://webassembly.github.io/bulk-memory-operations/core/exec/instructions.html#exec-memory-init

        let memory = self.get_vmmemory(memory_index);
        let passive_data = self.passive_data.borrow();
        let data = passive_data.get(&data_index).map_or(&[][..], |d| &**d);

        let current_length = unsafe { memory.vmmemory().as_ref().current_length };
        if src.checked_add(len).is_none_or(|n| n as usize > data.len())
            || dst
                .checked_add(len)
                .is_none_or(|m| usize::try_from(m).unwrap() > current_length)
        {
            return Err(Trap::lib(TrapCode::HeapAccessOutOfBounds));
        }
        let src_slice = &data[src as usize..(src + len) as usize];
        unsafe { memory.initialize_with_data(dst as usize, src_slice) }
    }

    /// Drop the given data segment, truncating its length to zero.
    pub(crate) fn data_drop(&self, data_index: DataIndex) {
        let mut passive_data = self.passive_data.borrow_mut();
        passive_data.remove(&data_index);
    }

    /// Get a table by index regardless of whether it is locally-defined or an
    /// imported, foreign table.
    pub(crate) fn get_table(&mut self, table_index: TableIndex) -> &mut VMTable {
        if let Some(local_table_index) = self.module.local_table_index(table_index) {
            self.get_local_table(local_table_index)
        } else {
            self.get_foreign_table(table_index)
        }
    }

    /// Get a locally-defined table.
    pub(crate) fn get_local_table(&mut self, index: LocalTableIndex) -> &mut VMTable {
        let table = self.tables[index];
        table.get_mut(self.context_mut())
    }

    /// Get an imported, foreign table.
    pub(crate) fn get_foreign_table(&mut self, index: TableIndex) -> &mut VMTable {
        let import = self.imported_table(index);
        let table = import.handle;
        table.get_mut(self.context_mut())
    }

    /// Get a table handle by index regardless of whether it is locally-defined
    /// or an imported, foreign table.
    pub(crate) fn get_table_handle(
        &mut self,
        table_index: TableIndex,
    ) -> InternalStoreHandle<VMTable> {
        if let Some(local_table_index) = self.module.local_table_index(table_index) {
            self.tables[local_table_index]
        } else {
            self.imported_table(table_index).handle
        }
    }

    /// # Safety
    /// See [`LinearMemory::do_wait`].
    unsafe fn memory_wait(
        memory: &mut VMMemory,
        dst: u32,
        expected: ExpectedValue,
        timeout: i64,
    ) -> Result<u32, Trap> {
        let timeout = if timeout < 0 {
            None
        } else {
            Some(std::time::Duration::from_nanos(timeout as u64))
        };
        match unsafe { memory.do_wait(dst, expected, timeout) } {
            Ok(count) => Ok(count),
            Err(_err) => {
                // ret is None if there is more than 2^32 waiter in queue or some other error
                Err(Trap::lib(TrapCode::TableAccessOutOfBounds))
            }
        }
    }

    /// Perform an Atomic.Wait32
    pub(crate) fn local_memory_wait32(
        &mut self,
        memory_index: LocalMemoryIndex,
        dst: u32,
        val: u32,
        timeout: i64,
    ) -> Result<u32, Trap> {
        let memory = self.memory(memory_index);
        //if ! memory.shared {
        // We should trap according to spec, but official test rely on not trapping...
        //}

        // Do a fast-path check of the expected value, and also ensure proper alignment
        let ret = unsafe { memory32_atomic_check32(&memory, dst, val) };

        if let Ok(mut ret) = ret {
            if ret == 0 {
                let memory = self.get_local_vmmemory_mut(memory_index);
                // Safety: we have already checked alignment and bounds in memory32_atomic_check32
                ret = unsafe { Self::memory_wait(memory, dst, ExpectedValue::U32(val), timeout)? };
            }
            Ok(ret)
        } else {
            ret
        }
    }

    /// Perform an Atomic.Wait32
    pub(crate) fn imported_memory_wait32(
        &mut self,
        memory_index: MemoryIndex,
        dst: u32,
        val: u32,
        timeout: i64,
    ) -> Result<u32, Trap> {
        let import = self.imported_memory(memory_index);
        let memory = unsafe { import.definition.as_ref() };
        //if ! memory.shared {
        // We should trap according to spec, but official test rely on not trapping...
        //}

        // Do a fast-path check of the expected value, and also ensure proper alignment
        let ret = unsafe { memory32_atomic_check32(memory, dst, val) };

        if let Ok(mut ret) = ret {
            if ret == 0 {
                let memory = self.get_vmmemory_mut(memory_index);
                // Safety: we have already checked alignment and bounds in memory32_atomic_check32
                ret = unsafe { Self::memory_wait(memory, dst, ExpectedValue::U32(val), timeout)? };
            }
            Ok(ret)
        } else {
            ret
        }
    }

    /// Perform an Atomic.Wait64
    pub(crate) fn local_memory_wait64(
        &mut self,
        memory_index: LocalMemoryIndex,
        dst: u32,
        val: u64,
        timeout: i64,
    ) -> Result<u32, Trap> {
        let memory = self.memory(memory_index);
        //if ! memory.shared {
        // We should trap according to spec, but official test rely on not trapping...
        //}

        // Do a fast-path check of the expected value, and also ensure proper alignment
        let ret = unsafe { memory32_atomic_check64(&memory, dst, val) };

        if let Ok(mut ret) = ret {
            if ret == 0 {
                let memory = self.get_local_vmmemory_mut(memory_index);
                // Safety: we have already checked alignment and bounds in memory32_atomic_check64
                ret = unsafe { Self::memory_wait(memory, dst, ExpectedValue::U64(val), timeout)? };
            }
            Ok(ret)
        } else {
            ret
        }
    }

    /// Perform an Atomic.Wait64
    pub(crate) fn imported_memory_wait64(
        &mut self,
        memory_index: MemoryIndex,
        dst: u32,
        val: u64,
        timeout: i64,
    ) -> Result<u32, Trap> {
        let import = self.imported_memory(memory_index);
        let memory = unsafe { import.definition.as_ref() };
        //if ! memory.shared {
        // We should trap according to spec, but official test rely on not trapping...
        //}

        // Do a fast-path check of the expected value, and also ensure proper alignment
        let ret = unsafe { memory32_atomic_check64(memory, dst, val) };

        if let Ok(mut ret) = ret {
            if ret == 0 {
                let memory = self.get_vmmemory_mut(memory_index);
                // Safety: we have already checked alignment and bounds in memory32_atomic_check64
                ret = unsafe { Self::memory_wait(memory, dst, ExpectedValue::U64(val), timeout)? };
            }
            Ok(ret)
        } else {
            ret
        }
    }

    /// Perform an Atomic.Notify
    pub(crate) fn local_memory_notify(
        &mut self,
        memory_index: LocalMemoryIndex,
        dst: u32,
        count: u32,
    ) -> Result<u32, Trap> {
        let memory = self.get_local_vmmemory_mut(memory_index);
        Ok(memory.do_notify(dst, count))
    }

    /// Perform an Atomic.Notify
    pub(crate) fn imported_memory_notify(
        &mut self,
        memory_index: MemoryIndex,
        dst: u32,
        count: u32,
    ) -> Result<u32, Trap> {
        let memory = self.get_vmmemory_mut(memory_index);
        Ok(memory.do_notify(dst, count))
    }
}

/// A handle holding an `Instance` of a WebAssembly module.
///
/// This is more or less a public facade of the private `Instance`,
/// providing useful higher-level API.
#[derive(Debug, Eq, PartialEq)]
pub struct VMInstance {
    /// The layout of `Instance` (which can vary).
    instance_layout: Layout,

    /// The `Instance` itself.
    ///
    /// `Instance` must not be dropped manually by Rust, because it's
    /// allocated manually with `alloc` and a specific layout (Rust
    /// would be able to drop `Instance` itself but it will imply a
    /// memory leak because of `alloc`).
    ///
    /// No one in the code has a copy of the `Instance`'s
    /// pointer. `Self` is the only one.
    instance: NonNull<Instance>,
}

/// VMInstance are created with an InstanceAllocator
/// and it will "consume" the memory
/// So the Drop here actualy free it (else it would be leaked)
impl Drop for VMInstance {
    fn drop(&mut self) {
        let instance_ptr = self.instance.as_ptr();

        unsafe {
            // Need to drop all the actual Instance members
            instance_ptr.drop_in_place();
            // And then free the memory allocated for the Instance itself
            std::alloc::dealloc(instance_ptr as *mut u8, self.instance_layout);
        }
    }
}

impl VMInstance {
    /// Create a new `VMInstance` pointing at freshly allocated instance data.
    ///
    /// # Safety
    ///
    /// This method is not necessarily inherently unsafe to call, but in general
    /// the APIs of an `Instance` are quite unsafe and have not been really
    /// audited for safety that much. As a result the unsafety here on this
    /// method is a low-overhead way of saying “this is an extremely unsafe type
    /// to work with”.
    ///
    /// Extreme care must be taken when working with `VMInstance` and it's
    /// recommended to have relatively intimate knowledge of how it works
    /// internally if you'd like to do so. If possible it's recommended to use
    /// the `wasmer` crate API rather than this type since that is vetted for
    /// safety.
    ///
    /// However the following must be taken care of before calling this function:
    /// - The memory at `instance.tables_ptr()` must be initialized with data for
    ///   all the local tables.
    /// - The memory at `instance.memories_ptr()` must be initialized with data for
    ///   all the local memories.
    #[allow(clippy::too_many_arguments)]
    pub unsafe fn new(
        allocator: InstanceAllocator,
        module: Arc<ModuleInfo>,
        context: &mut StoreObjects,
        finished_functions: BoxedSlice<LocalFunctionIndex, FunctionBodyPtr>,
        finished_function_call_trampolines: BoxedSlice<SignatureIndex, VMTrampoline>,
        finished_memories: BoxedSlice<LocalMemoryIndex, InternalStoreHandle<VMMemory>>,
        finished_tables: BoxedSlice<LocalTableIndex, InternalStoreHandle<VMTable>>,
        finished_globals: BoxedSlice<LocalGlobalIndex, InternalStoreHandle<VMGlobal>>,
        tags: BoxedSlice<TagIndex, InternalStoreHandle<VMTag>>,
        imports: Imports,
        vmshared_signatures: BoxedSlice<SignatureIndex, VMSharedSignatureIndex>,
    ) -> Result<Self, Trap> {
        unsafe {
            let vmctx_tags = tags
                .values()
                .map(|m: &InternalStoreHandle<VMTag>| VMSharedTagIndex::new(m.index() as u32))
                .collect::<PrimaryMap<TagIndex, VMSharedTagIndex>>()
                .into_boxed_slice();
            let vmctx_globals = finished_globals
                .values()
                .map(|m: &InternalStoreHandle<VMGlobal>| m.get(context).vmglobal())
                .collect::<PrimaryMap<LocalGlobalIndex, NonNull<VMGlobalDefinition>>>()
                .into_boxed_slice();
            let passive_data = RefCell::new(
                module
                    .passive_data
                    .clone()
                    .into_iter()
                    .map(|(idx, bytes)| (idx, Arc::from(bytes)))
                    .collect::<HashMap<_, _>>(),
            );

            let handle = {
                let offsets = allocator.offsets().clone();
                // use dummy value to create an instance so we can get the vmctx pointer
                let funcrefs = PrimaryMap::new().into_boxed_slice();
                let imported_funcrefs = PrimaryMap::new().into_boxed_slice();
                // Create the `Instance`. The unique, the One.
                let instance = Instance {
                    module,
                    context,
                    offsets,
                    memories: finished_memories,
                    tables: finished_tables,
                    tags,
                    globals: finished_globals,
                    functions: finished_functions,
                    function_call_trampolines: finished_function_call_trampolines,
                    passive_elements: Default::default(),
                    passive_data,
                    funcrefs,
                    imported_funcrefs,
                    vmctx: VMContext {},
                };

                let mut instance_handle = allocator.into_vminstance(instance);

                // Set the funcrefs after we've built the instance
                {
                    let instance = instance_handle.instance_mut();
                    let vmctx_ptr = instance.vmctx_ptr();
                    (instance.funcrefs, instance.imported_funcrefs) = build_funcrefs(
                        &instance.module,
                        context,
                        &imports,
                        &instance.functions,
                        &vmshared_signatures,
                        &instance.function_call_trampolines,
                        vmctx_ptr,
                    );
                }

                instance_handle
            };
            let instance = handle.instance();

            ptr::copy(
                vmctx_tags.values().as_slice().as_ptr(),
                instance.shared_tags_ptr(),
                vmctx_tags.len(),
            );
            ptr::copy(
                vmshared_signatures.values().as_slice().as_ptr(),
                instance.signature_ids_ptr(),
                vmshared_signatures.len(),
            );
            ptr::copy(
                imports.functions.values().as_slice().as_ptr(),
                instance.imported_functions_ptr(),
                imports.functions.len(),
            );
            ptr::copy(
                imports.tables.values().as_slice().as_ptr(),
                instance.imported_tables_ptr(),
                imports.tables.len(),
            );
            ptr::copy(
                imports.memories.values().as_slice().as_ptr(),
                instance.imported_memories_ptr(),
                imports.memories.len(),
            );
            ptr::copy(
                imports.globals.values().as_slice().as_ptr(),
                instance.imported_globals_ptr(),
                imports.globals.len(),
            );
            // these should already be set, add asserts here? for:
            // - instance.tables_ptr() as *mut VMTableDefinition
            // - instance.memories_ptr() as *mut VMMemoryDefinition
            ptr::copy(
                vmctx_globals.values().as_slice().as_ptr(),
                instance.globals_ptr() as *mut NonNull<VMGlobalDefinition>,
                vmctx_globals.len(),
            );
            ptr::write(
                instance.builtin_functions_ptr(),
                VMBuiltinFunctionsArray::initialized(),
            );

            // Perform infallible initialization in this constructor, while fallible
            // initialization is deferred to the `initialize` method.
            initialize_passive_elements(instance);
            initialize_globals(instance);

            Ok(handle)
        }
    }

    /// Return a reference to the contained `Instance`.
    pub(crate) fn instance(&self) -> &Instance {
        unsafe { self.instance.as_ref() }
    }

    /// Return a mutable reference to the contained `Instance`.
    pub(crate) fn instance_mut(&mut self) -> &mut Instance {
        unsafe { self.instance.as_mut() }
    }

    /// Finishes the instantiation process started by `Instance::new`.
    ///
    /// # Safety
    ///
    /// Only safe to call immediately after instantiation.
    pub unsafe fn finish_instantiation(
        &mut self,
        config: &VMConfig,
        trap_handler: Option<*const TrapHandlerFn<'static>>,
        data_initializers: &[DataInitializer<'_>],
    ) -> Result<(), Trap> {
        let instance = self.instance_mut();

        // Apply the initializers.
        initialize_tables(instance)?;
        initialize_memories(instance, data_initializers)?;

        // The WebAssembly spec specifies that the start function is
        // invoked automatically at instantiation time.
        instance.invoke_start_function(config, trap_handler)?;
        Ok(())
    }

    /// Return a reference to the vmctx used by compiled wasm code.
    pub fn vmctx(&self) -> &VMContext {
        self.instance().vmctx()
    }

    /// Return a raw pointer to the vmctx used by compiled wasm code.
    pub fn vmctx_ptr(&self) -> *mut VMContext {
        self.instance().vmctx_ptr()
    }

    /// Return a reference to the `VMOffsets` to get offsets in the
    /// `Self::vmctx_ptr` region. Be careful when doing pointer
    /// arithmetic!
    pub fn vmoffsets(&self) -> &VMOffsets {
        self.instance().offsets()
    }

    /// Return a reference-counting pointer to a module.
    pub fn module(&self) -> &Arc<ModuleInfo> {
        self.instance().module()
    }

    /// Return a reference to a module.
    pub fn module_ref(&self) -> &ModuleInfo {
        self.instance().module_ref()
    }

    /// Lookup an export with the given name.
    pub fn lookup(&mut self, field: &str) -> Option<VMExtern> {
        let export = *self.module_ref().exports.get(field)?;

        Some(self.lookup_by_declaration(export))
    }

    /// Lookup an export with the given export declaration.
    pub fn lookup_by_declaration(&mut self, export: ExportIndex) -> VMExtern {
        let instance = self.instance();

        match export {
            ExportIndex::Function(index) => {
                let sig_index = &instance.module.functions[index];
                let handle = if let Some(def_index) = instance.module.local_func_index(index) {
                    // A VMFunction is lazily created only for functions that are
                    // exported.
                    let signature = instance.module.signatures[*sig_index].clone();
                    let vm_function = VMFunction {
                        anyfunc: MaybeInstanceOwned::Instance(NonNull::from(
                            &instance.funcrefs[def_index],
                        )),
                        signature,
                        // Any function received is already static at this point as:
                        // 1. All locally defined functions in the Wasm have a static signature.
                        // 2. All the imported functions are already static (because
                        //    they point to the trampolines rather than the dynamic addresses).
                        kind: VMFunctionKind::Static,
                        host_data: Box::new(()),
                    };
                    InternalStoreHandle::new(self.instance_mut().context_mut(), vm_function)
                } else {
                    let import = instance.imported_function(index);
                    import.handle
                };

                VMExtern::Function(handle)
            }
            ExportIndex::Table(index) => {
                let handle = if let Some(def_index) = instance.module.local_table_index(index) {
                    instance.tables[def_index]
                } else {
                    let import = instance.imported_table(index);
                    import.handle
                };
                VMExtern::Table(handle)
            }
            ExportIndex::Memory(index) => {
                let handle = if let Some(def_index) = instance.module.local_memory_index(index) {
                    instance.memories[def_index]
                } else {
                    let import = instance.imported_memory(index);
                    import.handle
                };
                VMExtern::Memory(handle)
            }
            ExportIndex::Global(index) => {
                let handle = if let Some(def_index) = instance.module.local_global_index(index) {
                    instance.globals[def_index]
                } else {
                    let import = instance.imported_global(index);
                    import.handle
                };
                VMExtern::Global(handle)
            }

            ExportIndex::Tag(index) => {
                let handle = instance.tags[index];
                VMExtern::Tag(handle)
            }
        }
    }

    /// Return an iterator over the exports of this instance.
    ///
    /// Specifically, it provides access to the key-value pairs, where the keys
    /// are export names, and the values are export declarations which can be
    /// resolved `lookup_by_declaration`.
    pub fn exports(&self) -> indexmap::map::Iter<'_, String, ExportIndex> {
        self.module().exports.iter()
    }

    /// Return the memory index for the given `VMMemoryDefinition` in this instance.
    pub fn memory_index(&self, memory: &VMMemoryDefinition) -> LocalMemoryIndex {
        self.instance().memory_index(memory)
    }

    /// Grow memory in this instance by the specified amount of pages.
    ///
    /// Returns `None` if memory can't be grown by the specified amount
    /// of pages.
    pub fn memory_grow<IntoPages>(
        &mut self,
        memory_index: LocalMemoryIndex,
        delta: IntoPages,
    ) -> Result<Pages, MemoryError>
    where
        IntoPages: Into<Pages>,
    {
        self.instance_mut().memory_grow(memory_index, delta)
    }

    /// Return the table index for the given `VMTableDefinition` in this instance.
    pub fn table_index(&self, table: &VMTableDefinition) -> LocalTableIndex {
        self.instance().table_index(table)
    }

    /// Grow table in this instance by the specified amount of pages.
    ///
    /// Returns `None` if memory can't be grown by the specified amount
    /// of pages.
    pub fn table_grow(
        &mut self,
        table_index: LocalTableIndex,
        delta: u32,
        init_value: TableElement,
    ) -> Option<u32> {
        self.instance_mut()
            .table_grow(table_index, delta, init_value)
    }

    /// Get table element reference.
    ///
    /// Returns `None` if index is out of bounds.
    pub fn table_get(&self, table_index: LocalTableIndex, index: u32) -> Option<TableElement> {
        self.instance().table_get(table_index, index)
    }

    /// Set table element reference.
    ///
    /// Returns an error if the index is out of bounds
    pub fn table_set(
        &mut self,
        table_index: LocalTableIndex,
        index: u32,
        val: TableElement,
    ) -> Result<(), Trap> {
        self.instance_mut().table_set(table_index, index, val)
    }

    /// Get a table defined locally within this module.
    pub fn get_local_table(&mut self, index: LocalTableIndex) -> &mut VMTable {
        self.instance_mut().get_local_table(index)
    }
}

/// Compute the offset for a memory data initializer.
fn get_memory_init_start(init: &DataInitializer<'_>, instance: &Instance) -> usize {
    let mut start = init.location.offset;

    if let Some(base) = init.location.base {
        let val = unsafe {
            if let Some(def_index) = instance.module.local_global_index(base) {
                instance.global(def_index).val.u32
            } else {
                instance.imported_global(base).definition.as_ref().val.u32
            }
        };
        start += usize::try_from(val).unwrap();
    }

    start
}

#[allow(clippy::mut_from_ref)]
#[allow(dead_code)]
/// Return a byte-slice view of a memory's data.
unsafe fn get_memory_slice<'instance>(
    init: &DataInitializer<'_>,
    instance: &'instance Instance,
) -> &'instance mut [u8] {
    unsafe {
        let memory = if let Some(local_memory_index) = instance
            .module
            .local_memory_index(init.location.memory_index)
        {
            instance.memory(local_memory_index)
        } else {
            let import = instance.imported_memory(init.location.memory_index);
            *import.definition.as_ref()
        };
        slice::from_raw_parts_mut(memory.base, memory.current_length)
    }
}

/// Compute the offset for a table element initializer.
fn get_table_init_start(init: &TableInitializer, instance: &Instance) -> usize {
    let mut start = init.offset;

    if let Some(base) = init.base {
        let val = unsafe {
            if let Some(def_index) = instance.module.local_global_index(base) {
                instance.global(def_index).val.u32
            } else {
                instance.imported_global(base).definition.as_ref().val.u32
            }
        };
        start += usize::try_from(val).unwrap();
    }

    start
}

/// Initialize the table memory from the provided initializers.
fn initialize_tables(instance: &mut Instance) -> Result<(), Trap> {
    let module = Arc::clone(&instance.module);
    for init in &module.table_initializers {
        let start = get_table_init_start(init, instance);
        let table = instance.get_table_handle(init.table_index);
        let table = unsafe { table.get_mut(&mut *instance.context) };

        if start
            .checked_add(init.elements.len())
            .is_none_or(|end| end > table.size() as usize)
        {
            return Err(Trap::lib(TrapCode::TableAccessOutOfBounds));
        }

        if let wasmer_types::Type::FuncRef = table.ty().ty {
            for (i, func_idx) in init.elements.iter().enumerate() {
                let anyfunc = instance.func_ref(*func_idx);
                table
                    .set(
                        u32::try_from(start + i).unwrap(),
                        TableElement::FuncRef(anyfunc),
                    )
                    .unwrap();
            }
        } else {
            for i in 0..init.elements.len() {
                table
                    .set(
                        u32::try_from(start + i).unwrap(),
                        TableElement::ExternRef(None),
                    )
                    .unwrap();
            }
        }
    }

    Ok(())
}

/// Initialize the `Instance::passive_elements` map by resolving the
/// `ModuleInfo::passive_elements`'s `FunctionIndex`s into `VMCallerCheckedAnyfunc`s for
/// this instance.
fn initialize_passive_elements(instance: &Instance) {
    let mut passive_elements = instance.passive_elements.borrow_mut();
    debug_assert!(
        passive_elements.is_empty(),
        "should only be called once, at initialization time"
    );

    passive_elements.extend(instance.module.passive_elements.iter().filter_map(
        |(&idx, segments)| -> Option<(ElemIndex, Box<[Option<VMFuncRef>]>)> {
            if segments.is_empty() {
                None
            } else {
                Some((
                    idx,
                    segments
                        .iter()
                        .map(|s| instance.func_ref(*s))
                        .collect::<Box<[Option<VMFuncRef>]>>(),
                ))
            }
        },
    ));
}

/// Initialize the table memory from the provided initializers.
fn initialize_memories(
    instance: &mut Instance,
    data_initializers: &[DataInitializer<'_>],
) -> Result<(), Trap> {
    for init in data_initializers {
        let memory = instance.get_vmmemory(init.location.memory_index);

        let start = get_memory_init_start(init, instance);
        unsafe {
            let current_length = memory.vmmemory().as_ref().current_length;
            if start
                .checked_add(init.data.len())
                .is_none_or(|end| end > current_length)
            {
                return Err(Trap::lib(TrapCode::HeapAccessOutOfBounds));
            }
            memory.initialize_with_data(start, init.data)?;
        }
    }

    Ok(())
}

fn initialize_globals(instance: &Instance) {
    let module = Arc::clone(&instance.module);
    for (index, initializer) in module.global_initializers.iter() {
        unsafe {
            let to = instance.global_ptr(index).as_ptr();
            match initializer {
                GlobalInit::I32Const(x) => (*to).val.i32 = *x,
                GlobalInit::I64Const(x) => (*to).val.i64 = *x,
                GlobalInit::F32Const(x) => (*to).val.f32 = *x,
                GlobalInit::F64Const(x) => (*to).val.f64 = *x,
                GlobalInit::V128Const(x) => (*to).val.bytes = *x.bytes(),
                GlobalInit::GetGlobal(x) => {
                    let from: VMGlobalDefinition =
                        if let Some(def_x) = module.local_global_index(*x) {
                            instance.global(def_x)
                        } else {
                            instance.imported_global(*x).definition.as_ref().clone()
                        };
                    *to = from;
                }
                GlobalInit::RefNullConst => (*to).val.funcref = 0,
                GlobalInit::RefFunc(func_idx) => {
                    let funcref = instance.func_ref(*func_idx).unwrap();
                    (*to).val = funcref.into_raw();
                }
            }
        }
    }
}

/// Eagerly builds all the `VMFuncRef`s for imported and local functions so that all
/// future funcref operations are just looking up this data.
fn build_funcrefs(
    module_info: &ModuleInfo,
    ctx: &StoreObjects,
    imports: &Imports,
    finished_functions: &BoxedSlice<LocalFunctionIndex, FunctionBodyPtr>,
    vmshared_signatures: &BoxedSlice<SignatureIndex, VMSharedSignatureIndex>,
    function_call_trampolines: &BoxedSlice<SignatureIndex, VMTrampoline>,
    vmctx_ptr: *mut VMContext,
) -> (
    BoxedSlice<LocalFunctionIndex, VMCallerCheckedAnyfunc>,
    BoxedSlice<FunctionIndex, NonNull<VMCallerCheckedAnyfunc>>,
) {
    let mut func_refs =
        PrimaryMap::with_capacity(module_info.functions.len() - module_info.num_imported_functions);
    let mut imported_func_refs = PrimaryMap::with_capacity(module_info.num_imported_functions);

    // do imported functions
    for import in imports.functions.values() {
        imported_func_refs.push(import.handle.get(ctx).anyfunc.as_ptr());
    }

    // do local functions
    for (local_index, func_ptr) in finished_functions.iter() {
        let index = module_info.func_index(local_index);
        let sig_index = module_info.functions[index];
        let type_index = vmshared_signatures[sig_index];
        let call_trampoline = function_call_trampolines[sig_index];
        let anyfunc = VMCallerCheckedAnyfunc {
            func_ptr: func_ptr.0,
            type_index,
            vmctx: VMFunctionContext { vmctx: vmctx_ptr },
            call_trampoline,
        };
        func_refs.push(anyfunc);
    }
    (
        func_refs.into_boxed_slice(),
        imported_func_refs.into_boxed_slice(),
    )
}<|MERGE_RESOLUTION|>--- conflicted
+++ resolved
@@ -69,13 +69,8 @@
     /// WebAssembly global data.
     globals: BoxedSlice<LocalGlobalIndex, InternalStoreHandle<VMGlobal>>,
 
-<<<<<<< HEAD
-    /// WebAssembly tag data.
-    tags: BoxedSlice<LocalTagIndex, InternalStoreHandle<VMTag>>,
-=======
     /// WebAssembly tag data. Notably, this stores *all* tags, not just local ones.
     tags: BoxedSlice<TagIndex, InternalStoreHandle<VMTag>>,
->>>>>>> 7f3b00b8
 
     /// Pointers to functions in executable memory.
     functions: BoxedSlice<LocalFunctionIndex, FunctionBodyPtr>,
