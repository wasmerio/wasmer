// This file contains code from external sources.
// Attributions: https://github.com/wasmerio/wasmer/blob/master/ATTRIBUTIONS.md

//! Trap codes describing the reason for a trap.

use core::fmt::{self, Display, Formatter};
use core::str::FromStr;
<<<<<<< HEAD
#[cfg(feature = "enable-serde")]
=======
use loupe::MemoryUsage;
#[cfg(feature = "enable-rkyv")]
use rkyv::{Archive, Deserialize as RkyvDeserialize, Serialize as RkyvSerialize};
>>>>>>> f2e9a571
use serde::{Deserialize, Serialize};
#[cfg(feature = "std")]
use thiserror::Error;

/// A trap code describing the reason for a trap.
///
/// All trap instructions have an explicit trap code.
<<<<<<< HEAD
#[derive(Clone, Copy, PartialEq, Eq, Debug, Hash)]
#[cfg_attr(feature = "std", derive(Error))]
#[cfg_attr(feature = "enable-serde", derive(Serialize, Deserialize))]
=======
#[derive(Clone, Copy, PartialEq, Eq, Debug, Hash, Serialize, Deserialize, Error, MemoryUsage)]
#[cfg_attr(
    feature = "enable-rkyv",
    derive(RkyvSerialize, RkyvDeserialize, Archive)
)]
>>>>>>> f2e9a571
#[repr(u32)]
pub enum TrapCode {
    /// The current stack space was exhausted.
    ///
    /// On some platforms, a stack overflow may also be indicated by a segmentation fault from the
    /// stack guard page.
    StackOverflow = 0,

    /// A `heap_addr` instruction detected an out-of-bounds error.
    ///
    /// Note that not all out-of-bounds heap accesses are reported this way;
    /// some are detected by a segmentation fault on the heap unmapped or
    /// offset-guard pages.
    HeapAccessOutOfBounds = 1,

    /// A `heap_addr` instruction was misaligned.
    HeapMisaligned = 2,

    /// A `table_addr` instruction detected an out-of-bounds error.
    TableAccessOutOfBounds = 3,

    /// Other bounds checking error.
    OutOfBounds = 4,

    /// Indirect call to a null table entry.
    IndirectCallToNull = 5,

    /// Signature mismatch on indirect call.
    BadSignature = 6,

    /// An integer arithmetic operation caused an overflow.
    IntegerOverflow = 7,

    /// An integer division by zero.
    IntegerDivisionByZero = 8,

    /// Failed float-to-int conversion.
    BadConversionToInteger = 9,

    /// Code that was supposed to have been unreachable was reached.
    UnreachableCodeReached = 10,

    /// Execution has potentially run too long and may be interrupted.
    /// This trap is resumable.
    Interrupt = 11,

    /// An atomic memory access was attempted with an unaligned pointer.
    UnalignedAtomic = 12,

    /// A trap indicating that the runtime was unable to allocate sufficient memory.
    VMOutOfMemory = 13,
    // /// A user-defined trap code.
    // User(u16),
}

impl TrapCode {
    /// Gets the message for this trap code
    pub fn message(&self) -> &str {
        match self {
            Self::StackOverflow => "call stack exhausted",
            Self::HeapAccessOutOfBounds => "out of bounds memory access",
            Self::HeapMisaligned => "misaligned heap",
            Self::TableAccessOutOfBounds => "undefined element: out of bounds table access",
            Self::OutOfBounds => "out of bounds",
            Self::IndirectCallToNull => "uninitialized element",
            Self::BadSignature => "indirect call type mismatch",
            Self::IntegerOverflow => "integer overflow",
            Self::IntegerDivisionByZero => "integer divide by zero",
            Self::BadConversionToInteger => "invalid conversion to integer",
            Self::UnreachableCodeReached => "unreachable",
            Self::Interrupt => "interrupt",
            Self::UnalignedAtomic => "unaligned atomic access",
            Self::VMOutOfMemory => "out of memory",
            // Self::User(_) => unreachable!(),
        }
    }
}

impl Display for TrapCode {
    fn fmt(&self, f: &mut Formatter) -> fmt::Result {
        let identifier = match *self {
            Self::StackOverflow => "stk_ovf",
            Self::HeapAccessOutOfBounds => "heap_get_oob",
            Self::HeapMisaligned => "heap_misaligned",
            Self::TableAccessOutOfBounds => "table_get_oob",
            Self::OutOfBounds => "oob",
            Self::IndirectCallToNull => "icall_null",
            Self::BadSignature => "bad_sig",
            Self::IntegerOverflow => "int_ovf",
            Self::IntegerDivisionByZero => "int_divz",
            Self::BadConversionToInteger => "bad_toint",
            Self::UnreachableCodeReached => "unreachable",
            Self::Interrupt => "interrupt",
            Self::UnalignedAtomic => "unalign_atom",
            Self::VMOutOfMemory => "oom",
            // User(x) => return write!(f, "user{}", x),
        };
        f.write_str(identifier)
    }
}

impl FromStr for TrapCode {
    type Err = ();

    fn from_str(s: &str) -> Result<Self, Self::Err> {
        use self::TrapCode::*;
        match s {
            "stk_ovf" => Ok(StackOverflow),
            "heap_get_oob" => Ok(HeapAccessOutOfBounds),
            "heap_misaligned" => Ok(HeapMisaligned),
            "table_get_oob" => Ok(TableAccessOutOfBounds),
            "oob" => Ok(OutOfBounds),
            "icall_null" => Ok(IndirectCallToNull),
            "bad_sig" => Ok(BadSignature),
            "int_ovf" => Ok(IntegerOverflow),
            "int_divz" => Ok(IntegerDivisionByZero),
            "bad_toint" => Ok(BadConversionToInteger),
            "unreachable" => Ok(UnreachableCodeReached),
            "interrupt" => Ok(Interrupt),
            "unalign_atom" => Ok(UnalignedAtomic),
            "oom" => Ok(VMOutOfMemory),
            // _ if s.starts_with("user") => s[4..].parse().map(User).map_err(|_| ()),
            _ => Err(()),
        }
    }
}

#[cfg(test)]
mod tests {
    use super::*;

    // Everything but user-defined codes.
    const CODES: [TrapCode; 13] = [
        TrapCode::StackOverflow,
        TrapCode::HeapAccessOutOfBounds,
        TrapCode::HeapMisaligned,
        TrapCode::TableAccessOutOfBounds,
        TrapCode::OutOfBounds,
        TrapCode::IndirectCallToNull,
        TrapCode::BadSignature,
        TrapCode::IntegerOverflow,
        TrapCode::IntegerDivisionByZero,
        TrapCode::BadConversionToInteger,
        TrapCode::UnreachableCodeReached,
        TrapCode::Interrupt,
        TrapCode::UnalignedAtomic,
    ];

    #[test]
    fn display() {
        for r in &CODES {
            let tc = *r;
            assert_eq!(tc.to_string().parse(), Ok(tc));
        }
        assert_eq!("bogus".parse::<TrapCode>(), Err(()));

        // assert_eq!(TrapCode::User(17).to_string(), "user17");
        // assert_eq!("user22".parse(), Ok(TrapCode::User(22)));
        assert_eq!("user".parse::<TrapCode>(), Err(()));
        assert_eq!("user-1".parse::<TrapCode>(), Err(()));
        assert_eq!("users".parse::<TrapCode>(), Err(()));
    }
}<|MERGE_RESOLUTION|>--- conflicted
+++ resolved
@@ -5,13 +5,10 @@
 
 use core::fmt::{self, Display, Formatter};
 use core::str::FromStr;
-<<<<<<< HEAD
-#[cfg(feature = "enable-serde")]
-=======
 use loupe::MemoryUsage;
 #[cfg(feature = "enable-rkyv")]
 use rkyv::{Archive, Deserialize as RkyvDeserialize, Serialize as RkyvSerialize};
->>>>>>> f2e9a571
+#[cfg(feature = "enable-serde")]
 use serde::{Deserialize, Serialize};
 #[cfg(feature = "std")]
 use thiserror::Error;
@@ -19,17 +16,13 @@
 /// A trap code describing the reason for a trap.
 ///
 /// All trap instructions have an explicit trap code.
-<<<<<<< HEAD
-#[derive(Clone, Copy, PartialEq, Eq, Debug, Hash)]
 #[cfg_attr(feature = "std", derive(Error))]
 #[cfg_attr(feature = "enable-serde", derive(Serialize, Deserialize))]
-=======
-#[derive(Clone, Copy, PartialEq, Eq, Debug, Hash, Serialize, Deserialize, Error, MemoryUsage)]
+#[derive(Clone, Copy, PartialEq, Eq, Debug, Hash, MemoryUsage)]
 #[cfg_attr(
     feature = "enable-rkyv",
     derive(RkyvSerialize, RkyvDeserialize, Archive)
 )]
->>>>>>> f2e9a571
 #[repr(u32)]
 pub enum TrapCode {
     /// The current stack space was exhausted.
