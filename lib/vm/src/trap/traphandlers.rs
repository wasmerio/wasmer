// This file contains code from external sources.
// Attributions: https://github.com/wasmerio/wasmer/blob/main/docs/ATTRIBUTIONS.md

#![allow(static_mut_refs)]

//! WebAssembly trap handling, which is built on top of the lower-level
//! signalhandling mechanisms.

use crate::vmcontext::{VMFunctionContext, VMTrampoline};
use crate::{Trap, VMContext, VMFunctionBody};
use backtrace::Backtrace;
use core::ptr::{read, read_unaligned};
use corosensei::stack::DefaultStack;
use corosensei::trap::{CoroutineTrapHandler, TrapHandlerRegs};
use corosensei::{CoroutineResult, ScopedCoroutine, Yielder};
use scopeguard::defer;
use std::any::Any;
use std::cell::Cell;
use std::error::Error;
use std::io;
use std::mem;
#[cfg(unix)]
use std::mem::MaybeUninit;
use std::ptr::{self, NonNull};
use std::sync::atomic::{AtomicPtr, AtomicUsize, Ordering, compiler_fence};
use std::sync::{LazyLock, Once};
use wasmer_types::TrapCode;

/// Configuration for the runtime VM
/// Currently only the stack size is configurable
pub struct VMConfig {
    /// Optionnal stack size (in byte) of the VM. Value lower than 8K will be rounded to 8K.
    pub wasm_stack_size: Option<usize>,
}

// TrapInformation can be stored in the "Undefined Instruction" itself.
// On x86_64, 0xC? select a "Register" for the Mod R/M part of "ud1" (so with no other bytes after)
// On Arm64, the udf alows for a 16bits values, so we'll use the same 0xC? to store the trapinfo
static MAGIC: u8 = 0xc0;

static DEFAULT_STACK_SIZE: AtomicUsize = AtomicUsize::new(1024 * 1024);

// Current definition of `ucontext_t` in the `libc` crate is incorrect
// on aarch64-apple-drawin so it's defined here with a more accurate definition.
#[repr(C)]
#[cfg(all(target_arch = "aarch64", target_os = "macos"))]
#[allow(non_camel_case_types)]
struct ucontext_t {
    uc_onstack: libc::c_int,
    uc_sigmask: libc::sigset_t,
    uc_stack: libc::stack_t,
    uc_link: *mut libc::ucontext_t,
    uc_mcsize: usize,
    uc_mcontext: libc::mcontext_t,
}

// Current definition of `ucontext_t` in the `libc` crate is not present
// on aarch64-unknown-freebsd so it's defined here.
#[repr(C)]
#[cfg(all(target_arch = "aarch64", target_os = "freebsd"))]
#[allow(non_camel_case_types)]
struct ucontext_t {
    uc_sigmask: libc::sigset_t,
    uc_mcontext: libc::mcontext_t,
    uc_link: *mut ucontext_t,
    uc_stack: libc::stack_t,
    uc_flags: libc::c_int,
    spare: [libc::c_int; 4],
}

#[cfg(all(
    unix,
    not(all(target_arch = "aarch64", target_os = "macos")),
    not(all(target_arch = "aarch64", target_os = "freebsd"))
))]
use libc::ucontext_t;

/// Default stack size is 1MB.
pub fn set_stack_size(size: usize) {
    DEFAULT_STACK_SIZE.store(size.clamp(8 * 1024, 100 * 1024 * 1024), Ordering::Relaxed);
}

cfg_if::cfg_if! {
    if #[cfg(unix)] {
        /// Function which may handle custom signals while processing traps.
        pub type TrapHandlerFn<'a> = dyn Fn(libc::c_int, *const libc::siginfo_t, *const libc::c_void) -> bool + Send + Sync + 'a;
    } else if #[cfg(target_os = "windows")] {
        /// Function which may handle custom signals while processing traps.
        pub type TrapHandlerFn<'a> = dyn Fn(*mut windows_sys::Win32::System::Diagnostics::Debug::EXCEPTION_POINTERS) -> bool + Send + Sync + 'a;
    }
}

// Process an IllegalOpcode to see if it has a TrapCode payload
unsafe fn process_illegal_op(addr: usize) -> Option<TrapCode> {
    unsafe {
        let mut val: Option<u8> = None;
        if cfg!(target_arch = "x86_64") {
            val = if read(addr as *mut u8) & 0xf0 == 0x40
                && read((addr + 1) as *mut u8) == 0x0f
                && read((addr + 2) as *mut u8) == 0xb9
            {
                Some(read((addr + 3) as *mut u8))
            } else if read(addr as *mut u8) == 0x0f && read((addr + 1) as *mut u8) == 0xb9 {
                Some(read((addr + 2) as *mut u8))
            } else {
                None
            }
        }
        if cfg!(target_arch = "aarch64") {
            val = if read_unaligned(addr as *mut u32) & 0xffff0000 == 0 {
                Some(read(addr as *mut u8))
            } else {
                None
            }
        }
<<<<<<< HEAD
    }
    if cfg!(target_arch = "riscv64") {
        let addr = addr as *mut u32;
        // Check if 'unimp' instruction
        val = if read(addr) == 0xc0001073 {
            // Read from the instruction we emitted: 'addi a0, xzero, $payload'
            // and take the encoded immediate value (upper 12-bits).
            let prev_insn = read(addr.sub(1));
            if (prev_insn & 0xffff) == 0x0513 {
                Some((prev_insn >> 20) as u8)
            } else {
                None
            }
        } else {
            None
        };
    }

    // The direct encoding of a trap into the instruction is unused on RISC-V:
    if cfg!(target_arch = "x86_64") || cfg!(target_arch = "aarch64") {
        val = val.and_then(|val| {
=======
        match val.and_then(|val| {
>>>>>>> 9054a0b1
            if val & MAGIC == MAGIC {
                Some(val & 0xf)
            } else {
                None
            }
<<<<<<< HEAD
        });
    }

    match val {
        None => None,
        Some(val) => match val {
            0 => Some(TrapCode::StackOverflow),
            1 => Some(TrapCode::HeapAccessOutOfBounds),
            2 => Some(TrapCode::HeapMisaligned),
            3 => Some(TrapCode::TableAccessOutOfBounds),
            4 => Some(TrapCode::IndirectCallToNull),
            5 => Some(TrapCode::BadSignature),
            6 => Some(TrapCode::IntegerOverflow),
            7 => Some(TrapCode::IntegerDivisionByZero),
            8 => Some(TrapCode::BadConversionToInteger),
            9 => Some(TrapCode::UnreachableCodeReached),
            10 => Some(TrapCode::UnalignedAtomic),
            _ => None,
        },
=======
        }) {
            None => None,
            Some(val) => match val {
                0 => Some(TrapCode::StackOverflow),
                1 => Some(TrapCode::HeapAccessOutOfBounds),
                2 => Some(TrapCode::HeapMisaligned),
                3 => Some(TrapCode::TableAccessOutOfBounds),
                4 => Some(TrapCode::IndirectCallToNull),
                5 => Some(TrapCode::BadSignature),
                6 => Some(TrapCode::IntegerOverflow),
                7 => Some(TrapCode::IntegerDivisionByZero),
                8 => Some(TrapCode::BadConversionToInteger),
                9 => Some(TrapCode::UnreachableCodeReached),
                10 => Some(TrapCode::UnalignedAtomic),
                _ => None,
            },
        }
>>>>>>> 9054a0b1
    }
}

cfg_if::cfg_if! {
    if #[cfg(unix)] {
        static mut PREV_SIGSEGV: MaybeUninit<libc::sigaction> = MaybeUninit::uninit();
        static mut PREV_SIGBUS: MaybeUninit<libc::sigaction> = MaybeUninit::uninit();
        static mut PREV_SIGILL: MaybeUninit<libc::sigaction> = MaybeUninit::uninit();
        static mut PREV_SIGFPE: MaybeUninit<libc::sigaction> = MaybeUninit::uninit();

        unsafe fn platform_init() { unsafe {
            let register = |slot: &mut MaybeUninit<libc::sigaction>, signal: i32| {
                let mut handler: libc::sigaction = mem::zeroed();
                // The flags here are relatively careful, and they are...
                //
                // SA_SIGINFO gives us access to information like the program
                // counter from where the fault happened.
                //
                // SA_ONSTACK allows us to handle signals on an alternate stack,
                // so that the handler can run in response to running out of
                // stack space on the main stack. Rust installs an alternate
                // stack with sigaltstack, so we rely on that.
                //
                // SA_NODEFER allows us to reenter the signal handler if we
                // crash while handling the signal, and fall through to the
                // Breakpad handler by testing handlingSegFault.
                handler.sa_flags = libc::SA_SIGINFO | libc::SA_NODEFER | libc::SA_ONSTACK;
                handler.sa_sigaction = trap_handler as usize;
                libc::sigemptyset(&mut handler.sa_mask);
                if libc::sigaction(signal, &handler, slot.as_mut_ptr()) != 0 {
                    panic!(
                        "unable to install signal handler: {}",
                        io::Error::last_os_error(),
                    );
                }
            };

            // Allow handling OOB with signals on all architectures
            register(&mut PREV_SIGSEGV, libc::SIGSEGV);

            // Handle `unreachable` instructions which execute `ud2` right now
            register(&mut PREV_SIGILL, libc::SIGILL);

            // x86 uses SIGFPE to report division by zero
            if cfg!(target_arch = "x86") || cfg!(target_arch = "x86_64") {
                register(&mut PREV_SIGFPE, libc::SIGFPE);
            }

            // On ARM, handle Unaligned Accesses.
            // On Darwin, guard page accesses are raised as SIGBUS.
            if cfg!(target_arch = "arm") || cfg!(target_vendor = "apple") {
                register(&mut PREV_SIGBUS, libc::SIGBUS);
            }

            // This is necessary to support debugging under LLDB on Darwin.
            // For more details see https://github.com/mono/mono/commit/8e75f5a28e6537e56ad70bf870b86e22539c2fb7
            #[cfg(target_vendor = "apple")]
            {
                use mach2::exception_types::*;
                use mach2::kern_return::*;
                use mach2::port::*;
                use mach2::thread_status::*;
                use mach2::traps::*;
                use mach2::mach_types::*;

                unsafe extern "C" {
                    fn task_set_exception_ports(
                        task: task_t,
                        exception_mask: exception_mask_t,
                        new_port: mach_port_t,
                        behavior: exception_behavior_t,
                        new_flavor: thread_state_flavor_t,
                    ) -> kern_return_t;
                }

                #[allow(non_snake_case)]
                #[cfg(target_arch = "x86_64")]
                let MACHINE_THREAD_STATE = x86_THREAD_STATE64;
                #[allow(non_snake_case)]
                #[cfg(target_arch = "aarch64")]
                let MACHINE_THREAD_STATE = 6;

                task_set_exception_ports(
                    mach_task_self(),
                    EXC_MASK_BAD_ACCESS | EXC_MASK_ARITHMETIC | EXC_MASK_BAD_INSTRUCTION,
                    MACH_PORT_NULL,
                    EXCEPTION_STATE_IDENTITY as exception_behavior_t,
                    MACHINE_THREAD_STATE,
                );
            }
        }}

        unsafe extern "C" fn trap_handler(
            signum: libc::c_int,
            siginfo: *mut libc::siginfo_t,
            context: *mut libc::c_void,
        ) { unsafe {
            let previous = match signum {
                libc::SIGSEGV => &PREV_SIGSEGV,
                libc::SIGBUS => &PREV_SIGBUS,
                libc::SIGFPE => &PREV_SIGFPE,
                libc::SIGILL => &PREV_SIGILL,
                _ => panic!("unknown signal: {signum}"),
            };
            // We try to get the fault address associated to this signal
            let maybe_fault_address = match signum {
                libc::SIGSEGV | libc::SIGBUS => {
                    Some((*siginfo).si_addr() as usize)
                }
                _ => None,
            };
            let trap_code = match signum {
                // check if it was cased by a UD and if the Trap info is a payload to it
                libc::SIGILL => {
                    let addr = (*siginfo).si_addr() as usize;
                    process_illegal_op(addr)
                }
                _ => None,
            };
            let ucontext = &mut *(context as *mut ucontext_t);
            let (pc, sp) = get_pc_sp(ucontext);
            let handled = TrapHandlerContext::handle_trap(
                pc,
                sp,
                maybe_fault_address,
                trap_code,
                |regs| update_context(ucontext, regs),
                |handler| handler(signum, siginfo, context),
            );

            if handled {
                return;
            }

            // This signal is not for any compiled wasm code we expect, so we
            // need to forward the signal to the next handler. If there is no
            // next handler (SIG_IGN or SIG_DFL), then it's time to crash. To do
            // this, we set the signal back to its original disposition and
            // return. This will cause the faulting op to be re-executed which
            // will crash in the normal way. If there is a next handler, call
            // it. It will either crash synchronously, fix up the instruction
            // so that execution can continue and return, or trigger a crash by
            // returning the signal to it's original disposition and returning.
            let previous = &*previous.as_ptr();
            if previous.sa_flags & libc::SA_SIGINFO != 0 {
                mem::transmute::<
                    usize,
                    extern "C" fn(libc::c_int, *mut libc::siginfo_t, *mut libc::c_void),
                >(previous.sa_sigaction)(signum, siginfo, context)
            } else if previous.sa_sigaction == libc::SIG_DFL
            {
                libc::sigaction(signum, previous, ptr::null_mut());
            } else if previous.sa_sigaction != libc::SIG_IGN {
                mem::transmute::<usize, extern "C" fn(libc::c_int)>(
                    previous.sa_sigaction
                )(signum)
            }
        }}

        unsafe fn get_pc_sp(context: &ucontext_t) -> (usize, usize) {
            let (pc, sp);
            cfg_if::cfg_if! {
                if #[cfg(all(
                    any(target_os = "linux", target_os = "android"),
                    target_arch = "x86_64",
                ))] {
                    pc = context.uc_mcontext.gregs[libc::REG_RIP as usize] as usize;
                    sp = context.uc_mcontext.gregs[libc::REG_RSP as usize] as usize;
                } else if #[cfg(all(
                    any(target_os = "linux", target_os = "android"),
                    target_arch = "x86",
                ))] {
                    pc = context.uc_mcontext.gregs[libc::REG_EIP as usize] as usize;
                    sp = context.uc_mcontext.gregs[libc::REG_ESP as usize] as usize;
                } else if #[cfg(all(target_os = "freebsd", target_arch = "x86"))] {
                    pc = context.uc_mcontext.mc_eip as usize;
                    sp = context.uc_mcontext.mc_esp as usize;
                } else if #[cfg(all(target_os = "freebsd", target_arch = "x86_64"))] {
                    pc = context.uc_mcontext.mc_rip as usize;
                    sp = context.uc_mcontext.mc_rsp as usize;
                } else if #[cfg(all(target_vendor = "apple", target_arch = "x86_64"))] {
                    let mcontext = unsafe { &*context.uc_mcontext };
                    pc = mcontext.__ss.__rip as usize;
                    sp = mcontext.__ss.__rsp as usize;
                } else if #[cfg(all(
                        any(target_os = "linux", target_os = "android"),
                        target_arch = "aarch64",
                    ))] {
                    pc = context.uc_mcontext.pc as usize;
                    sp = context.uc_mcontext.sp as usize;
                } else if #[cfg(all(
                    any(target_os = "linux", target_os = "android"),
                    target_arch = "arm",
                ))] {
                    pc = context.uc_mcontext.arm_pc as usize;
                    sp = context.uc_mcontext.arm_sp as usize;
                } else if #[cfg(all(
                    any(target_os = "linux", target_os = "android"),
                    any(target_arch = "riscv64", target_arch = "riscv32"),
                ))] {
                    pc = context.uc_mcontext.__gregs[libc::REG_PC] as usize;
                    sp = context.uc_mcontext.__gregs[libc::REG_SP] as usize;
                } else if #[cfg(all(target_vendor = "apple", target_arch = "aarch64"))] {
                    let mcontext = unsafe { &*context.uc_mcontext };
                    pc = mcontext.__ss.__pc as usize;
                    sp = mcontext.__ss.__sp as usize;
                } else if #[cfg(all(target_os = "freebsd", target_arch = "aarch64"))] {
                    pc = context.uc_mcontext.mc_gpregs.gp_elr as usize;
                    sp = context.uc_mcontext.mc_gpregs.gp_sp as usize;
                } else if #[cfg(all(target_os = "linux", target_arch = "loongarch64"))] {
                    pc = context.uc_mcontext.__gregs[1] as usize;
                    sp = context.uc_mcontext.__gregs[3] as usize;
                } else {
                    compile_error!("Unsupported platform");
                }
            };
            (pc, sp)
        }

        unsafe fn update_context(context: &mut ucontext_t, regs: TrapHandlerRegs) {
            cfg_if::cfg_if! {
                if #[cfg(all(
                        any(target_os = "linux", target_os = "android"),
                        target_arch = "x86_64",
                    ))] {
                    let TrapHandlerRegs { rip, rsp, rbp, rdi, rsi } = regs;
                    context.uc_mcontext.gregs[libc::REG_RIP as usize] = rip as i64;
                    context.uc_mcontext.gregs[libc::REG_RSP as usize] = rsp as i64;
                    context.uc_mcontext.gregs[libc::REG_RBP as usize] = rbp as i64;
                    context.uc_mcontext.gregs[libc::REG_RDI as usize] = rdi as i64;
                    context.uc_mcontext.gregs[libc::REG_RSI as usize] = rsi as i64;
                } else if #[cfg(all(
                    any(target_os = "linux", target_os = "android"),
                    target_arch = "x86",
                ))] {
                    let TrapHandlerRegs { eip, esp, ebp, ecx, edx } = regs;
                    context.uc_mcontext.gregs[libc::REG_EIP as usize] = eip as i32;
                    context.uc_mcontext.gregs[libc::REG_ESP as usize] = esp as i32;
                    context.uc_mcontext.gregs[libc::REG_EBP as usize] = ebp as i32;
                    context.uc_mcontext.gregs[libc::REG_ECX as usize] = ecx as i32;
                    context.uc_mcontext.gregs[libc::REG_EDX as usize] = edx as i32;
                } else if #[cfg(all(target_vendor = "apple", target_arch = "x86_64"))] {
                    let TrapHandlerRegs { rip, rsp, rbp, rdi, rsi } = regs;
                    let mcontext = unsafe { &mut *context.uc_mcontext };
                    mcontext.__ss.__rip = rip;
                    mcontext.__ss.__rsp = rsp;
                    mcontext.__ss.__rbp = rbp;
                    mcontext.__ss.__rdi = rdi;
                    mcontext.__ss.__rsi = rsi;
                } else if #[cfg(all(target_os = "freebsd", target_arch = "x86"))] {
                    let TrapHandlerRegs { eip, esp, ebp, ecx, edx } = regs;
                    context.uc_mcontext.mc_eip = eip as libc::register_t;
                    context.uc_mcontext.mc_esp = esp as libc::register_t;
                    context.uc_mcontext.mc_ebp = ebp as libc::register_t;
                    context.uc_mcontext.mc_ecx = ecx as libc::register_t;
                    context.uc_mcontext.mc_edx = edx as libc::register_t;
                } else if #[cfg(all(target_os = "freebsd", target_arch = "x86_64"))] {
                    let TrapHandlerRegs { rip, rsp, rbp, rdi, rsi } = regs;
                    context.uc_mcontext.mc_rip = rip as libc::register_t;
                    context.uc_mcontext.mc_rsp = rsp as libc::register_t;
                    context.uc_mcontext.mc_rbp = rbp as libc::register_t;
                    context.uc_mcontext.mc_rdi = rdi as libc::register_t;
                    context.uc_mcontext.mc_rsi = rsi as libc::register_t;
                } else if #[cfg(all(
                        any(target_os = "linux", target_os = "android"),
                        target_arch = "aarch64",
                    ))] {
                    let TrapHandlerRegs { pc, sp, x0, x1, x29, lr } = regs;
                    context.uc_mcontext.pc = pc;
                    context.uc_mcontext.sp = sp;
                    context.uc_mcontext.regs[0] = x0;
                    context.uc_mcontext.regs[1] = x1;
                    context.uc_mcontext.regs[29] = x29;
                    context.uc_mcontext.regs[30] = lr;
                } else if #[cfg(all(
                        any(target_os = "linux", target_os = "android"),
                        target_arch = "arm",
                    ))] {
                    let TrapHandlerRegs {
                        pc,
                        r0,
                        r1,
                        r7,
                        r11,
                        r13,
                        r14,
                        cpsr_thumb,
                        cpsr_endian,
                    } = regs;
                    context.uc_mcontext.arm_pc = pc;
                    context.uc_mcontext.arm_r0 = r0;
                    context.uc_mcontext.arm_r1 = r1;
                    context.uc_mcontext.arm_r7 = r7;
                    context.uc_mcontext.arm_fp = r11;
                    context.uc_mcontext.arm_sp = r13;
                    context.uc_mcontext.arm_lr = r14;
                    if cpsr_thumb {
                        context.uc_mcontext.arm_cpsr |= 0x20;
                    } else {
                        context.uc_mcontext.arm_cpsr &= !0x20;
                    }
                    if cpsr_endian {
                        context.uc_mcontext.arm_cpsr |= 0x200;
                    } else {
                        context.uc_mcontext.arm_cpsr &= !0x200;
                    }
                } else if #[cfg(all(
                    any(target_os = "linux", target_os = "android"),
                    any(target_arch = "riscv64", target_arch = "riscv32"),
                ))] {
                    let TrapHandlerRegs { pc, ra, sp, a0, a1, s0 } = regs;
                    context.uc_mcontext.__gregs[libc::REG_PC] = pc as libc::c_ulong;
                    context.uc_mcontext.__gregs[libc::REG_RA] = ra as libc::c_ulong;
                    context.uc_mcontext.__gregs[libc::REG_SP] = sp as libc::c_ulong;
                    context.uc_mcontext.__gregs[libc::REG_A0] = a0 as libc::c_ulong;
                    context.uc_mcontext.__gregs[libc::REG_A0 + 1] = a1 as libc::c_ulong;
                    context.uc_mcontext.__gregs[libc::REG_S0] = s0 as libc::c_ulong;
                } else if #[cfg(all(target_vendor = "apple", target_arch = "aarch64"))] {
                    let TrapHandlerRegs { pc, sp, x0, x1, x29, lr } = regs;
                    let mcontext = unsafe { &mut *context.uc_mcontext };
                    mcontext.__ss.__pc = pc;
                    mcontext.__ss.__sp = sp;
                    mcontext.__ss.__x[0] = x0;
                    mcontext.__ss.__x[1] = x1;
                    mcontext.__ss.__fp = x29;
                    mcontext.__ss.__lr = lr;
                } else if #[cfg(all(target_os = "freebsd", target_arch = "aarch64"))] {
                    let TrapHandlerRegs { pc, sp, x0, x1, x29, lr } = regs;
                    context.uc_mcontext.mc_gpregs.gp_elr = pc as libc::register_t;
                    context.uc_mcontext.mc_gpregs.gp_sp = sp as libc::register_t;
                    context.uc_mcontext.mc_gpregs.gp_x[0] = x0 as libc::register_t;
                    context.uc_mcontext.mc_gpregs.gp_x[1] = x1 as libc::register_t;
                    context.uc_mcontext.mc_gpregs.gp_x[29] = x29 as libc::register_t;
                    context.uc_mcontext.mc_gpregs.gp_x[30] = lr as libc::register_t;
                } else if #[cfg(all(target_os = "linux", target_arch = "loongarch64"))] {
                    let TrapHandlerRegs { pc, sp, a0, a1, fp, ra } = regs;
                    context.uc_mcontext.__pc = pc;
                    context.uc_mcontext.__gregs[1] = ra;
                    context.uc_mcontext.__gregs[3] = sp;
                    context.uc_mcontext.__gregs[4] = a0;
                    context.uc_mcontext.__gregs[5] = a1;
                    context.uc_mcontext.__gregs[22] = fp;
                } else {
                    compile_error!("Unsupported platform");
                }
            };
        }
    } else if #[cfg(target_os = "windows")] {
        use windows_sys::Win32::System::Diagnostics::Debug::{
            AddVectoredExceptionHandler,
            CONTEXT,
            EXCEPTION_CONTINUE_EXECUTION,
            EXCEPTION_CONTINUE_SEARCH,
            EXCEPTION_POINTERS,
        };
        use windows_sys::Win32::Foundation::{
            EXCEPTION_ACCESS_VIOLATION,
            EXCEPTION_ILLEGAL_INSTRUCTION,
            EXCEPTION_INT_DIVIDE_BY_ZERO,
            EXCEPTION_INT_OVERFLOW,
            EXCEPTION_STACK_OVERFLOW,
        };

        unsafe fn platform_init() {
            unsafe {
                // our trap handler needs to go first, so that we can recover from
                // wasm faults and continue execution, so pass `1` as a true value
                // here.
                let handler = AddVectoredExceptionHandler(1, Some(exception_handler));
                if handler.is_null() {
                    panic!("failed to add exception handler: {}", io::Error::last_os_error());
                }
            }
        }

        unsafe extern "system" fn exception_handler(
            exception_info: *mut EXCEPTION_POINTERS
        ) -> i32 {
            unsafe {
                // Check the kind of exception, since we only handle a subset within
                // wasm code. If anything else happens we want to defer to whatever
                // the rest of the system wants to do for this exception.
                let record = &*(*exception_info).ExceptionRecord;
                if record.ExceptionCode != EXCEPTION_ACCESS_VIOLATION &&
                    record.ExceptionCode != EXCEPTION_ILLEGAL_INSTRUCTION &&
                    record.ExceptionCode != EXCEPTION_STACK_OVERFLOW &&
                    record.ExceptionCode != EXCEPTION_INT_DIVIDE_BY_ZERO &&
                    record.ExceptionCode != EXCEPTION_INT_OVERFLOW
                {
                    return EXCEPTION_CONTINUE_SEARCH;
                }

                // FIXME: this is what the previous C++ did to make sure that TLS
                // works by the time we execute this trap handling code. This isn't
                // exactly super easy to call from Rust though and it's not clear we
                // necessarily need to do so. Leaving this here in case we need this
                // in the future, but for now we can probably wait until we see a
                // strange fault before figuring out how to reimplement this in
                // Rust.
                //
                // if (!NtCurrentTeb()->Reserved1[sThreadLocalArrayPointerIndex]) {
                //     return EXCEPTION_CONTINUE_SEARCH;
                // }

                let context = &mut *(*exception_info).ContextRecord;
                let (pc, sp) = get_pc_sp(context);

                // We try to get the fault address associated to this exception.
                let maybe_fault_address = match record.ExceptionCode {
                    EXCEPTION_ACCESS_VIOLATION => Some(record.ExceptionInformation[1]),
                    EXCEPTION_STACK_OVERFLOW => Some(sp),
                    _ => None,
                };
                let trap_code = match record.ExceptionCode {
                    // check if it was cased by a UD and if the Trap info is a payload to it
                    EXCEPTION_ILLEGAL_INSTRUCTION => {
                        process_illegal_op(pc)
                    }
                    _ => None,
                };
                // This is basically the same as the unix version above, only with a
                // few parameters tweaked here and there.
                let handled = TrapHandlerContext::handle_trap(
                    pc,
                    sp,
                    maybe_fault_address,
                    trap_code,
                    |regs| update_context(context, regs),
                    |handler| handler(exception_info),
                );

                if handled {
                    EXCEPTION_CONTINUE_EXECUTION
                } else {
                    EXCEPTION_CONTINUE_SEARCH
                }
            }
        }

        unsafe fn get_pc_sp(context: &CONTEXT) -> (usize, usize) {
            let (pc, sp);
            cfg_if::cfg_if! {
                if #[cfg(target_arch = "x86_64")] {
                    pc = context.Rip as usize;
                    sp = context.Rsp as usize;
                } else if #[cfg(target_arch = "x86")] {
                    pc = context.Rip as usize;
                    sp = context.Rsp as usize;
                } else {
                    compile_error!("Unsupported platform");
                }
            };
            (pc, sp)
        }

        unsafe fn update_context(context: &mut CONTEXT, regs: TrapHandlerRegs) {
            cfg_if::cfg_if! {
                if #[cfg(target_arch = "x86_64")] {
                    let TrapHandlerRegs { rip, rsp, rbp, rdi, rsi } = regs;
                    context.Rip = rip;
                    context.Rsp = rsp;
                    context.Rbp = rbp;
                    context.Rdi = rdi;
                    context.Rsi = rsi;
                } else if #[cfg(target_arch = "x86")] {
                    let TrapHandlerRegs { eip, esp, ebp, ecx, edx } = regs;
                    context.Eip = eip;
                    context.Esp = esp;
                    context.Ebp = ebp;
                    context.Ecx = ecx;
                    context.Edx = edx;
                } else {
                    compile_error!("Unsupported platform");
                }
            };
        }
    }
}

/// This function is required to be called before any WebAssembly is entered.
/// This will configure global state such as signal handlers to prepare the
/// process to receive wasm traps.
///
/// This function must not only be called globally once before entering
/// WebAssembly but it must also be called once-per-thread that enters
/// WebAssembly. Currently in wasmer's integration this function is called on
/// creation of a `Store`.
pub fn init_traps() {
    static INIT: Once = Once::new();
    INIT.call_once(|| unsafe {
        platform_init();
    });
}

/// Raises a user-defined trap immediately.
///
/// This function performs as-if a wasm trap was just executed, only the trap
/// has a dynamic payload associated with it which is user-provided. This trap
/// payload is then returned from `catch_traps` below.
///
/// # Safety
///
/// Only safe to call when wasm code is on the stack, aka `catch_traps` must
/// have been previous called and not yet returned.
/// Additionally no Rust destructors may be on the stack.
/// They will be skipped and not executed.
pub unsafe fn raise_user_trap(data: Box<dyn Error + Send + Sync>) -> ! {
    unsafe { unwind_with(UnwindReason::UserTrap(data)) }
}

/// Raises a trap from inside library code immediately.
///
/// This function performs as-if a wasm trap was just executed. This trap
/// payload is then returned from `catch_traps` below.
///
/// # Safety
///
/// Only safe to call when wasm code is on the stack, aka `catch_traps` must
/// have been previous called and not yet returned.
/// Additionally no Rust destructors may be on the stack.
/// They will be skipped and not executed.
pub unsafe fn raise_lib_trap(trap: Trap) -> ! {
    unsafe { unwind_with(UnwindReason::LibTrap(trap)) }
}

/// Carries a Rust panic across wasm code and resumes the panic on the other
/// side.
///
/// # Safety
///
/// Only safe to call when wasm code is on the stack, aka `catch_traps` must
/// have been previously called and not returned. Additionally no Rust destructors may be on the
/// stack. They will be skipped and not executed.
pub unsafe fn resume_panic(payload: Box<dyn Any + Send>) -> ! {
    unsafe { unwind_with(UnwindReason::Panic(payload)) }
}

/// Call the wasm function pointed to by `callee`.
///
/// * `vmctx` - the callee vmctx argument
/// * `caller_vmctx` - the caller vmctx argument
/// * `trampoline` - the jit-generated trampoline whose ABI takes 4 values, the
///   callee vmctx, the caller vmctx, the `callee` argument below, and then the
///   `values_vec` argument.
/// * `callee` - the third argument to the `trampoline` function
/// * `values_vec` - points to a buffer which holds the incoming arguments, and to
///   which the outgoing return values will be written.
///
/// # Safety
///
/// Wildly unsafe because it calls raw function pointers and reads/writes raw
/// function pointers.
pub unsafe fn wasmer_call_trampoline(
    trap_handler: Option<*const TrapHandlerFn<'static>>,
    config: &VMConfig,
    vmctx: VMFunctionContext,
    trampoline: VMTrampoline,
    callee: *const VMFunctionBody,
    values_vec: *mut u8,
) -> Result<(), Trap> {
    unsafe {
        catch_traps(trap_handler, config, move || {
            mem::transmute::<
                unsafe extern "C" fn(
                    *mut VMContext,
                    *const VMFunctionBody,
                    *mut wasmer_types::RawValue,
                ),
                extern "C" fn(VMFunctionContext, *const VMFunctionBody, *mut u8),
            >(trampoline)(vmctx, callee, values_vec);
        })
    }
}

/// Catches any wasm traps that happen within the execution of `closure`,
/// returning them as a `Result`.
///
/// # Safety
///
/// Highly unsafe since `closure` won't have any dtors run.
pub unsafe fn catch_traps<F, R: 'static>(
    trap_handler: Option<*const TrapHandlerFn<'static>>,
    config: &VMConfig,
    closure: F,
) -> Result<R, Trap>
where
    F: FnOnce() -> R + 'static,
{
    // Ensure that per-thread initialization is done.
    lazy_per_thread_init()?;
    let stack_size = config
        .wasm_stack_size
        .unwrap_or_else(|| DEFAULT_STACK_SIZE.load(Ordering::Relaxed));
    on_wasm_stack(stack_size, trap_handler, closure).map_err(UnwindReason::into_trap)
}

// We need two separate thread-local variables here:
// - YIELDER is set within the new stack and is used to unwind back to the root
//   of the stack from inside it.
// - TRAP_HANDLER is set from outside the new stack and is solely used from
//   signal handlers. It must be atomic since it is used by signal handlers.
//
// We also do per-thread signal stack initialization on the first time
// TRAP_HANDLER is accessed.
thread_local! {
    static YIELDER: Cell<Option<NonNull<Yielder<(), UnwindReason>>>> = const { Cell::new(None) };
    static TRAP_HANDLER: AtomicPtr<TrapHandlerContext> = const { AtomicPtr::new(ptr::null_mut()) };
}

/// Read-only information that is used by signal handlers to handle and recover
/// from traps.
#[allow(clippy::type_complexity)]
struct TrapHandlerContext {
    inner: *const u8,
    handle_trap: fn(
        *const u8,
        usize,
        usize,
        Option<usize>,
        Option<TrapCode>,
        &mut dyn FnMut(TrapHandlerRegs),
    ) -> bool,
    custom_trap: Option<*const TrapHandlerFn<'static>>,
}
struct TrapHandlerContextInner<T> {
    /// Information about the currently running coroutine. This is used to
    /// reset execution to the root of the coroutine when a trap is handled.
    coro_trap_handler: CoroutineTrapHandler<Result<T, UnwindReason>>,
}

impl TrapHandlerContext {
    /// Runs the given function with a trap handler context. The previous
    /// trap handler context is preserved and restored afterwards.
    fn install<T, R>(
        custom_trap: Option<*const TrapHandlerFn<'static>>,
        coro_trap_handler: CoroutineTrapHandler<Result<T, UnwindReason>>,
        f: impl FnOnce() -> R,
    ) -> R {
        // Type-erase the trap handler function so that it can be placed in TLS.
        fn func<T>(
            ptr: *const u8,
            pc: usize,
            sp: usize,
            maybe_fault_address: Option<usize>,
            trap_code: Option<TrapCode>,
            update_regs: &mut dyn FnMut(TrapHandlerRegs),
        ) -> bool {
            unsafe {
                (*(ptr as *const TrapHandlerContextInner<T>)).handle_trap(
                    pc,
                    sp,
                    maybe_fault_address,
                    trap_code,
                    update_regs,
                )
            }
        }
        let inner = TrapHandlerContextInner { coro_trap_handler };
        let ctx = Self {
            inner: &inner as *const _ as *const u8,
            handle_trap: func::<T>,
            custom_trap,
        };

        compiler_fence(Ordering::Release);
        let prev = TRAP_HANDLER.with(|ptr| {
            let prev = ptr.load(Ordering::Relaxed);
            ptr.store(&ctx as *const Self as *mut Self, Ordering::Relaxed);
            prev
        });

        defer! {
            TRAP_HANDLER.with(|ptr| ptr.store(prev, Ordering::Relaxed));
            compiler_fence(Ordering::Acquire);
        }

        f()
    }

    /// Attempts to handle the trap if it's a wasm trap.
    unsafe fn handle_trap(
        pc: usize,
        sp: usize,
        maybe_fault_address: Option<usize>,
        trap_code: Option<TrapCode>,
        mut update_regs: impl FnMut(TrapHandlerRegs),
        call_handler: impl Fn(&TrapHandlerFn<'static>) -> bool,
    ) -> bool {
        unsafe {
            let ptr = TRAP_HANDLER.with(|ptr| ptr.load(Ordering::Relaxed));
            if ptr.is_null() {
                return false;
            }

            let ctx = &*ptr;

            // Check if this trap is handled by a custom trap handler.
            if let Some(trap_handler) = ctx.custom_trap {
                if call_handler(&*trap_handler) {
                    return true;
                }
            }

            (ctx.handle_trap)(
                ctx.inner,
                pc,
                sp,
                maybe_fault_address,
                trap_code,
                &mut update_regs,
            )
        }
    }
}

impl<T> TrapHandlerContextInner<T> {
    unsafe fn handle_trap(
        &self,
        pc: usize,
        sp: usize,
        maybe_fault_address: Option<usize>,
        trap_code: Option<TrapCode>,
        update_regs: &mut dyn FnMut(TrapHandlerRegs),
    ) -> bool {
        unsafe {
            // Check if this trap occurred while executing on the Wasm stack. We can
            // only recover from traps if that is the case.
            if !self.coro_trap_handler.stack_ptr_in_bounds(sp) {
                return false;
            }

            let signal_trap = trap_code.or_else(|| {
                maybe_fault_address.map(|addr| {
                    if self.coro_trap_handler.stack_ptr_in_bounds(addr) {
                        TrapCode::StackOverflow
                    } else {
                        TrapCode::HeapAccessOutOfBounds
                    }
                })
            });

            // Don't try to generate a backtrace for stack overflows: unwinding
            // information is often not precise enough to properly describe what is
            // happenning during a function prologue, which can lead the unwinder to
            // read invalid memory addresses.
            //
            // See: https://github.com/rust-lang/backtrace-rs/pull/357
            let backtrace = if signal_trap == Some(TrapCode::StackOverflow) {
                Backtrace::from(vec![])
            } else {
                Backtrace::new_unresolved()
            };

            // Set up the register state for exception return to force the
            // coroutine to return to its caller with UnwindReason::WasmTrap.
            let unwind = UnwindReason::WasmTrap {
                backtrace,
                signal_trap,
                pc,
            };
            let regs = self
                .coro_trap_handler
                .setup_trap_handler(move || Err(unwind));
            update_regs(regs);
            true
        }
    }
}

enum UnwindReason {
    /// A panic caused by the host
    Panic(Box<dyn Any + Send>),
    /// A custom error triggered by the user
    UserTrap(Box<dyn Error + Send + Sync>),
    /// A Trap triggered by a wasm libcall
    LibTrap(Trap),
    /// A trap caused by the Wasm generated code
    WasmTrap {
        backtrace: Backtrace,
        pc: usize,
        signal_trap: Option<TrapCode>,
    },
}

impl UnwindReason {
    fn into_trap(self) -> Trap {
        match self {
            Self::UserTrap(data) => Trap::User(data),
            Self::LibTrap(trap) => trap,
            Self::WasmTrap {
                backtrace,
                pc,
                signal_trap,
            } => Trap::wasm(pc, backtrace, signal_trap),
            Self::Panic(panic) => std::panic::resume_unwind(panic),
        }
    }
}

unsafe fn unwind_with(reason: UnwindReason) -> ! {
    unsafe {
        let yielder = YIELDER
            .with(|cell| cell.replace(None))
            .expect("not running on Wasm stack");

        yielder.as_ref().suspend(reason);

        // on_wasm_stack will forcibly reset the coroutine stack after yielding.
        unreachable!();
    }
}

/// Runs the given function on a separate stack so that its stack usage can be
/// bounded. Stack overflows and other traps can be caught and execution
/// returned to the root of the stack.
fn on_wasm_stack<F: FnOnce() -> T + 'static, T: 'static>(
    stack_size: usize,
    trap_handler: Option<*const TrapHandlerFn<'static>>,
    f: F,
) -> Result<T, UnwindReason> {
    // Allocating a new stack is pretty expensive since it involves several
    // system calls. We therefore keep a cache of pre-allocated stacks which
    // allows them to be reused multiple times.
    // FIXME(Amanieu): We should refactor this to avoid the lock.
    static STACK_POOL: LazyLock<crossbeam_queue::SegQueue<DefaultStack>> =
        LazyLock::new(crossbeam_queue::SegQueue::new);

    let stack = STACK_POOL
        .pop()
        .unwrap_or_else(|| DefaultStack::new(stack_size).unwrap());
    let mut stack = scopeguard::guard(stack, |stack| STACK_POOL.push(stack));

    // Create a coroutine with a new stack to run the function on.
    let coro = ScopedCoroutine::with_stack(&mut *stack, move |yielder, ()| {
        // Save the yielder to TLS so that it can be used later.
        YIELDER.with(|cell| cell.set(Some(yielder.into())));

        Ok(f())
    });

    // Ensure that YIELDER is reset on exit even if the coroutine panics,
    defer! {
        YIELDER.with(|cell| cell.set(None));
    }

    coro.scope(|mut coro_ref| {
        // Set up metadata for the trap handler for the duration of the coroutine
        // execution. This is restored to its previous value afterwards.
        TrapHandlerContext::install(trap_handler, coro_ref.trap_handler(), || {
            match coro_ref.resume(()) {
                CoroutineResult::Yield(trap) => {
                    // This came from unwind_with which requires that there be only
                    // Wasm code on the stack.
                    unsafe {
                        coro_ref.force_reset();
                    }
                    Err(trap)
                }
                CoroutineResult::Return(result) => result,
            }
        })
    })
}

/// When executing on the Wasm stack, temporarily switch back to the host stack
/// to perform an operation that should not be constrainted by the Wasm stack
/// limits.
///
/// This is particularly important since the usage of the Wasm stack is under
/// the control of untrusted code. Malicious code could artificially induce a
/// stack overflow in the middle of a sensitive host operations (e.g. growing
/// a memory) which would be hard to recover from.
pub fn on_host_stack<F: FnOnce() -> T, T>(f: F) -> T {
    // Reset YIEDER to None for the duration of this call to indicate that we
    // are no longer on the Wasm stack.
    let yielder_ptr = YIELDER.with(|cell| cell.replace(None));

    // If we are already on the host stack, execute the function directly. This
    // happens if a host function is called directly from the API.
    let yielder = match yielder_ptr {
        Some(ptr) => unsafe { ptr.as_ref() },
        None => return f(),
    };

    // Restore YIELDER upon exiting normally or unwinding.
    defer! {
        YIELDER.with(|cell| cell.set(yielder_ptr));
    }

    // on_parent_stack requires the closure to be Send so that the Yielder
    // cannot be called from the parent stack. This is not a problem for us
    // since we don't expose the Yielder.
    struct SendWrapper<T>(T);
    unsafe impl<T> Send for SendWrapper<T> {}
    let wrapped = SendWrapper(f);
    yielder.on_parent_stack(move || {
        let wrapped = wrapped;
        (wrapped.0)()
    })
}

#[cfg(windows)]
pub fn lazy_per_thread_init() -> Result<(), Trap> {
    // We need additional space on the stack to handle stack overflow
    // exceptions. Rust's initialization code sets this to 0x5000 but this
    // seems to be insufficient in practice.
    use windows_sys::Win32::System::Threading::SetThreadStackGuarantee;
    if unsafe { SetThreadStackGuarantee(&mut 0x10000) } == 0 {
        panic!("failed to set thread stack guarantee");
    }

    Ok(())
}

/// A module for registering a custom alternate signal stack (sigaltstack).
///
/// Rust's libstd installs an alternate stack with size `SIGSTKSZ`, which is not
/// always large enough for our signal handling code. Override it by creating
/// and registering our own alternate stack that is large enough and has a guard
/// page.
#[cfg(unix)]
pub fn lazy_per_thread_init() -> Result<(), Trap> {
    use std::ptr::null_mut;

    thread_local! {
        /// Thread-local state is lazy-initialized on the first time it's used,
        /// and dropped when the thread exits.
        static TLS: Tls = unsafe { init_sigstack() };
    }

    /// The size of the sigaltstack (not including the guard, which will be
    /// added). Make this large enough to run our signal handlers.
    const MIN_STACK_SIZE: usize = 16 * 4096;

    enum Tls {
        OutOfMemory,
        Allocated {
            mmap_ptr: *mut libc::c_void,
            mmap_size: usize,
        },
        BigEnough,
    }

    unsafe fn init_sigstack() -> Tls {
        unsafe {
            // Check to see if the existing sigaltstack, if it exists, is big
            // enough. If so we don't need to allocate our own.
            let mut old_stack = mem::zeroed();
            let r = libc::sigaltstack(ptr::null(), &mut old_stack);
            assert_eq!(r, 0, "learning about sigaltstack failed");
            if old_stack.ss_flags & libc::SS_DISABLE == 0 && old_stack.ss_size >= MIN_STACK_SIZE {
                return Tls::BigEnough;
            }

            // ... but failing that we need to allocate our own, so do all that
            // here.
            let page_size: usize = region::page::size();
            let guard_size = page_size;
            let alloc_size = guard_size + MIN_STACK_SIZE;

            let ptr = libc::mmap(
                null_mut(),
                alloc_size,
                libc::PROT_NONE,
                libc::MAP_PRIVATE | libc::MAP_ANON,
                -1,
                0,
            );
            if ptr == libc::MAP_FAILED {
                return Tls::OutOfMemory;
            }

            // Prepare the stack with readable/writable memory and then register it
            // with `sigaltstack`.
            let stack_ptr = (ptr as usize + guard_size) as *mut libc::c_void;
            let r = libc::mprotect(
                stack_ptr,
                MIN_STACK_SIZE,
                libc::PROT_READ | libc::PROT_WRITE,
            );
            assert_eq!(r, 0, "mprotect to configure memory for sigaltstack failed");
            let new_stack = libc::stack_t {
                ss_sp: stack_ptr,
                ss_flags: 0,
                ss_size: MIN_STACK_SIZE,
            };
            let r = libc::sigaltstack(&new_stack, ptr::null_mut());
            assert_eq!(r, 0, "registering new sigaltstack failed");

            Tls::Allocated {
                mmap_ptr: ptr,
                mmap_size: alloc_size,
            }
        }
    }

    // Ensure TLS runs its initializer and return an error if it failed to
    // set up a separate stack for signal handlers.
    return TLS.with(|tls| {
        if let Tls::OutOfMemory = tls {
            Err(Trap::oom())
        } else {
            Ok(())
        }
    });

    impl Drop for Tls {
        fn drop(&mut self) {
            let (ptr, size) = match self {
                Self::Allocated {
                    mmap_ptr,
                    mmap_size,
                } => (*mmap_ptr, *mmap_size),
                _ => return,
            };
            unsafe {
                // Deallocate the stack memory.
                let r = libc::munmap(ptr, size);
                debug_assert_eq!(r, 0, "munmap failed during thread shutdown");
            }
        }
    }
}<|MERGE_RESOLUTION|>--- conflicted
+++ resolved
@@ -22,7 +22,7 @@
 #[cfg(unix)]
 use std::mem::MaybeUninit;
 use std::ptr::{self, NonNull};
-use std::sync::atomic::{AtomicPtr, AtomicUsize, Ordering, compiler_fence};
+use std::sync::atomic::{compiler_fence, AtomicPtr, AtomicUsize, Ordering};
 use std::sync::{LazyLock, Once};
 use wasmer_types::TrapCode;
 
@@ -92,8 +92,8 @@
 
 // Process an IllegalOpcode to see if it has a TrapCode payload
 unsafe fn process_illegal_op(addr: usize) -> Option<TrapCode> {
+    let mut val: Option<u8> = None;
     unsafe {
-        let mut val: Option<u8> = None;
         if cfg!(target_arch = "x86_64") {
             val = if read(addr as *mut u8) & 0xf0 == 0x40
                 && read((addr + 1) as *mut u8) == 0x0f
@@ -113,37 +113,32 @@
                 None
             }
         }
-<<<<<<< HEAD
-    }
-    if cfg!(target_arch = "riscv64") {
-        let addr = addr as *mut u32;
-        // Check if 'unimp' instruction
-        val = if read(addr) == 0xc0001073 {
-            // Read from the instruction we emitted: 'addi a0, xzero, $payload'
-            // and take the encoded immediate value (upper 12-bits).
-            let prev_insn = read(addr.sub(1));
-            if (prev_insn & 0xffff) == 0x0513 {
-                Some((prev_insn >> 20) as u8)
+        if cfg!(target_arch = "riscv64") {
+            let addr = addr as *mut u32;
+            // Check if 'unimp' instruction
+            val = if read(addr) == 0xc0001073 {
+                // Read from the instruction we emitted: 'addi a0, xzero, $payload'
+                // and take the encoded immediate value (upper 12-bits).
+                let prev_insn = read(addr.sub(1));
+                if (prev_insn & 0xffff) == 0x0513 {
+                    Some((prev_insn >> 20) as u8)
+                } else {
+                    None
+                }
             } else {
                 None
-            }
-        } else {
-            None
-        };
+            };
+        }
     }
 
     // The direct encoding of a trap into the instruction is unused on RISC-V:
     if cfg!(target_arch = "x86_64") || cfg!(target_arch = "aarch64") {
         val = val.and_then(|val| {
-=======
-        match val.and_then(|val| {
->>>>>>> 9054a0b1
             if val & MAGIC == MAGIC {
                 Some(val & 0xf)
             } else {
                 None
             }
-<<<<<<< HEAD
         });
     }
 
@@ -163,25 +158,6 @@
             10 => Some(TrapCode::UnalignedAtomic),
             _ => None,
         },
-=======
-        }) {
-            None => None,
-            Some(val) => match val {
-                0 => Some(TrapCode::StackOverflow),
-                1 => Some(TrapCode::HeapAccessOutOfBounds),
-                2 => Some(TrapCode::HeapMisaligned),
-                3 => Some(TrapCode::TableAccessOutOfBounds),
-                4 => Some(TrapCode::IndirectCallToNull),
-                5 => Some(TrapCode::BadSignature),
-                6 => Some(TrapCode::IntegerOverflow),
-                7 => Some(TrapCode::IntegerDivisionByZero),
-                8 => Some(TrapCode::BadConversionToInteger),
-                9 => Some(TrapCode::UnreachableCodeReached),
-                10 => Some(TrapCode::UnalignedAtomic),
-                _ => None,
-            },
-        }
->>>>>>> 9054a0b1
     }
 }
 
