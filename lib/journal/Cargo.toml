--- conflicted
+++ resolved
@@ -14,13 +14,8 @@
 log-file = ["shared-buffer"]
 
 [dependencies]
-<<<<<<< HEAD
-wasmer = { default-features = false, path = "../api", version = "=5.0.2" }
+wasmer = { default-features = false, path = "../api", version = "=5.1.0" }
 wasmer-wasix-types = { path = "../wasi-types", version = "0.32.0", features = [
-=======
-wasmer = { default-features = false, path = "../api", version = "=5.1.0" }
-wasmer-wasix-types = { path = "../wasi-types", version = "0.31.0", features = [
->>>>>>> 5790d227
 	"enable-serde",
 ] }
 virtual-net = { path = "../virtual-net", version = "0.12.0", default-features = false, features = [
