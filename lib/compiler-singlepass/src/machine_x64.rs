--- conflicted
+++ resolved
@@ -7,11 +7,7 @@
     location::{Location as AbstractLocation, Reg},
     machine::*,
     unwind::{UnwindInstructions, UnwindOps, UnwindRegister},
-<<<<<<< HEAD
-    x64_decl::{new_machine_state, ArgumentRegisterAllocator, X64Register, GPR, XMM},
-=======
     x64_decl::{ArgumentRegisterAllocator, GPR, X64Register, XMM, new_machine_state},
->>>>>>> 9054a0b1
 };
 use dynasmrt::{DynasmError, VecAssembler, x64::X64Relocation};
 #[cfg(feature = "unwind")]
@@ -2736,14 +2732,6 @@
             UnsignedCondition::BelowEqual => Condition::BelowEqual,
         };
         self.assembler.emit_jmp(cond, label)
-    }
-    fn jmp_on_false(
-        &mut self,
-        cond: AbstractLocation<Self::GPR, Self::SIMD>,
-        label: Label,
-    ) -> Result<(), CompileError> {
-        self.emit_relaxed_cmp(Size::S32, Location::Imm32(0), cond)?;
-        self.jmp_on_equal(label)
     }
 
     // jmp table
