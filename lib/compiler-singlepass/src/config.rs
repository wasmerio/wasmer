--- conflicted
+++ resolved
@@ -4,11 +4,8 @@
 use crate::compiler::SinglepassCompiler;
 use std::sync::Arc;
 use wasmer_compiler::{Compiler, CompilerConfig, Engine, EngineBuilder, ModuleMiddleware};
+use wasmer_types::target::Architecture;
 use wasmer_types::{
-<<<<<<< HEAD
-    target::{Architecture, CpuFeature, Target},
-=======
->>>>>>> 9054a0b1
     Features,
     target::{CpuFeature, Target},
 };
