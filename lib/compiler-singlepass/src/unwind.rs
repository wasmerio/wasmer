--- conflicted
+++ resolved
@@ -26,20 +26,14 @@
 }
 
 #[derive(Clone, Debug)]
-<<<<<<< HEAD
-=======
 #[cfg_attr(not(feature = "unwind"), allow(dead_code))]
->>>>>>> 9054a0b1
 pub enum UnwindOps<R: location::Reg, S: location::Reg> {
     PushFP {
         up_to_sp: u32,
     },
-<<<<<<< HEAD
     SubtractFP {
         up_to_sp: u32,
     },
-=======
->>>>>>> 9054a0b1
     Push2Regs {
         reg1: UnwindRegister<R, S>,
         reg2: UnwindRegister<R, S>,
