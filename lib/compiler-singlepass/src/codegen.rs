#[cfg(feature = "unwind")]
use crate::dwarf::WriterRelocate;

use crate::{
    address_map::get_function_address_map,
    codegen_error,
    common_decl::*,
    config::Singlepass,
    location::{Location, Reg},
    machine::{Label, Machine, MachineStackOffset, NATIVE_PAGE_SIZE, UnsignedCondition},
    unwind::UnwindFrame,
};
#[cfg(feature = "unwind")]
use gimli::write::Address;
use itertools::Itertools;
use smallvec::{SmallVec, smallvec};
use std::{cmp, iter};

use wasmer_compiler::{
    FunctionBodyData,
    types::{
        function::{CompiledFunction, CompiledFunctionFrameInfo, FunctionBody},
        relocation::{Relocation, RelocationTarget},
        section::SectionIndex,
    },
    wasmparser::{
        BlockType as WpTypeOrFuncType, HeapType as WpHeapType, Operator, RefType as WpRefType,
        ValType as WpType,
    },
};

#[cfg(feature = "unwind")]
use wasmer_compiler::types::unwind::CompiledFunctionUnwindInfo;

use wasmer_types::target::CallingConvention;
use wasmer_types::{
    CompileError, FunctionIndex, FunctionType, GlobalIndex, LocalFunctionIndex, LocalMemoryIndex,
    MemoryIndex, MemoryStyle, ModuleInfo, SignatureIndex, TableIndex, TableStyle, TrapCode, Type,
    VMBuiltinFunctionIndex, VMOffsets,
    entity::{EntityRef, PrimaryMap},
};
/// The singlepass per-function code generator.
pub struct FuncGen<'a, M: Machine> {
    // Immutable properties assigned at creation time.
    /// Static module information.
    module: &'a ModuleInfo,

    /// ModuleInfo compilation config.
    config: &'a Singlepass,

    /// Offsets of vmctx fields.
    vmoffsets: &'a VMOffsets,

    // // Memory plans.
    memory_styles: &'a PrimaryMap<MemoryIndex, MemoryStyle>,

    // // Table plans.
    // table_styles: &'a PrimaryMap<TableIndex, TableStyle>,
    /// Function signature.
    signature: FunctionType,

    // Working storage.
    /// Memory locations of local variables.
    locals: Vec<Location<M::GPR, M::SIMD>>,

    /// Types of local variables, including arguments.
    local_types: Vec<WpType>,

    /// Value stack.
    value_stack: Vec<Location<M::GPR, M::SIMD>>,

    /// Metadata about floating point values on the stack.
    fp_stack: Vec<FloatValue>,

    /// A list of frames describing the current control stack.
    control_stack: Vec<ControlFrame<M>>,

    stack_offset: MachineStackOffset,

    save_area_offset: Option<MachineStackOffset>,

    /// Low-level machine state.
    machine: M,

    /// Nesting level of unreachable code.
    unreachable_depth: usize,

    /// Index of a function defined locally inside the WebAssembly module.
    local_func_index: LocalFunctionIndex,

    /// Relocation information.
    relocations: Vec<Relocation>,

    /// A set of special labels for trapping.
    special_labels: SpecialLabelSet,

    /// Calling convention to use.
    calling_convention: CallingConvention,
}

struct SpecialLabelSet {
    integer_division_by_zero: Label,
    integer_overflow: Label,
    heap_access_oob: Label,
    table_access_oob: Label,
    indirect_call_null: Label,
    bad_signature: Label,
    unaligned_atomic: Label,
}

/// Metadata about a floating-point value.
#[derive(Copy, Clone, Debug)]
struct FloatValue {
    /// Do we need to canonicalize the value before its bit pattern is next observed? If so, how?
    canonicalization: Option<CanonicalizeType>,

    /// Corresponding depth in the main value stack.
    depth: usize,
}

impl FloatValue {
    fn new(depth: usize) -> Self {
        FloatValue {
            canonicalization: None,
            depth,
        }
    }

    fn cncl_f32(depth: usize) -> Self {
        FloatValue {
            canonicalization: Some(CanonicalizeType::F32),
            depth,
        }
    }

    fn cncl_f64(depth: usize) -> Self {
        FloatValue {
            canonicalization: Some(CanonicalizeType::F64),
            depth,
        }
    }

    fn promote(self, depth: usize) -> Result<FloatValue, CompileError> {
        let ret = FloatValue {
            canonicalization: match self.canonicalization {
                Some(CanonicalizeType::F32) => Some(CanonicalizeType::F64),
                Some(CanonicalizeType::F64) => codegen_error!("cannot promote F64"),
                None => None,
            },
            depth,
        };
        Ok(ret)
    }

    fn demote(self, depth: usize) -> Result<FloatValue, CompileError> {
        let ret = FloatValue {
            canonicalization: match self.canonicalization {
                Some(CanonicalizeType::F64) => Some(CanonicalizeType::F32),
                Some(CanonicalizeType::F32) => codegen_error!("cannot demote F32"),
                None => None,
            },
            depth,
        };
        Ok(ret)
    }
}

/// Type of a pending canonicalization floating point value.
/// Sometimes we don't have the type information elsewhere and therefore we need to track it here.
#[derive(Copy, Clone, Debug)]
enum CanonicalizeType {
    F32,
    F64,
}

impl CanonicalizeType {
    fn to_size(self) -> Size {
        match self {
            CanonicalizeType::F32 => Size::S32,
            CanonicalizeType::F64 => Size::S64,
        }
    }
}

trait PopMany<T> {
    fn peek1(&self) -> Result<&T, CompileError>;
    fn pop1(&mut self) -> Result<T, CompileError>;
    fn pop2(&mut self) -> Result<(T, T), CompileError>;
}

impl<T> PopMany<T> for Vec<T> {
    fn peek1(&self) -> Result<&T, CompileError> {
        self.last()
            .ok_or_else(|| CompileError::Codegen("peek1() expects at least 1 element".to_owned()))
    }
    fn pop1(&mut self) -> Result<T, CompileError> {
        self.pop()
            .ok_or_else(|| CompileError::Codegen("pop1() expects at least 1 element".to_owned()))
    }
    fn pop2(&mut self) -> Result<(T, T), CompileError> {
        if self.len() < 2 {
            return Err(CompileError::Codegen(
                "pop2() expects at least 2 elements".to_owned(),
            ));
        }

        let right = self.pop().unwrap();
        let left = self.pop().unwrap();
        Ok((left, right))
    }
}

trait WpTypeExt {
    fn is_float(&self) -> bool;
}

impl WpTypeExt for WpType {
    fn is_float(&self) -> bool {
        matches!(self, WpType::F32 | WpType::F64)
    }
}

#[derive(Debug, Copy, Clone)]
pub enum ControlState {
    Function,
    Block,
    Loop,
    If(Label),
    Else,
}

#[derive(Debug, Clone)]
pub struct ControlFrame<M: Machine> {
    pub state: ControlState,
    pub label: Label,
    pub param_count: usize,
    pub return_types: SmallVec<[WpType; 1]>,
    pub return_slots: SmallVec<[Location<M::GPR, M::SIMD>; 1]>,
    pub value_stack_depth: usize,
    pub fp_stack_depth: usize,
}

fn type_to_wp_type(ty: Type) -> WpType {
    match ty {
        Type::I32 => WpType::I32,
        Type::I64 => WpType::I64,
        Type::F32 => WpType::F32,
        Type::F64 => WpType::F64,
        Type::V128 => WpType::V128,
        Type::ExternRef => WpType::Ref(WpRefType::new(true, WpHeapType::EXTERN).unwrap()),
        Type::FuncRef => WpType::Ref(WpRefType::new(true, WpHeapType::FUNC).unwrap()),
        Type::ExceptionRef => todo!(),
    }
}

/// Abstraction for a 2-input, 1-output operator. Can be an integer/floating-point
/// binop/cmpop.
struct I2O1<R: Reg, S: Reg> {
    loc_a: Location<R, S>,
    loc_b: Location<R, S>,
    ret: Location<R, S>,
}

/// Type of native call we emit.
enum NativeCallType {
    IncludeVMCtxArgument,
    Unreachable,
}

impl<'a, M: Machine> FuncGen<'a, M> {
    fn get_stack_offset(&self) -> usize {
        self.stack_offset.0
    }

    /// Acquires location from the machine state.
    ///
    /// If the returned location is used for stack value, `release_location` needs to be called on it;
    /// Otherwise, if the returned locations is used for a local, `release_location` does not need to be called on it.
    fn acquire_location(&mut self, ty: &WpType) -> Result<Location<M::GPR, M::SIMD>, CompileError> {
<<<<<<< HEAD
        let machine_value = MachineValue::WasmStack(self.value_stack.len());

=======
>>>>>>> 6e688295
        let loc = match *ty {
            WpType::F32 | WpType::F64 => self.machine.pick_simd().map(Location::SIMD),
            WpType::I32 | WpType::I64 => self.machine.pick_gpr().map(Location::GPR),
            WpType::Ref(ty) if ty.is_extern_ref() || ty.is_func_ref() => {
                self.machine.pick_gpr().map(Location::GPR)
            }
            _ => codegen_error!("can't acquire location for type {:?}", ty),
        };

        let Some(loc) = loc else {
<<<<<<< HEAD
            return self.acquire_location_on_stack();
=======
            return Ok(self.acquire_locations_on_stack(1)?[0]);
>>>>>>> 6e688295
        };

        if let Location::GPR(x) = loc {
            self.machine.reserve_gpr(x);
        } else if let Location::SIMD(x) = loc {
            self.machine.reserve_simd(x);
<<<<<<< HEAD
            self.state.register_values[self.machine.index_from_simd(x).0] = machine_value.clone();
        } else {
            unreachable!()
=======
>>>>>>> 6e688295
        }
        Ok(loc)
    }

    fn acquire_locations_on_stack(
        &mut self,
        n: usize,
    ) -> Result<SmallVec<[Location<M::GPR, M::SIMD>; 1]>, CompileError> {
        let mut delta_stack_offset = 0;
        let locations = iter::repeat_with(|| {
            delta_stack_offset += 8;
            self.stack_offset.0 += 8;
            self.machine.local_on_stack(self.stack_offset.0 as i32)
        })
        .take(n)
        .collect();

        Ok(loc)
    }

    // TODO: add comment
    fn acquire_location_on_stack(&mut self) -> Result<Location<M::GPR, M::SIMD>, CompileError> {
        let machine_value = MachineValue::WasmStack(self.value_stack.len());

        self.stack_offset.0 += 8;
        let delta_stack_offset = 8;
        let loc = self.machine.local_on_stack(self.stack_offset.0 as i32);

        self.state.stack_values.push(machine_value.clone());
        self.state.wasm_stack.push(WasmAbstractValue::Runtime);

        let delta_stack_offset = self.machine.round_stack_adjust(delta_stack_offset);
        if delta_stack_offset != 0 {
            self.machine.adjust_stack(delta_stack_offset as u32)?;
        }
        Ok(locations)
    }

    /// Releases locations used for stack value.
    fn release_locations(
        &mut self,
        locs: &[Location<M::GPR, M::SIMD>],
    ) -> Result<(), CompileError> {
        let mut delta_stack_offset: usize = 0;

        for loc in locs.iter().rev() {
            match *loc {
                Location::GPR(ref x) => {
                    self.machine.release_gpr(*x);
                }
                Location::SIMD(ref x) => {
                    self.machine.release_simd(*x);
                }
                Location::Memory(y, x) => {
                    if y == self.machine.local_pointer() {
                        if x >= 0 {
                            codegen_error!("Invalid memory offset {}", x);
                        }
                        let offset = (-x) as usize;
                        if offset != self.stack_offset.0 {
                            codegen_error!(
                                "Invalid memory offset {}!={}",
                                offset,
                                self.stack_offset.0
                            );
                        }
                        self.stack_offset.0 -= 8;
                        delta_stack_offset += 8;
                    }
                }
                _ => {}
            }
        }
        let delta_stack_offset = self.machine.round_stack_adjust(delta_stack_offset);
        if delta_stack_offset != 0 {
            self.machine.restore_stack(delta_stack_offset as u32)?;
        }
        Ok(())
    }
    /// Releases locations used for stack value.
    fn release_locations_value(&mut self, stack_depth: usize) -> Result<(), CompileError> {
        let mut delta_stack_offset: usize = 0;
        let locs: &[Location<M::GPR, M::SIMD>] = &self.value_stack[stack_depth..];

        for loc in locs.iter().rev() {
            match *loc {
                Location::GPR(ref x) => {
                    self.machine.release_gpr(*x);
                }
                Location::SIMD(ref x) => {
                    self.machine.release_simd(*x);
                }
                Location::Memory(y, x) => {
                    if y == self.machine.local_pointer() {
                        if x >= 0 {
                            codegen_error!("Invalid memory offset {}", x);
                        }
                        let offset = (-x) as usize;
                        if offset != self.stack_offset.0 {
                            codegen_error!(
                                "Invalid memory offset {}!={}",
                                offset,
                                self.stack_offset.0
                            );
                        }
                        self.stack_offset.0 -= 8;
                        delta_stack_offset += 8;
                    }
                }
                _ => {}
            }
        }

        let delta_stack_offset = self.machine.round_stack_adjust(delta_stack_offset);
        if delta_stack_offset != 0 {
            self.machine.adjust_stack(delta_stack_offset as u32)?;
        }
        Ok(())
    }

    fn release_locations_only_regs(
        &mut self,
        locs: &[Location<M::GPR, M::SIMD>],
    ) -> Result<(), CompileError> {
        for loc in locs.iter().rev() {
            match *loc {
                Location::GPR(ref x) => {
                    self.machine.release_gpr(*x);
                }
                Location::SIMD(ref x) => {
                    self.machine.release_simd(*x);
                }
                _ => {}
            }
        }
        Ok(())
    }

    fn release_locations_only_stack(
        &mut self,
        locs: &[Location<M::GPR, M::SIMD>],
    ) -> Result<(), CompileError> {
        let mut delta_stack_offset: usize = 0;

        for loc in locs.iter().rev() {
            if let Location::Memory(y, x) = *loc {
                if y == self.machine.local_pointer() {
                    if x >= 0 {
                        codegen_error!("Invalid memory offset {}", x);
                    }
                    let offset = (-x) as usize;
                    if offset != self.stack_offset.0 {
                        codegen_error!("Invalid memory offset {}!={}", offset, self.stack_offset.0);
                    }
                    self.stack_offset.0 -= 8;
                    delta_stack_offset += 8;
                }
            }
        }

        let delta_stack_offset = self.machine.round_stack_adjust(delta_stack_offset);
        if delta_stack_offset != 0 {
            self.machine.pop_stack_locals(delta_stack_offset as u32)?;
        }
        Ok(())
    }

    fn release_locations_keep_state(&mut self, stack_depth: usize) -> Result<(), CompileError> {
        let mut delta_stack_offset: usize = 0;
        let mut stack_offset = self.stack_offset.0;
        let locs = &self.value_stack[stack_depth..];

        for loc in locs.iter().rev() {
            if let Location::Memory(y, x) = *loc {
                if y == self.machine.local_pointer() {
                    if x >= 0 {
                        codegen_error!("Invalid memory offset {}", x);
                    }
                    let offset = (-x) as usize;
                    if offset != stack_offset {
                        codegen_error!("Invalid memory offset {}!={}", offset, self.stack_offset.0);
                    }
                    stack_offset -= 8;
                    delta_stack_offset += 8;
                }
            }
        }

        let delta_stack_offset = self.machine.round_stack_adjust(delta_stack_offset);
        if delta_stack_offset != 0 {
            self.machine.pop_stack_locals(delta_stack_offset as u32)?;
        }
        Ok(())
    }

    fn allocate_return_slots(
        &self,
        param_count: usize,
        return_slots: usize,
    ) -> SmallVec<[Location<M::GPR, M::SIMD>; 1]> {
        //assert_eq!(param_count, 0);
        assert!(return_slots <= 1);

        smallvec![Location::GPR(self.machine.get_gpr_for_ret())]
    }

    #[allow(clippy::type_complexity)]
    fn init_locals(
        &mut self,
        n: usize,
        sig: FunctionType,
        calling_convention: CallingConvention,
    ) -> Result<Vec<Location<M::GPR, M::SIMD>>, CompileError> {
        // How many machine stack slots will all the locals use?
        let num_mem_slots = (0..n)
            .filter(|&x| self.machine.is_local_on_stack(x))
            .count();

        // Total size (in bytes) of the pre-allocated "static area" for this function's
        // locals and callee-saved registers.
        let mut static_area_size: usize = 0;

        // Callee-saved registers used for locals.
        // Keep this consistent with the "Save callee-saved registers" code below.
        for i in 0..n {
            // If a local is not stored on stack, then it is allocated to a callee-saved register.
            if !self.machine.is_local_on_stack(i) {
                static_area_size += 8;
            }
        }

        // Callee-saved vmctx.
        static_area_size += 8;

        // Some ABI (like Windows) needs extrat reg save
        static_area_size += 8 * self.machine.list_to_save(calling_convention).len();

        // Total size of callee saved registers.
        let callee_saved_regs_size = static_area_size;

        // Now we can determine concrete locations for locals.
        let locations: Vec<Location<M::GPR, M::SIMD>> = (0..n)
            .map(|i| self.machine.get_local_location(i, callee_saved_regs_size))
            .collect();

        // Add size of locals on stack.
        static_area_size += num_mem_slots * 8;

        // Allocate save area, without actually writing to it.
        static_area_size = self.machine.round_stack_adjust(static_area_size);

        // Stack probe.
        //
        // `rep stosq` writes data from low address to high address and may skip the stack guard page.
        // so here we probe it explicitly when needed.
        for i in (sig.params().len()..n)
            .step_by(NATIVE_PAGE_SIZE / 8)
            .skip(1)
        {
            self.machine.zero_location(Size::S64, locations[i])?;
        }

        self.machine.adjust_stack(static_area_size as _)?;

        // Save callee-saved registers.
        for loc in locations.iter() {
            if let Location::GPR(_) = *loc {
                self.stack_offset.0 += 8;
                self.machine.move_local(self.stack_offset.0 as i32, *loc)?;
            }
        }

        // Save the Reg use for vmctx.
        self.stack_offset.0 += 8;
        self.machine.move_local(
            self.stack_offset.0 as i32,
            Location::GPR(self.machine.get_vmctx_reg()),
        )?;

        // Check if need to same some CallingConvention specific regs
        let regs_to_save = self.machine.list_to_save(calling_convention);
        for loc in regs_to_save.iter() {
            self.stack_offset.0 += 8;
            self.machine.move_local(self.stack_offset.0 as i32, *loc)?;
        }

        // Save the offset of register save area.
        self.save_area_offset = Some(MachineStackOffset(self.stack_offset.0));

        // Load in-register parameters into the allocated locations.
        // Locals are allocated on the stack from higher address to lower address,
        // so we won't skip the stack guard page here.
        let mut stack_offset: usize = 0;
        for (i, param) in sig.params().iter().enumerate() {
            let sz = match *param {
                Type::I32 | Type::F32 => Size::S32,
                Type::I64 | Type::F64 => Size::S64,
                Type::ExternRef | Type::FuncRef => Size::S64,
                _ => codegen_error!("singlepass init_local unimplemented"),
            };
            let loc = self.machine.get_call_param_location(
                i + 1,
                sz,
                &mut stack_offset,
                calling_convention,
            );
            self.machine
                .move_location_extend(sz, false, loc, Size::S64, locations[i])?;
        }

        // Load vmctx into it's GPR.
        self.machine.move_location(
            Size::S64,
            self.machine
                .get_simple_param_location(0, calling_convention),
            Location::GPR(self.machine.get_vmctx_reg()),
        )?;

        // Initialize all normal locals to zero.
        let mut init_stack_loc_cnt = 0;
        let mut last_stack_loc = Location::Memory(self.machine.local_pointer(), i32::MAX);
        for location in locations.iter().take(n).skip(sig.params().len()) {
            match location {
                Location::Memory(_, _) => {
                    init_stack_loc_cnt += 1;
                    last_stack_loc = cmp::min(last_stack_loc, *location);
                }
                Location::GPR(_) => {
                    self.machine.zero_location(Size::S64, *location)?;
                }
                _ => codegen_error!("singlepass init_local unreachable"),
            }
        }
        if init_stack_loc_cnt > 0 {
            self.machine
                .init_stack_loc(init_stack_loc_cnt, last_stack_loc)?;
        }

        // Add the size of all locals allocated to stack.
        self.stack_offset.0 += static_area_size - callee_saved_regs_size;

        Ok(locations)
    }

    fn finalize_locals(
        &mut self,
        calling_convention: CallingConvention,
    ) -> Result<(), CompileError> {
        // Unwind stack to the "save area".
        self.machine
            .restore_saved_area(self.save_area_offset.as_ref().unwrap().0 as i32)?;

        let regs_to_save = self.machine.list_to_save(calling_convention);
        for loc in regs_to_save.iter().rev() {
            self.machine.pop_location(*loc)?;
        }

        // Restore register used by vmctx.
        self.machine
            .pop_location(Location::GPR(self.machine.get_vmctx_reg()))?;

        // Restore callee-saved registers.
        for loc in self.locals.iter().rev() {
            if let Location::GPR(_) = *loc {
                self.machine.pop_location(*loc)?;
            }
        }
        Ok(())
    }

    /// Set the source location of the Wasm to the given offset.
    pub fn set_srcloc(&mut self, offset: u32) {
        self.machine.set_srcloc(offset);
    }

    fn get_location_released(
        &mut self,
        loc: Location<M::GPR, M::SIMD>,
    ) -> Result<Location<M::GPR, M::SIMD>, CompileError> {
        self.release_locations(&[loc])?;
        Ok(loc)
    }

    fn pop_value_released(&mut self) -> Result<Location<M::GPR, M::SIMD>, CompileError> {
        let loc = self.value_stack.pop().ok_or_else(|| {
            CompileError::Codegen("pop_value_released: value stack is empty".to_owned())
        })?;
        self.get_location_released(loc)
    }

    /// Prepare data for binary operator with 2 inputs and 1 output.
    fn i2o1_prepare(&mut self, ty: WpType) -> Result<I2O1<M::GPR, M::SIMD>, CompileError> {
        let loc_b = self.pop_value_released()?;
        let loc_a = self.pop_value_released()?;
        let ret = self.acquire_location(&ty)?;
        self.value_stack.push(ret);
        Ok(I2O1 { loc_a, loc_b, ret })
    }

    /// Emits a Native ABI call sequence.
    ///
    /// The caller MUST NOT hold any temporary registers allocated by `acquire_temp_gpr` when calling
    /// this function.
    fn emit_call_native<
        I: Iterator<Item = Location<M::GPR, M::SIMD>>,
        J: Iterator<Item = WpType>,
        F: FnOnce(&mut Self) -> Result<(), CompileError>,
    >(
        &mut self,
        cb: F,
        params: I,
        params_type: J,
        call_type: NativeCallType,
    ) -> Result<(), CompileError> {
        let params: Vec<_> = params.collect();
        let params_size: Vec<_> = params_type
            .map(|x| match x {
                WpType::F32 | WpType::I32 => Size::S32,
                WpType::V128 => unimplemented!(),
                _ => Size::S64,
            })
            .collect();

        // Save used GPRs. Preserve correct stack alignment
        let used_gprs = self.machine.get_used_gprs();
        let mut used_stack = self.machine.push_used_gpr(&used_gprs)?;

        // Save used SIMD registers.
        let used_simds = self.machine.get_used_simd();
        if !used_simds.is_empty() {
            used_stack += self.machine.push_used_simd(&used_simds)?;
        }
        // mark the GPR used for Call as used
        self.machine
            .reserve_unused_temp_gpr(self.machine.get_grp_for_call());

        let calling_convention = self.calling_convention;

        let stack_padding: usize = match calling_convention {
            CallingConvention::WindowsFastcall => 32,
            _ => 0,
        };

        let mut stack_offset: usize = 0;
        let mut args: Vec<Location<M::GPR, M::SIMD>> = vec![];
        // Calculate stack offset.
        for (i, _param) in params.iter().enumerate() {
            args.push(self.machine.get_param_location(
                match call_type {
                    NativeCallType::IncludeVMCtxArgument => 1,
                    NativeCallType::Unreachable => 0,
                } + i,
                params_size[i],
                &mut stack_offset,
                calling_convention,
            ));
        }

        // Align stack to 16 bytes.
        let stack_unaligned =
            (self.machine.round_stack_adjust(self.get_stack_offset()) + used_stack + stack_offset)
                % 16;
        if stack_unaligned != 0 {
            stack_offset += 16 - stack_unaligned;
        }
        self.machine.adjust_stack(stack_offset as u32)?;

        #[allow(clippy::type_complexity)]
        let mut call_movs: Vec<(Location<M::GPR, M::SIMD>, M::GPR)> = vec![];
        // Prepare register & stack parameters.
        for (i, param) in params.iter().enumerate().rev() {
            let loc = args[i];
            match loc {
                Location::GPR(x) => {
                    call_movs.push((*param, x));
                }
                Location::Memory(_, _) => {
                    self.machine
                        .move_location_for_native(params_size[i], *param, loc)?;
                }
                _ => {
                    return Err(CompileError::Codegen(
                        "emit_call_native loc: unreachable code".to_owned(),
                    ));
                }
            }
        }

        // Sort register moves so that register are not overwritten before read.
        Self::sort_call_movs(&mut call_movs);

        // Emit register moves.
        for (loc, gpr) in call_movs {
            if loc != Location::GPR(gpr) {
                self.machine
                    .move_location(Size::S64, loc, Location::GPR(gpr))?;
            }
        }

        if matches!(call_type, NativeCallType::IncludeVMCtxArgument) {
            // Put vmctx as the first parameter.
            self.machine.move_location(
                Size::S64,
                Location::GPR(self.machine.get_vmctx_reg()),
                self.machine
                    .get_simple_param_location(0, calling_convention),
            )?; // vmctx
        }

        if stack_padding > 0 {
            self.machine.adjust_stack(stack_padding as u32)?;
        }
        // release the GPR used for call
        self.machine.release_gpr(self.machine.get_grp_for_call());

        let begin = self.machine.assembler_get_offset().0;
        cb(self)?;
        if matches!(call_type, NativeCallType::Unreachable) {
            let end = self.machine.assembler_get_offset().0;
            self.machine.mark_address_range_with_trap_code(
                TrapCode::UnreachableCodeReached,
                begin,
                end,
            );
        }

        // Restore stack.
        if stack_offset + stack_padding > 0 {
            self.machine.restore_stack(
                self.machine
                    .round_stack_adjust(stack_offset + stack_padding) as u32,
            )?;
            if (stack_offset % 8) != 0 {
                return Err(CompileError::Codegen(
                    "emit_call_native: Bad restoring stack alignement".to_owned(),
                ));
            }
        }

        // Restore SIMDs.
        if !used_simds.is_empty() {
            self.machine.pop_used_simd(&used_simds)?;
        }

        // Restore GPRs.
        self.machine.pop_used_gpr(&used_gprs)?;

        Ok(())
    }

    /// Emits a Native ABI call sequence, specialized for labels as the call target.
    fn _emit_call_native_label<
        I: Iterator<Item = Location<M::GPR, M::SIMD>>,
        J: Iterator<Item = WpType>,
    >(
        &mut self,
        label: Label,
        params: I,
        params_type: J,
    ) -> Result<(), CompileError> {
        self.emit_call_native(
            |this| this.machine.emit_call_label(label),
            params,
            params_type,
            NativeCallType::IncludeVMCtxArgument,
        )?;
        Ok(())
    }

    /// Emits a memory operation.
    fn op_memory<
        F: FnOnce(&mut Self, bool, bool, i32, Label, Label) -> Result<(), CompileError>,
    >(
        &mut self,
        cb: F,
    ) -> Result<(), CompileError> {
        let need_check = match self.memory_styles[MemoryIndex::new(0)] {
            MemoryStyle::Static { .. } => false,
            MemoryStyle::Dynamic { .. } => true,
        };

        let offset = if self.module.num_imported_memories != 0 {
            self.vmoffsets
                .vmctx_vmmemory_import_definition(MemoryIndex::new(0))
        } else {
            self.vmoffsets
                .vmctx_vmmemory_definition(LocalMemoryIndex::new(0))
        };
        cb(
            self,
            need_check,
            self.module.num_imported_memories != 0,
            offset as i32,
            self.special_labels.heap_access_oob,
            self.special_labels.unaligned_atomic,
        )
    }

    fn emit_head(&mut self) -> Result<(), CompileError> {
        self.machine.emit_function_prolog()?;

        // Initialize locals.
        self.locals = self.init_locals(
            self.local_types.len(),
            self.signature.clone(),
            self.calling_convention,
        )?;

        // simulate "red zone" if not supported by the platform
        self.machine.adjust_stack(32)?;

        self.control_stack.push(ControlFrame {
            state: ControlState::Function,
            label: self.machine.get_label(),
            param_count: self.signature.params().len(),
            return_types: self
                .signature
                .results()
                .iter()
                .map(|&x| type_to_wp_type(x))
                .collect(),
            // TODO
            return_slots: smallvec![Location::GPR(self.machine.get_gpr_for_ret())],
            value_stack_depth: 0,
            fp_stack_depth: 0,
        });

        // TODO: Full preemption by explicit signal checking

        // We insert set StackOverflow as the default trap that can happen
        // anywhere in the function prologue.
        self.machine.insert_stackoverflow();

        Ok(())
    }

    #[allow(clippy::too_many_arguments)]
    pub fn new(
        module: &'a ModuleInfo,
        config: &'a Singlepass,
        vmoffsets: &'a VMOffsets,
        memory_styles: &'a PrimaryMap<MemoryIndex, MemoryStyle>,
        _table_styles: &'a PrimaryMap<TableIndex, TableStyle>,
        local_func_index: LocalFunctionIndex,
        local_types_excluding_arguments: &[WpType],
        machine: M,
        calling_convention: CallingConvention,
    ) -> Result<FuncGen<'a, M>, CompileError> {
        let func_index = module.func_index(local_func_index);
        let sig_index = module.functions[func_index];
        let signature = module.signatures[sig_index].clone();

        let mut local_types: Vec<_> = signature
            .params()
            .iter()
            .map(|&x| type_to_wp_type(x))
            .collect();
        local_types.extend_from_slice(local_types_excluding_arguments);

        let mut machine = machine;
        let special_labels = SpecialLabelSet {
            integer_division_by_zero: machine.get_label(),
            integer_overflow: machine.get_label(),
            heap_access_oob: machine.get_label(),
            table_access_oob: machine.get_label(),
            indirect_call_null: machine.get_label(),
            bad_signature: machine.get_label(),
            unaligned_atomic: machine.get_label(),
        };

        let mut fg = FuncGen {
            module,
            config,
            vmoffsets,
            memory_styles,
            // table_styles,
            signature,
            locals: vec![], // initialization deferred to emit_head
            local_types,
            value_stack: vec![],
            fp_stack: vec![],
            control_stack: vec![],
            stack_offset: MachineStackOffset(0),
            save_area_offset: None,
            machine,
            unreachable_depth: 0,
            local_func_index,
            relocations: vec![],
            special_labels,
            calling_convention,
        };
        fg.emit_head()?;
        Ok(fg)
    }

    pub fn has_control_frames(&self) -> bool {
        !self.control_stack.is_empty()
    }

    fn emit_return_values(
        &mut self,
        return_slots: SmallVec<[Location<M::GPR, M::SIMD>; 1]>,
        return_types: SmallVec<[WpType; 1]>,
    ) -> Result<(), CompileError> {
        assert_eq!(return_slots.len(), 1);

        let _first_return = return_slots[0];
        let loc = *self.value_stack.last().unwrap();
        let canonicalize = if return_types[0].is_float() {
            let fp = self.fp_stack.peek1()?;
            self.machine.arch_supports_canonicalize_nan()
                && self.config.enable_nan_canonicalization
                && fp.canonicalization.is_some()
        } else {
            false
        };
        self.machine
            .emit_function_return_value(return_types[0], canonicalize, loc)?;

        // let return_locations = self
        //     .value_stack
        //     .iter()
        //     .rev()
        //     .take(returns.len())
        //     .collect_vec();
        // assert_eq!(return_locations.len(), returns.len());

        // for (i, return_loc) in return_locations.iter().enumerate() {
        //     let ret = returns[i];
        //     let canonicalize = if ret.is_float() {
        //         let fp = self.fp_stack.peek_nth(i)?;
        //         self.machine.arch_supports_canonicalize_nan()
        //             && self.config.enable_nan_canonicalization
        //             && fp.canonicalization.is_some()
        //     } else {
        //         false
        //     };

        //     let loc = self.machine.get_call_return_value_location(i);
        //     if canonicalize {
        //         self.machine.canonicalize_nan(
        //             match ret {
        //                 WpType::F32 => Size::S32,
        //                 WpType::F64 => Size::S64,
        //                 _ => codegen_error!("singlepass emit_return_values unreachable"),
        //             },
        //             loc,
        //             **return_loc,
        //         )?;
        //     } else {
        //         self.machine
        //             .emit_relaxed_mov(Size::S64, **return_loc, loc)?;
        //     }
        // }

        Ok(())
    }

    pub fn feed_operator(&mut self, op: Operator) -> Result<(), CompileError> {
        assert!(self.fp_stack.len() <= self.value_stack.len());

        //println!("{:?} {}", op, self.value_stack.len());
        let was_unreachable;

        if self.unreachable_depth > 0 {
            was_unreachable = true;

            match op {
                Operator::Block { .. } | Operator::Loop { .. } | Operator::If { .. } => {
                    self.unreachable_depth += 1;
                }
                Operator::End => {
                    self.unreachable_depth -= 1;
                }
                Operator::Else => {
                    // We are in a reachable true branch
                    if self.unreachable_depth == 1 {
                        if let Some(ControlState::If(_)) =
                            self.control_stack.last().map(|x| x.state)
                        {
                            self.unreachable_depth -= 1;
                        }
                    }
                }
                _ => {}
            }
            if self.unreachable_depth > 0 {
                return Ok(());
            }
        } else {
            was_unreachable = false;
        }

        let return_types_for_block = |block_type: WpTypeOrFuncType| -> SmallVec<[_; 1]> {
            match block_type {
                WpTypeOrFuncType::Empty => smallvec![],
                WpTypeOrFuncType::Type(inner_ty) => smallvec![inner_ty],
                WpTypeOrFuncType::FuncType(sig_index) => SmallVec::from_iter(
                    self.module.signatures[SignatureIndex::from_u32(sig_index)]
                        .results()
                        .iter()
                        .map(|&ty| type_to_wp_type(ty)),
                ),
            }
        };

        let param_count_for_block = |block_type: WpTypeOrFuncType| match block_type {
            WpTypeOrFuncType::Empty => 0,
            WpTypeOrFuncType::Type(_) => 1,
            WpTypeOrFuncType::FuncType(sig_index) => self.module.signatures
                [SignatureIndex::from_u32(sig_index)]
            .params()
            .len(),
        };

        match op {
            Operator::GlobalGet { global_index } => {
                let global_index = GlobalIndex::from_u32(global_index);

                let ty = type_to_wp_type(self.module.globals[global_index].ty);
                if ty.is_float() {
                    self.fp_stack.push(FloatValue::new(self.value_stack.len()));
                }
                let loc = self.acquire_location(&ty)?;
                self.value_stack.push(loc);

                let tmp = self.machine.acquire_temp_gpr().unwrap();

                let src = if let Some(local_global_index) =
                    self.module.local_global_index(global_index)
                {
                    let offset = self.vmoffsets.vmctx_vmglobal_definition(local_global_index);
                    self.machine.emit_relaxed_mov(
                        Size::S64,
                        Location::Memory(self.machine.get_vmctx_reg(), offset as i32),
                        Location::GPR(tmp),
                    )?;
                    Location::Memory(tmp, 0)
                } else {
                    // Imported globals require one level of indirection.
                    let offset = self
                        .vmoffsets
                        .vmctx_vmglobal_import_definition(global_index);
                    self.machine.emit_relaxed_mov(
                        Size::S64,
                        Location::Memory(self.machine.get_vmctx_reg(), offset as i32),
                        Location::GPR(tmp),
                    )?;
                    Location::Memory(tmp, 0)
                };

                self.machine.emit_relaxed_mov(Size::S64, src, loc)?;

                self.machine.release_gpr(tmp);
            }
            Operator::GlobalSet { global_index } => {
                let global_index = GlobalIndex::from_u32(global_index);
                let tmp = self.machine.acquire_temp_gpr().unwrap();
                let dst = if let Some(local_global_index) =
                    self.module.local_global_index(global_index)
                {
                    let offset = self.vmoffsets.vmctx_vmglobal_definition(local_global_index);
                    self.machine.emit_relaxed_mov(
                        Size::S64,
                        Location::Memory(self.machine.get_vmctx_reg(), offset as i32),
                        Location::GPR(tmp),
                    )?;
                    Location::Memory(tmp, 0)
                } else {
                    // Imported globals require one level of indirection.
                    let offset = self
                        .vmoffsets
                        .vmctx_vmglobal_import_definition(global_index);
                    self.machine.emit_relaxed_mov(
                        Size::S64,
                        Location::Memory(self.machine.get_vmctx_reg(), offset as i32),
                        Location::GPR(tmp),
                    )?;
                    Location::Memory(tmp, 0)
                };
                let ty = type_to_wp_type(self.module.globals[global_index].ty);
                let loc = self.pop_value_released()?;
                if ty.is_float() {
                    let fp = self.fp_stack.pop1()?;
                    if self.machine.arch_supports_canonicalize_nan()
                        && self.config.enable_nan_canonicalization
                        && fp.canonicalization.is_some()
                    {
                        self.machine.canonicalize_nan(
                            match ty {
                                WpType::F32 => Size::S32,
                                WpType::F64 => Size::S64,
                                _ => codegen_error!("singlepass Operator::GlobalSet unreachable"),
                            },
                            loc,
                            dst,
                        )?;
                    } else {
                        self.machine.emit_relaxed_mov(Size::S64, loc, dst)?;
                    }
                } else {
                    self.machine.emit_relaxed_mov(Size::S64, loc, dst)?;
                }
                self.machine.release_gpr(tmp);
            }
            Operator::LocalGet { local_index } => {
                let local_index = local_index as usize;
                let ret = self.acquire_location(&WpType::I64)?;
                self.machine
                    .emit_relaxed_mov(Size::S64, self.locals[local_index], ret)?;
                self.value_stack.push(ret);
                if self.local_types[local_index].is_float() {
                    self.fp_stack
                        .push(FloatValue::new(self.value_stack.len() - 1));
                }
            }
            Operator::LocalSet { local_index } => {
                let local_index = local_index as usize;
                let loc = self.pop_value_released()?;

                if self.local_types[local_index].is_float() {
                    let fp = self.fp_stack.pop1()?;
                    if self.machine.arch_supports_canonicalize_nan()
                        && self.config.enable_nan_canonicalization
                        && fp.canonicalization.is_some()
                    {
                        self.machine.canonicalize_nan(
                            match self.local_types[local_index] {
                                WpType::F32 => Size::S32,
                                WpType::F64 => Size::S64,
                                _ => codegen_error!("singlepass Operator::LocalSet unreachable"),
                            },
                            loc,
                            self.locals[local_index],
                        )
                    } else {
                        self.machine
                            .emit_relaxed_mov(Size::S64, loc, self.locals[local_index])
                    }
                } else {
                    self.machine
                        .emit_relaxed_mov(Size::S64, loc, self.locals[local_index])
                }?;
            }
            Operator::LocalTee { local_index } => {
                let local_index = local_index as usize;
                let loc = *self.value_stack.last().unwrap();

                if self.local_types[local_index].is_float() {
                    let fp = self.fp_stack.peek1()?;
                    if self.machine.arch_supports_canonicalize_nan()
                        && self.config.enable_nan_canonicalization
                        && fp.canonicalization.is_some()
                    {
                        self.machine.canonicalize_nan(
                            match self.local_types[local_index] {
                                WpType::F32 => Size::S32,
                                WpType::F64 => Size::S64,
                                _ => codegen_error!("singlepass Operator::LocalTee unreachable"),
                            },
                            loc,
                            self.locals[local_index],
                        )
                    } else {
                        self.machine
                            .emit_relaxed_mov(Size::S64, loc, self.locals[local_index])
                    }
                } else {
                    self.machine
                        .emit_relaxed_mov(Size::S64, loc, self.locals[local_index])
                }?;
            }
            Operator::I32Const { value } => {
                self.value_stack.push(Location::Imm32(value as u32));
            }
            Operator::I32Add => {
                let I2O1 { loc_a, loc_b, ret } = self.i2o1_prepare(WpType::I32)?;
                self.machine.emit_binop_add32(loc_a, loc_b, ret)?;
            }
            Operator::I32Sub => {
                let I2O1 { loc_a, loc_b, ret } = self.i2o1_prepare(WpType::I32)?;
                self.machine.emit_binop_sub32(loc_a, loc_b, ret)?;
            }
            Operator::I32Mul => {
                let I2O1 { loc_a, loc_b, ret } = self.i2o1_prepare(WpType::I32)?;
                self.machine.emit_binop_mul32(loc_a, loc_b, ret)?;
            }
            Operator::I32DivU => {
                let I2O1 { loc_a, loc_b, ret } = self.i2o1_prepare(WpType::I32)?;
                self.machine.emit_binop_udiv32(
                    loc_a,
                    loc_b,
                    ret,
                    self.special_labels.integer_division_by_zero,
                )?;
            }
            Operator::I32DivS => {
                let I2O1 { loc_a, loc_b, ret } = self.i2o1_prepare(WpType::I32)?;
                self.machine.emit_binop_sdiv32(
                    loc_a,
                    loc_b,
                    ret,
                    self.special_labels.integer_division_by_zero,
                    self.special_labels.integer_overflow,
                )?;
            }
            Operator::I32RemU => {
                let I2O1 { loc_a, loc_b, ret } = self.i2o1_prepare(WpType::I32)?;
                self.machine.emit_binop_urem32(
                    loc_a,
                    loc_b,
                    ret,
                    self.special_labels.integer_division_by_zero,
                )?;
            }
            Operator::I32RemS => {
                let I2O1 { loc_a, loc_b, ret } = self.i2o1_prepare(WpType::I32)?;
                self.machine.emit_binop_srem32(
                    loc_a,
                    loc_b,
                    ret,
                    self.special_labels.integer_division_by_zero,
                )?;
            }
            Operator::I32And => {
                let I2O1 { loc_a, loc_b, ret } = self.i2o1_prepare(WpType::I32)?;
                self.machine.emit_binop_and32(loc_a, loc_b, ret)?;
            }
            Operator::I32Or => {
                let I2O1 { loc_a, loc_b, ret } = self.i2o1_prepare(WpType::I32)?;
                self.machine.emit_binop_or32(loc_a, loc_b, ret)?;
            }
            Operator::I32Xor => {
                let I2O1 { loc_a, loc_b, ret } = self.i2o1_prepare(WpType::I32)?;
                self.machine.emit_binop_xor32(loc_a, loc_b, ret)?;
            }
            Operator::I32Eq => {
                let I2O1 { loc_a, loc_b, ret } = self.i2o1_prepare(WpType::I32)?;
                self.machine.i32_cmp_eq(loc_a, loc_b, ret)?;
            }
            Operator::I32Ne => {
                let I2O1 { loc_a, loc_b, ret } = self.i2o1_prepare(WpType::I32)?;
                self.machine.i32_cmp_ne(loc_a, loc_b, ret)?;
            }
            Operator::I32Eqz => {
                let loc_a = self.pop_value_released()?;
                let ret = self.acquire_location(&WpType::I32)?;
                self.machine.i32_cmp_eq(loc_a, Location::Imm32(0), ret)?;
                self.value_stack.push(ret);
            }
            Operator::I32Clz => {
                let loc = self.pop_value_released()?;
                let ret = self.acquire_location(&WpType::I32)?;
                self.value_stack.push(ret);
                self.machine.i32_clz(loc, ret)?;
            }
            Operator::I32Ctz => {
                let loc = self.pop_value_released()?;
                let ret = self.acquire_location(&WpType::I32)?;
                self.value_stack.push(ret);
                self.machine.i32_ctz(loc, ret)?;
            }
            Operator::I32Popcnt => {
                let loc = self.pop_value_released()?;
                let ret = self.acquire_location(&WpType::I32)?;
                self.value_stack.push(ret);
                self.machine.i32_popcnt(loc, ret)?;
            }
            Operator::I32Shl => {
                let I2O1 { loc_a, loc_b, ret } = self.i2o1_prepare(WpType::I32)?;
                self.machine.i32_shl(loc_a, loc_b, ret)?;
            }
            Operator::I32ShrU => {
                let I2O1 { loc_a, loc_b, ret } = self.i2o1_prepare(WpType::I32)?;
                self.machine.i32_shr(loc_a, loc_b, ret)?;
            }
            Operator::I32ShrS => {
                let I2O1 { loc_a, loc_b, ret } = self.i2o1_prepare(WpType::I32)?;
                self.machine.i32_sar(loc_a, loc_b, ret)?;
            }
            Operator::I32Rotl => {
                let I2O1 { loc_a, loc_b, ret } = self.i2o1_prepare(WpType::I32)?;
                self.machine.i32_rol(loc_a, loc_b, ret)?;
            }
            Operator::I32Rotr => {
                let I2O1 { loc_a, loc_b, ret } = self.i2o1_prepare(WpType::I32)?;
                self.machine.i32_ror(loc_a, loc_b, ret)?;
            }
            Operator::I32LtU => {
                let I2O1 { loc_a, loc_b, ret } = self.i2o1_prepare(WpType::I32)?;
                self.machine.i32_cmp_lt_u(loc_a, loc_b, ret)?;
            }
            Operator::I32LeU => {
                let I2O1 { loc_a, loc_b, ret } = self.i2o1_prepare(WpType::I32)?;
                self.machine.i32_cmp_le_u(loc_a, loc_b, ret)?;
            }
            Operator::I32GtU => {
                let I2O1 { loc_a, loc_b, ret } = self.i2o1_prepare(WpType::I32)?;
                self.machine.i32_cmp_gt_u(loc_a, loc_b, ret)?;
            }
            Operator::I32GeU => {
                let I2O1 { loc_a, loc_b, ret } = self.i2o1_prepare(WpType::I32)?;
                self.machine.i32_cmp_ge_u(loc_a, loc_b, ret)?;
            }
            Operator::I32LtS => {
                let I2O1 { loc_a, loc_b, ret } = self.i2o1_prepare(WpType::I32)?;
                self.machine.i32_cmp_lt_s(loc_a, loc_b, ret)?;
            }
            Operator::I32LeS => {
                let I2O1 { loc_a, loc_b, ret } = self.i2o1_prepare(WpType::I32)?;
                self.machine.i32_cmp_le_s(loc_a, loc_b, ret)?;
            }
            Operator::I32GtS => {
                let I2O1 { loc_a, loc_b, ret } = self.i2o1_prepare(WpType::I32)?;
                self.machine.i32_cmp_gt_s(loc_a, loc_b, ret)?;
            }
            Operator::I32GeS => {
                let I2O1 { loc_a, loc_b, ret } = self.i2o1_prepare(WpType::I32)?;
                self.machine.i32_cmp_ge_s(loc_a, loc_b, ret)?;
            }
            Operator::I64Const { value } => {
                let value = value as u64;
                self.value_stack.push(Location::Imm64(value));
            }
            Operator::I64Add => {
                let I2O1 { loc_a, loc_b, ret } = self.i2o1_prepare(WpType::I64)?;
                self.machine.emit_binop_add64(loc_a, loc_b, ret)?;
            }
            Operator::I64Sub => {
                let I2O1 { loc_a, loc_b, ret } = self.i2o1_prepare(WpType::I64)?;
                self.machine.emit_binop_sub64(loc_a, loc_b, ret)?;
            }
            Operator::I64Mul => {
                let I2O1 { loc_a, loc_b, ret } = self.i2o1_prepare(WpType::I64)?;
                self.machine.emit_binop_mul64(loc_a, loc_b, ret)?;
            }
            Operator::I64DivU => {
                let I2O1 { loc_a, loc_b, ret } = self.i2o1_prepare(WpType::I64)?;
                self.machine.emit_binop_udiv64(
                    loc_a,
                    loc_b,
                    ret,
                    self.special_labels.integer_division_by_zero,
                )?;
            }
            Operator::I64DivS => {
                let I2O1 { loc_a, loc_b, ret } = self.i2o1_prepare(WpType::I64)?;
                self.machine.emit_binop_sdiv64(
                    loc_a,
                    loc_b,
                    ret,
                    self.special_labels.integer_division_by_zero,
                    self.special_labels.integer_overflow,
                )?;
            }
            Operator::I64RemU => {
                let I2O1 { loc_a, loc_b, ret } = self.i2o1_prepare(WpType::I64)?;
                self.machine.emit_binop_urem64(
                    loc_a,
                    loc_b,
                    ret,
                    self.special_labels.integer_division_by_zero,
                )?;
            }
            Operator::I64RemS => {
                let I2O1 { loc_a, loc_b, ret } = self.i2o1_prepare(WpType::I64)?;
                self.machine.emit_binop_srem64(
                    loc_a,
                    loc_b,
                    ret,
                    self.special_labels.integer_division_by_zero,
                )?;
            }
            Operator::I64And => {
                let I2O1 { loc_a, loc_b, ret } = self.i2o1_prepare(WpType::I64)?;
                self.machine.emit_binop_and64(loc_a, loc_b, ret)?;
            }
            Operator::I64Or => {
                let I2O1 { loc_a, loc_b, ret } = self.i2o1_prepare(WpType::I64)?;
                self.machine.emit_binop_or64(loc_a, loc_b, ret)?;
            }
            Operator::I64Xor => {
                let I2O1 { loc_a, loc_b, ret } = self.i2o1_prepare(WpType::I64)?;
                self.machine.emit_binop_xor64(loc_a, loc_b, ret)?;
            }
            Operator::I64Eq => {
                let I2O1 { loc_a, loc_b, ret } = self.i2o1_prepare(WpType::I64)?;
                self.machine.i64_cmp_eq(loc_a, loc_b, ret)?;
            }
            Operator::I64Ne => {
                let I2O1 { loc_a, loc_b, ret } = self.i2o1_prepare(WpType::I64)?;
                self.machine.i64_cmp_ne(loc_a, loc_b, ret)?;
            }
            Operator::I64Eqz => {
                let loc_a = self.pop_value_released()?;
                let ret = self.acquire_location(&WpType::I64)?;
                self.machine.i64_cmp_eq(loc_a, Location::Imm64(0), ret)?;
                self.value_stack.push(ret);
            }
            Operator::I64Clz => {
                let loc = self.pop_value_released()?;
                let ret = self.acquire_location(&WpType::I64)?;
                self.value_stack.push(ret);
                self.machine.i64_clz(loc, ret)?;
            }
            Operator::I64Ctz => {
                let loc = self.pop_value_released()?;
                let ret = self.acquire_location(&WpType::I64)?;
                self.value_stack.push(ret);
                self.machine.i64_ctz(loc, ret)?;
            }
            Operator::I64Popcnt => {
                let loc = self.pop_value_released()?;
                let ret = self.acquire_location(&WpType::I64)?;
                self.value_stack.push(ret);
                self.machine.i64_popcnt(loc, ret)?;
            }
            Operator::I64Shl => {
                let I2O1 { loc_a, loc_b, ret } = self.i2o1_prepare(WpType::I64)?;
                self.machine.i64_shl(loc_a, loc_b, ret)?;
            }
            Operator::I64ShrU => {
                let I2O1 { loc_a, loc_b, ret } = self.i2o1_prepare(WpType::I64)?;
                self.machine.i64_shr(loc_a, loc_b, ret)?;
            }
            Operator::I64ShrS => {
                let I2O1 { loc_a, loc_b, ret } = self.i2o1_prepare(WpType::I64)?;
                self.machine.i64_sar(loc_a, loc_b, ret)?;
            }
            Operator::I64Rotl => {
                let I2O1 { loc_a, loc_b, ret } = self.i2o1_prepare(WpType::I64)?;
                self.machine.i64_rol(loc_a, loc_b, ret)?;
            }
            Operator::I64Rotr => {
                let I2O1 { loc_a, loc_b, ret } = self.i2o1_prepare(WpType::I64)?;
                self.machine.i64_ror(loc_a, loc_b, ret)?;
            }
            Operator::I64LtU => {
                let I2O1 { loc_a, loc_b, ret } = self.i2o1_prepare(WpType::I64)?;
                self.machine.i64_cmp_lt_u(loc_a, loc_b, ret)?;
            }
            Operator::I64LeU => {
                let I2O1 { loc_a, loc_b, ret } = self.i2o1_prepare(WpType::I64)?;
                self.machine.i64_cmp_le_u(loc_a, loc_b, ret)?;
            }
            Operator::I64GtU => {
                let I2O1 { loc_a, loc_b, ret } = self.i2o1_prepare(WpType::I64)?;
                self.machine.i64_cmp_gt_u(loc_a, loc_b, ret)?;
            }
            Operator::I64GeU => {
                let I2O1 { loc_a, loc_b, ret } = self.i2o1_prepare(WpType::I64)?;
                self.machine.i64_cmp_ge_u(loc_a, loc_b, ret)?;
            }
            Operator::I64LtS => {
                let I2O1 { loc_a, loc_b, ret } = self.i2o1_prepare(WpType::I64)?;
                self.machine.i64_cmp_lt_s(loc_a, loc_b, ret)?;
            }
            Operator::I64LeS => {
                let I2O1 { loc_a, loc_b, ret } = self.i2o1_prepare(WpType::I64)?;
                self.machine.i64_cmp_le_s(loc_a, loc_b, ret)?;
            }
            Operator::I64GtS => {
                let I2O1 { loc_a, loc_b, ret } = self.i2o1_prepare(WpType::I64)?;
                self.machine.i64_cmp_gt_s(loc_a, loc_b, ret)?;
            }
            Operator::I64GeS => {
                let I2O1 { loc_a, loc_b, ret } = self.i2o1_prepare(WpType::I64)?;
                self.machine.i64_cmp_ge_s(loc_a, loc_b, ret)?;
            }
            Operator::I64ExtendI32U => {
                let loc = self.pop_value_released()?;
                let ret = self.acquire_location(&WpType::I64)?;
                self.value_stack.push(ret);
                self.machine.emit_relaxed_mov(Size::S32, loc, ret)?;

                // A 32-bit memory write does not automatically clear the upper 32 bits of a 64-bit word.
                // So, we need to explicitly write zero to the upper half here.
                if let Location::Memory(base, off) = ret {
                    self.machine.emit_relaxed_mov(
                        Size::S32,
                        Location::Imm32(0),
                        Location::Memory(base, off + 4),
                    )?;
                }
            }
            Operator::I64ExtendI32S => {
                let loc = self.pop_value_released()?;
                let ret = self.acquire_location(&WpType::I64)?;
                self.value_stack.push(ret);
                self.machine
                    .emit_relaxed_sign_extension(Size::S32, loc, Size::S64, ret)?;
            }
            Operator::I32Extend8S => {
                let loc = self.pop_value_released()?;
                let ret = self.acquire_location(&WpType::I32)?;
                self.value_stack.push(ret);

                self.machine
                    .emit_relaxed_sign_extension(Size::S8, loc, Size::S32, ret)?;
            }
            Operator::I32Extend16S => {
                let loc = self.pop_value_released()?;
                let ret = self.acquire_location(&WpType::I32)?;
                self.value_stack.push(ret);

                self.machine
                    .emit_relaxed_sign_extension(Size::S16, loc, Size::S32, ret)?;
            }
            Operator::I64Extend8S => {
                let loc = self.pop_value_released()?;
                let ret = self.acquire_location(&WpType::I64)?;
                self.value_stack.push(ret);

                self.machine
                    .emit_relaxed_sign_extension(Size::S8, loc, Size::S64, ret)?;
            }
            Operator::I64Extend16S => {
                let loc = self.pop_value_released()?;
                let ret = self.acquire_location(&WpType::I64)?;
                self.value_stack.push(ret);

                self.machine
                    .emit_relaxed_sign_extension(Size::S16, loc, Size::S64, ret)?;
            }
            Operator::I64Extend32S => {
                let loc = self.pop_value_released()?;
                let ret = self.acquire_location(&WpType::I64)?;
                self.value_stack.push(ret);

                self.machine
                    .emit_relaxed_sign_extension(Size::S32, loc, Size::S64, ret)?;
            }
            Operator::I32WrapI64 => {
                let loc = self.pop_value_released()?;
                let ret = self.acquire_location(&WpType::I32)?;
                self.value_stack.push(ret);
                self.machine.emit_relaxed_mov(Size::S32, loc, ret)?;
            }

            Operator::F32Const { value } => {
                self.value_stack.push(Location::Imm32(value.bits()));
                self.fp_stack
                    .push(FloatValue::new(self.value_stack.len() - 1));
            }
            Operator::F32Add => {
                self.fp_stack.pop2()?;
                self.fp_stack
                    .push(FloatValue::cncl_f32(self.value_stack.len() - 2));
                let I2O1 { loc_a, loc_b, ret } = self.i2o1_prepare(WpType::F64)?;

                self.machine.f32_add(loc_a, loc_b, ret)?;
            }
            Operator::F32Sub => {
                self.fp_stack.pop2()?;
                self.fp_stack
                    .push(FloatValue::cncl_f32(self.value_stack.len() - 2));
                let I2O1 { loc_a, loc_b, ret } = self.i2o1_prepare(WpType::F64)?;

                self.machine.f32_sub(loc_a, loc_b, ret)?;
            }
            Operator::F32Mul => {
                self.fp_stack.pop2()?;
                self.fp_stack
                    .push(FloatValue::cncl_f32(self.value_stack.len() - 2));
                let I2O1 { loc_a, loc_b, ret } = self.i2o1_prepare(WpType::F64)?;

                self.machine.f32_mul(loc_a, loc_b, ret)?;
            }
            Operator::F32Div => {
                self.fp_stack.pop2()?;
                self.fp_stack
                    .push(FloatValue::cncl_f32(self.value_stack.len() - 2));
                let I2O1 { loc_a, loc_b, ret } = self.i2o1_prepare(WpType::F64)?;

                self.machine.f32_div(loc_a, loc_b, ret)?;
            }
            Operator::F32Max => {
                self.fp_stack.pop2()?;
                self.fp_stack
                    .push(FloatValue::new(self.value_stack.len() - 2));
                let I2O1 { loc_a, loc_b, ret } = self.i2o1_prepare(WpType::F64)?;
                self.machine.f32_max(loc_a, loc_b, ret)?;
            }
            Operator::F32Min => {
                self.fp_stack.pop2()?;
                self.fp_stack
                    .push(FloatValue::new(self.value_stack.len() - 2));
                let I2O1 { loc_a, loc_b, ret } = self.i2o1_prepare(WpType::F64)?;
                self.machine.f32_min(loc_a, loc_b, ret)?;
            }
            Operator::F32Eq => {
                self.fp_stack.pop2()?;
                let I2O1 { loc_a, loc_b, ret } = self.i2o1_prepare(WpType::I32)?;
                self.machine.f32_cmp_eq(loc_a, loc_b, ret)?;
            }
            Operator::F32Ne => {
                self.fp_stack.pop2()?;
                let I2O1 { loc_a, loc_b, ret } = self.i2o1_prepare(WpType::I32)?;
                self.machine.f32_cmp_ne(loc_a, loc_b, ret)?;
            }
            Operator::F32Lt => {
                self.fp_stack.pop2()?;
                let I2O1 { loc_a, loc_b, ret } = self.i2o1_prepare(WpType::I32)?;
                self.machine.f32_cmp_lt(loc_a, loc_b, ret)?;
            }
            Operator::F32Le => {
                self.fp_stack.pop2()?;
                let I2O1 { loc_a, loc_b, ret } = self.i2o1_prepare(WpType::I32)?;
                self.machine.f32_cmp_le(loc_a, loc_b, ret)?;
            }
            Operator::F32Gt => {
                self.fp_stack.pop2()?;
                let I2O1 { loc_a, loc_b, ret } = self.i2o1_prepare(WpType::I32)?;
                self.machine.f32_cmp_gt(loc_a, loc_b, ret)?;
            }
            Operator::F32Ge => {
                self.fp_stack.pop2()?;
                let I2O1 { loc_a, loc_b, ret } = self.i2o1_prepare(WpType::I32)?;
                self.machine.f32_cmp_ge(loc_a, loc_b, ret)?;
            }
            Operator::F32Nearest => {
                self.fp_stack.pop1()?;
                self.fp_stack
                    .push(FloatValue::cncl_f32(self.value_stack.len() - 1));
                let loc = self.pop_value_released()?;
                let ret = self.acquire_location(&WpType::F64)?;
                self.value_stack.push(ret);
                self.machine.f32_nearest(loc, ret)?;
            }
            Operator::F32Floor => {
                self.fp_stack.pop1()?;
                self.fp_stack
                    .push(FloatValue::cncl_f32(self.value_stack.len() - 1));
                let loc = self.pop_value_released()?;
                let ret = self.acquire_location(&WpType::F64)?;
                self.value_stack.push(ret);
                self.machine.f32_floor(loc, ret)?;
            }
            Operator::F32Ceil => {
                self.fp_stack.pop1()?;
                self.fp_stack
                    .push(FloatValue::cncl_f32(self.value_stack.len() - 1));
                let loc = self.pop_value_released()?;
                let ret = self.acquire_location(&WpType::F64)?;
                self.value_stack.push(ret);
                self.machine.f32_ceil(loc, ret)?;
            }
            Operator::F32Trunc => {
                self.fp_stack.pop1()?;
                self.fp_stack
                    .push(FloatValue::cncl_f32(self.value_stack.len() - 1));
                let loc = self.pop_value_released()?;
                let ret = self.acquire_location(&WpType::F64)?;
                self.value_stack.push(ret);
                self.machine.f32_trunc(loc, ret)?;
            }
            Operator::F32Sqrt => {
                self.fp_stack.pop1()?;
                self.fp_stack
                    .push(FloatValue::cncl_f32(self.value_stack.len() - 1));
                let loc = self.pop_value_released()?;
                let ret = self.acquire_location(&WpType::F64)?;
                self.value_stack.push(ret);
                self.machine.f32_sqrt(loc, ret)?;
            }

            Operator::F32Copysign => {
                let I2O1 { loc_a, loc_b, ret } = self.i2o1_prepare(WpType::F32)?;

                let (fp_src1, fp_src2) = self.fp_stack.pop2()?;
                self.fp_stack
                    .push(FloatValue::new(self.value_stack.len() - 1));

                let tmp1 = self.machine.acquire_temp_gpr().unwrap();
                let tmp2 = self.machine.acquire_temp_gpr().unwrap();

                if self.machine.arch_supports_canonicalize_nan()
                    && self.config.enable_nan_canonicalization
                {
                    for (fp, loc, tmp) in [(fp_src1, loc_a, tmp1), (fp_src2, loc_b, tmp2)].iter() {
                        match fp.canonicalization {
                            Some(_) => {
                                self.machine
                                    .canonicalize_nan(Size::S32, *loc, Location::GPR(*tmp))
                            }
                            None => {
                                self.machine
                                    .move_location(Size::S32, *loc, Location::GPR(*tmp))
                            }
                        }?;
                    }
                } else {
                    self.machine
                        .move_location(Size::S32, loc_a, Location::GPR(tmp1))?;
                    self.machine
                        .move_location(Size::S32, loc_b, Location::GPR(tmp2))?;
                }
                self.machine.emit_i32_copysign(tmp1, tmp2)?;
                self.machine
                    .move_location(Size::S32, Location::GPR(tmp1), ret)?;
                self.machine.release_gpr(tmp2);
                self.machine.release_gpr(tmp1);
            }

            Operator::F32Abs => {
                // Preserve canonicalization state.

                let loc = self.pop_value_released()?;
                let ret = self.acquire_location(&WpType::F32)?;
                self.value_stack.push(ret);

                self.machine.f32_abs(loc, ret)?;
            }

            Operator::F32Neg => {
                // Preserve canonicalization state.

                let loc = self.pop_value_released()?;
                let ret = self.acquire_location(&WpType::F32)?;
                self.value_stack.push(ret);

                self.machine.f32_neg(loc, ret)?;
            }

            Operator::F64Const { value } => {
                self.value_stack.push(Location::Imm64(value.bits()));
                self.fp_stack
                    .push(FloatValue::new(self.value_stack.len() - 1));
            }
            Operator::F64Add => {
                self.fp_stack.pop2()?;
                self.fp_stack
                    .push(FloatValue::cncl_f64(self.value_stack.len() - 2));
                let I2O1 { loc_a, loc_b, ret } = self.i2o1_prepare(WpType::F64)?;

                self.machine.f64_add(loc_a, loc_b, ret)?;
            }
            Operator::F64Sub => {
                self.fp_stack.pop2()?;
                self.fp_stack
                    .push(FloatValue::cncl_f64(self.value_stack.len() - 2));
                let I2O1 { loc_a, loc_b, ret } = self.i2o1_prepare(WpType::F64)?;

                self.machine.f64_sub(loc_a, loc_b, ret)?;
            }
            Operator::F64Mul => {
                self.fp_stack.pop2()?;
                self.fp_stack
                    .push(FloatValue::cncl_f64(self.value_stack.len() - 2));
                let I2O1 { loc_a, loc_b, ret } = self.i2o1_prepare(WpType::F64)?;

                self.machine.f64_mul(loc_a, loc_b, ret)?;
            }
            Operator::F64Div => {
                self.fp_stack.pop2()?;
                self.fp_stack
                    .push(FloatValue::cncl_f64(self.value_stack.len() - 2));
                let I2O1 { loc_a, loc_b, ret } = self.i2o1_prepare(WpType::F64)?;

                self.machine.f64_div(loc_a, loc_b, ret)?;
            }
            Operator::F64Max => {
                self.fp_stack.pop2()?;
                self.fp_stack
                    .push(FloatValue::new(self.value_stack.len() - 2));
                let I2O1 { loc_a, loc_b, ret } = self.i2o1_prepare(WpType::F64)?;
                self.machine.f64_max(loc_a, loc_b, ret)?;
            }
            Operator::F64Min => {
                self.fp_stack.pop2()?;
                self.fp_stack
                    .push(FloatValue::new(self.value_stack.len() - 2));
                let I2O1 { loc_a, loc_b, ret } = self.i2o1_prepare(WpType::F64)?;
                self.machine.f64_min(loc_a, loc_b, ret)?;
            }
            Operator::F64Eq => {
                self.fp_stack.pop2()?;
                let I2O1 { loc_a, loc_b, ret } = self.i2o1_prepare(WpType::I32)?;
                self.machine.f64_cmp_eq(loc_a, loc_b, ret)?;
            }
            Operator::F64Ne => {
                self.fp_stack.pop2()?;
                let I2O1 { loc_a, loc_b, ret } = self.i2o1_prepare(WpType::I32)?;
                self.machine.f64_cmp_ne(loc_a, loc_b, ret)?;
            }
            Operator::F64Lt => {
                self.fp_stack.pop2()?;
                let I2O1 { loc_a, loc_b, ret } = self.i2o1_prepare(WpType::I32)?;
                self.machine.f64_cmp_lt(loc_a, loc_b, ret)?;
            }
            Operator::F64Le => {
                self.fp_stack.pop2()?;
                let I2O1 { loc_a, loc_b, ret } = self.i2o1_prepare(WpType::I32)?;
                self.machine.f64_cmp_le(loc_a, loc_b, ret)?;
            }
            Operator::F64Gt => {
                self.fp_stack.pop2()?;
                let I2O1 { loc_a, loc_b, ret } = self.i2o1_prepare(WpType::I32)?;
                self.machine.f64_cmp_gt(loc_a, loc_b, ret)?;
            }
            Operator::F64Ge => {
                self.fp_stack.pop2()?;
                let I2O1 { loc_a, loc_b, ret } = self.i2o1_prepare(WpType::I32)?;
                self.machine.f64_cmp_ge(loc_a, loc_b, ret)?;
            }
            Operator::F64Nearest => {
                self.fp_stack.pop1()?;
                self.fp_stack
                    .push(FloatValue::cncl_f64(self.value_stack.len() - 1));
                let loc = self.pop_value_released()?;
                let ret = self.acquire_location(&WpType::F64)?;
                self.value_stack.push(ret);
                self.machine.f64_nearest(loc, ret)?;
            }
            Operator::F64Floor => {
                self.fp_stack.pop1()?;
                self.fp_stack
                    .push(FloatValue::cncl_f64(self.value_stack.len() - 1));
                let loc = self.pop_value_released()?;
                let ret = self.acquire_location(&WpType::F64)?;
                self.value_stack.push(ret);
                self.machine.f64_floor(loc, ret)?;
            }
            Operator::F64Ceil => {
                self.fp_stack.pop1()?;
                self.fp_stack
                    .push(FloatValue::cncl_f64(self.value_stack.len() - 1));
                let loc = self.pop_value_released()?;
                let ret = self.acquire_location(&WpType::F64)?;
                self.value_stack.push(ret);
                self.machine.f64_ceil(loc, ret)?;
            }
            Operator::F64Trunc => {
                self.fp_stack.pop1()?;
                self.fp_stack
                    .push(FloatValue::cncl_f64(self.value_stack.len() - 1));
                let loc = self.pop_value_released()?;
                let ret = self.acquire_location(&WpType::F64)?;
                self.value_stack.push(ret);
                self.machine.f64_trunc(loc, ret)?;
            }
            Operator::F64Sqrt => {
                self.fp_stack.pop1()?;
                self.fp_stack
                    .push(FloatValue::cncl_f64(self.value_stack.len() - 1));
                let loc = self.pop_value_released()?;
                let ret = self.acquire_location(&WpType::F64)?;
                self.value_stack.push(ret);
                self.machine.f64_sqrt(loc, ret)?;
            }

            Operator::F64Copysign => {
                let I2O1 { loc_a, loc_b, ret } = self.i2o1_prepare(WpType::F64)?;

                let (fp_src1, fp_src2) = self.fp_stack.pop2()?;
                self.fp_stack
                    .push(FloatValue::new(self.value_stack.len() - 1));

                let tmp1 = self.machine.acquire_temp_gpr().unwrap();
                let tmp2 = self.machine.acquire_temp_gpr().unwrap();

                if self.machine.arch_supports_canonicalize_nan()
                    && self.config.enable_nan_canonicalization
                {
                    for (fp, loc, tmp) in [(fp_src1, loc_a, tmp1), (fp_src2, loc_b, tmp2)].iter() {
                        match fp.canonicalization {
                            Some(_) => {
                                self.machine
                                    .canonicalize_nan(Size::S64, *loc, Location::GPR(*tmp))
                            }
                            None => {
                                self.machine
                                    .move_location(Size::S64, *loc, Location::GPR(*tmp))
                            }
                        }?;
                    }
                } else {
                    self.machine
                        .move_location(Size::S64, loc_a, Location::GPR(tmp1))?;
                    self.machine
                        .move_location(Size::S64, loc_b, Location::GPR(tmp2))?;
                }
                self.machine.emit_i64_copysign(tmp1, tmp2)?;
                self.machine
                    .move_location(Size::S64, Location::GPR(tmp1), ret)?;

                self.machine.release_gpr(tmp2);
                self.machine.release_gpr(tmp1);
            }

            Operator::F64Abs => {
                // Preserve canonicalization state.

                let loc = self.pop_value_released()?;
                let ret = self.acquire_location(&WpType::F64)?;
                self.value_stack.push(ret);

                self.machine.f64_abs(loc, ret)?;
            }

            Operator::F64Neg => {
                // Preserve canonicalization state.

                let loc = self.pop_value_released()?;
                let ret = self.acquire_location(&WpType::F64)?;
                self.value_stack.push(ret);

                self.machine.f64_neg(loc, ret)?;
            }

            Operator::F64PromoteF32 => {
                let fp = self.fp_stack.pop1()?;
                self.fp_stack.push(fp.promote(self.value_stack.len() - 1)?);
                let loc = self.pop_value_released()?;
                let ret = self.acquire_location(&WpType::F64)?;
                self.value_stack.push(ret);
                self.machine.convert_f64_f32(loc, ret)?;
            }
            Operator::F32DemoteF64 => {
                let fp = self.fp_stack.pop1()?;
                self.fp_stack.push(fp.demote(self.value_stack.len() - 1)?);
                let loc = self.pop_value_released()?;
                let ret = self.acquire_location(&WpType::F64)?;
                self.value_stack.push(ret);
                self.machine.convert_f32_f64(loc, ret)?;
            }

            Operator::I32ReinterpretF32 => {
                let loc = self.pop_value_released()?;
                let ret = self.acquire_location(&WpType::I32)?;
                self.value_stack.push(ret);
                let fp = self.fp_stack.pop1()?;

                if !self.machine.arch_supports_canonicalize_nan()
                    || !self.config.enable_nan_canonicalization
                    || fp.canonicalization.is_none()
                {
                    if loc != ret {
                        self.machine.emit_relaxed_mov(Size::S32, loc, ret)?;
                    }
                } else {
                    self.machine.canonicalize_nan(Size::S32, loc, ret)?;
                }
            }
            Operator::F32ReinterpretI32 => {
                let loc = self.pop_value_released()?;
                let ret = self.acquire_location(&WpType::F32)?;
                self.value_stack.push(ret);
                self.fp_stack
                    .push(FloatValue::new(self.value_stack.len() - 1));

                if loc != ret {
                    self.machine.emit_relaxed_mov(Size::S32, loc, ret)?;
                }
            }

            Operator::I64ReinterpretF64 => {
                let loc = self.pop_value_released()?;
                let ret = self.acquire_location(&WpType::I64)?;
                self.value_stack.push(ret);
                let fp = self.fp_stack.pop1()?;

                if !self.machine.arch_supports_canonicalize_nan()
                    || !self.config.enable_nan_canonicalization
                    || fp.canonicalization.is_none()
                {
                    if loc != ret {
                        self.machine.emit_relaxed_mov(Size::S64, loc, ret)?;
                    }
                } else {
                    self.machine.canonicalize_nan(Size::S64, loc, ret)?;
                }
            }
            Operator::F64ReinterpretI64 => {
                let loc = self.pop_value_released()?;
                let ret = self.acquire_location(&WpType::F64)?;
                self.value_stack.push(ret);
                self.fp_stack
                    .push(FloatValue::new(self.value_stack.len() - 1));

                if loc != ret {
                    self.machine.emit_relaxed_mov(Size::S64, loc, ret)?;
                }
            }

            Operator::I32TruncF32U => {
                let loc = self.pop_value_released()?;
                let ret = self.acquire_location(&WpType::I32)?;
                self.value_stack.push(ret);
                self.fp_stack.pop1()?;

                self.machine.convert_i32_f32(loc, ret, false, false)?;
            }

            Operator::I32TruncSatF32U => {
                let loc = self.pop_value_released()?;
                let ret = self.acquire_location(&WpType::I32)?;
                self.value_stack.push(ret);
                self.fp_stack.pop1()?;

                self.machine.convert_i32_f32(loc, ret, false, true)?;
            }

            Operator::I32TruncF32S => {
                let loc = self.pop_value_released()?;
                let ret = self.acquire_location(&WpType::I32)?;
                self.value_stack.push(ret);
                self.fp_stack.pop1()?;

                self.machine.convert_i32_f32(loc, ret, true, false)?;
            }
            Operator::I32TruncSatF32S => {
                let loc = self.pop_value_released()?;
                let ret = self.acquire_location(&WpType::I32)?;
                self.value_stack.push(ret);
                self.fp_stack.pop1()?;

                self.machine.convert_i32_f32(loc, ret, true, true)?;
            }

            Operator::I64TruncF32S => {
                let loc = self.pop_value_released()?;
                let ret = self.acquire_location(&WpType::I64)?;
                self.value_stack.push(ret);
                self.fp_stack.pop1()?;

                self.machine.convert_i64_f32(loc, ret, true, false)?;
            }

            Operator::I64TruncSatF32S => {
                let loc = self.pop_value_released()?;
                let ret = self.acquire_location(&WpType::I64)?;
                self.value_stack.push(ret);
                self.fp_stack.pop1()?;

                self.machine.convert_i64_f32(loc, ret, true, true)?;
            }

            Operator::I64TruncF32U => {
                let loc = self.pop_value_released()?;
                let ret = self.acquire_location(&WpType::I64)?;
                self.value_stack.push(ret);
                self.fp_stack.pop1()?;

                self.machine.convert_i64_f32(loc, ret, false, false)?;
            }
            Operator::I64TruncSatF32U => {
                let loc = self.pop_value_released()?;
                let ret = self.acquire_location(&WpType::I64)?;
                self.value_stack.push(ret);
                self.fp_stack.pop1()?;

                self.machine.convert_i64_f32(loc, ret, false, true)?;
            }

            Operator::I32TruncF64U => {
                let loc = self.pop_value_released()?;
                let ret = self.acquire_location(&WpType::I32)?;
                self.value_stack.push(ret);
                self.fp_stack.pop1()?;

                self.machine.convert_i32_f64(loc, ret, false, false)?;
            }

            Operator::I32TruncSatF64U => {
                let loc = self.pop_value_released()?;
                let ret = self.acquire_location(&WpType::I32)?;
                self.value_stack.push(ret);
                self.fp_stack.pop1()?;

                self.machine.convert_i32_f64(loc, ret, false, true)?;
            }

            Operator::I32TruncF64S => {
                let loc = self.pop_value_released()?;
                let ret = self.acquire_location(&WpType::I32)?;
                self.value_stack.push(ret);
                self.fp_stack.pop1()?;

                self.machine.convert_i32_f64(loc, ret, true, false)?;
            }

            Operator::I32TruncSatF64S => {
                let loc = self.pop_value_released()?;
                let ret = self.acquire_location(&WpType::I32)?;
                self.value_stack.push(ret);
                self.fp_stack.pop1()?;

                self.machine.convert_i32_f64(loc, ret, true, true)?;
            }

            Operator::I64TruncF64S => {
                let loc = self.pop_value_released()?;
                let ret = self.acquire_location(&WpType::I64)?;
                self.value_stack.push(ret);
                self.fp_stack.pop1()?;

                self.machine.convert_i64_f64(loc, ret, true, false)?;
            }

            Operator::I64TruncSatF64S => {
                let loc = self.pop_value_released()?;
                let ret = self.acquire_location(&WpType::I64)?;
                self.value_stack.push(ret);
                self.fp_stack.pop1()?;

                self.machine.convert_i64_f64(loc, ret, true, true)?;
            }

            Operator::I64TruncF64U => {
                let loc = self.pop_value_released()?;
                let ret = self.acquire_location(&WpType::I64)?;
                self.value_stack.push(ret);
                self.fp_stack.pop1()?;

                self.machine.convert_i64_f64(loc, ret, false, false)?;
            }

            Operator::I64TruncSatF64U => {
                let loc = self.pop_value_released()?;
                let ret = self.acquire_location(&WpType::I64)?;
                self.value_stack.push(ret);
                self.fp_stack.pop1()?;

                self.machine.convert_i64_f64(loc, ret, false, true)?;
            }

            Operator::F32ConvertI32S => {
                let loc = self.pop_value_released()?;
                let ret = self.acquire_location(&WpType::F32)?;
                self.value_stack.push(ret);
                self.fp_stack
                    .push(FloatValue::new(self.value_stack.len() - 1)); // Converting i32 to f32 never results in NaN.

                self.machine.convert_f32_i32(loc, true, ret)?;
            }
            Operator::F32ConvertI32U => {
                let loc = self.pop_value_released()?;
                let ret = self.acquire_location(&WpType::F32)?;
                self.value_stack.push(ret);
                self.fp_stack
                    .push(FloatValue::new(self.value_stack.len() - 1)); // Converting i32 to f32 never results in NaN.

                self.machine.convert_f32_i32(loc, false, ret)?;
            }
            Operator::F32ConvertI64S => {
                let loc = self.pop_value_released()?;
                let ret = self.acquire_location(&WpType::F32)?;
                self.value_stack.push(ret);
                self.fp_stack
                    .push(FloatValue::new(self.value_stack.len() - 1)); // Converting i64 to f32 never results in NaN.

                self.machine.convert_f32_i64(loc, true, ret)?;
            }
            Operator::F32ConvertI64U => {
                let loc = self.pop_value_released()?;
                let ret = self.acquire_location(&WpType::F32)?;
                self.value_stack.push(ret);
                self.fp_stack
                    .push(FloatValue::new(self.value_stack.len() - 1)); // Converting i64 to f32 never results in NaN.

                self.machine.convert_f32_i64(loc, false, ret)?;
            }

            Operator::F64ConvertI32S => {
                let loc = self.pop_value_released()?;
                let ret = self.acquire_location(&WpType::F64)?;
                self.value_stack.push(ret);
                self.fp_stack
                    .push(FloatValue::new(self.value_stack.len() - 1)); // Converting i32 to f64 never results in NaN.

                self.machine.convert_f64_i32(loc, true, ret)?;
            }
            Operator::F64ConvertI32U => {
                let loc = self.pop_value_released()?;
                let ret = self.acquire_location(&WpType::F64)?;
                self.value_stack.push(ret);
                self.fp_stack
                    .push(FloatValue::new(self.value_stack.len() - 1)); // Converting i32 to f64 never results in NaN.

                self.machine.convert_f64_i32(loc, false, ret)?;
            }
            Operator::F64ConvertI64S => {
                let loc = self.pop_value_released()?;
                let ret = self.acquire_location(&WpType::F64)?;
                self.value_stack.push(ret);
                self.fp_stack
                    .push(FloatValue::new(self.value_stack.len() - 1)); // Converting i64 to f64 never results in NaN.

                self.machine.convert_f64_i64(loc, true, ret)?;
            }
            Operator::F64ConvertI64U => {
                let loc = self.pop_value_released()?;
                let ret = self.acquire_location(&WpType::F64)?;
                self.value_stack.push(ret);
                self.fp_stack
                    .push(FloatValue::new(self.value_stack.len() - 1)); // Converting i64 to f64 never results in NaN.

                self.machine.convert_f64_i64(loc, false, ret)?;
            }

            Operator::Call { function_index } => {
                let function_index = function_index as usize;

                let sig_index = *self
                    .module
                    .functions
                    .get(FunctionIndex::new(function_index))
                    .unwrap();
                let sig = self.module.signatures.get(sig_index).unwrap();
                let param_types: SmallVec<[WpType; 8]> =
                    sig.params().iter().cloned().map(type_to_wp_type).collect();
                let return_types: SmallVec<[WpType; 1]> =
                    sig.results().iter().cloned().map(type_to_wp_type).collect();

                let params: SmallVec<[_; 8]> = self
                    .value_stack
                    .drain(self.value_stack.len() - param_types.len()..)
                    .collect();
                self.release_locations_only_regs(&params)?;

                // Pop arguments off the FP stack and canonicalize them if needed.
                //
                // Canonicalization state will be lost across function calls, so early canonicalization
                // is necessary here.
                while let Some(fp) = self.fp_stack.last() {
                    if fp.depth >= self.value_stack.len() {
                        let index = fp.depth - self.value_stack.len();
                        if self.machine.arch_supports_canonicalize_nan()
                            && self.config.enable_nan_canonicalization
                            && fp.canonicalization.is_some()
                        {
                            let size = fp.canonicalization.unwrap().to_size();
                            self.machine
                                .canonicalize_nan(size, params[index], params[index])?;
                        }
                        self.fp_stack.pop().unwrap();
                    } else {
                        break;
                    }
                }

                // Imported functions are called through trampolines placed as custom sections.
                let reloc_target = if function_index < self.module.num_imported_functions {
                    RelocationTarget::CustomSection(SectionIndex::new(function_index))
                } else {
                    RelocationTarget::LocalFunc(LocalFunctionIndex::new(
                        function_index - self.module.num_imported_functions,
                    ))
                };
                let calling_convention = self.calling_convention;

                self.emit_call_native(
                    |this| {
                        let offset = this
                            .machine
                            .mark_instruction_with_trap_code(TrapCode::StackOverflow);
                        let mut relocations = this
                            .machine
                            .emit_call_with_reloc(calling_convention, reloc_target)?;
                        this.machine.mark_instruction_address_end(offset);
                        this.relocations.append(&mut relocations);
                        Ok(())
                    },
                    params.iter().copied(),
                    param_types.iter().copied(),
                    NativeCallType::IncludeVMCtxArgument,
                )?;

                self.release_locations_only_stack(&params)?;

                if !return_types.is_empty() {
                    let ret = self.acquire_location(&return_types[0])?;
                    self.value_stack.push(ret);
                    if return_types[0].is_float() {
                        self.machine.move_location(
                            Size::S64,
                            Location::SIMD(self.machine.get_simd_for_ret()),
                            ret,
                        )?;
                        self.fp_stack
                            .push(FloatValue::new(self.value_stack.len() - 1));
                    } else {
                        self.machine.move_location(
                            Size::S64,
                            Location::GPR(self.machine.get_gpr_for_ret()),
                            ret,
                        )?;
                    }
                }
            }
            Operator::CallIndirect {
                type_index,
                table_index,
            } => {
                // TODO: removed restriction on always being table idx 0;
                // does any code depend on this?
                let table_index = TableIndex::new(table_index as _);
                let index = SignatureIndex::new(type_index as usize);
                let sig = self.module.signatures.get(index).unwrap();
                let param_types: SmallVec<[WpType; 8]> =
                    sig.params().iter().cloned().map(type_to_wp_type).collect();
                let return_types: SmallVec<[WpType; 1]> =
                    sig.results().iter().cloned().map(type_to_wp_type).collect();

                let func_index = self.pop_value_released()?;

                let params: SmallVec<[_; 8]> = self
                    .value_stack
                    .drain(self.value_stack.len() - param_types.len()..)
                    .collect();
                self.release_locations_only_regs(&params)?;

                // Pop arguments off the FP stack and canonicalize them if needed.
                //
                // Canonicalization state will be lost across function calls, so early canonicalization
                // is necessary here.
                while let Some(fp) = self.fp_stack.last() {
                    if fp.depth >= self.value_stack.len() {
                        let index = fp.depth - self.value_stack.len();
                        if self.machine.arch_supports_canonicalize_nan()
                            && self.config.enable_nan_canonicalization
                            && fp.canonicalization.is_some()
                        {
                            let size = fp.canonicalization.unwrap().to_size();
                            self.machine
                                .canonicalize_nan(size, params[index], params[index])?;
                        }
                        self.fp_stack.pop().unwrap();
                    } else {
                        break;
                    }
                }

                let table_base = self.machine.acquire_temp_gpr().unwrap();
                let table_count = self.machine.acquire_temp_gpr().unwrap();
                let sigidx = self.machine.acquire_temp_gpr().unwrap();

                if let Some(local_table_index) = self.module.local_table_index(table_index) {
                    let (vmctx_offset_base, vmctx_offset_len) = (
                        self.vmoffsets.vmctx_vmtable_definition(local_table_index),
                        self.vmoffsets
                            .vmctx_vmtable_definition_current_elements(local_table_index),
                    );
                    self.machine.move_location(
                        Size::S64,
                        Location::Memory(self.machine.get_vmctx_reg(), vmctx_offset_base as i32),
                        Location::GPR(table_base),
                    )?;
                    self.machine.move_location(
                        Size::S32,
                        Location::Memory(self.machine.get_vmctx_reg(), vmctx_offset_len as i32),
                        Location::GPR(table_count),
                    )?;
                } else {
                    // Do an indirection.
                    let import_offset = self.vmoffsets.vmctx_vmtable_import(table_index);
                    self.machine.move_location(
                        Size::S64,
                        Location::Memory(self.machine.get_vmctx_reg(), import_offset as i32),
                        Location::GPR(table_base),
                    )?;

                    // Load len.
                    self.machine.move_location(
                        Size::S32,
                        Location::Memory(
                            table_base,
                            self.vmoffsets.vmtable_definition_current_elements() as _,
                        ),
                        Location::GPR(table_count),
                    )?;

                    // Load base.
                    self.machine.move_location(
                        Size::S64,
                        Location::Memory(table_base, self.vmoffsets.vmtable_definition_base() as _),
                        Location::GPR(table_base),
                    )?;
                }

                self.machine.jmp_on_condition(
                    UnsignedCondition::BelowEqual,
                    Size::S32,
                    Location::GPR(table_count),
                    func_index,
                    self.special_labels.table_access_oob,
                )?;
                self.machine
                    .move_location(Size::S32, func_index, Location::GPR(table_count))?;
                self.machine.emit_imul_imm32(
                    Size::S64,
                    self.vmoffsets.size_of_vm_funcref() as u32,
                    table_count,
                )?;
                self.machine.location_add(
                    Size::S64,
                    Location::GPR(table_base),
                    Location::GPR(table_count),
                    false,
                )?;

                // deref the table to get a VMFuncRef
                self.machine.move_location(
                    Size::S64,
                    Location::Memory(table_count, self.vmoffsets.vm_funcref_anyfunc_ptr() as i32),
                    Location::GPR(table_count),
                )?;
                // Trap if the FuncRef is null
                self.machine.jmp_on_condition(
                    UnsignedCondition::Equal,
                    Size::S64,
                    Location::GPR(table_count),
                    Location::Imm32(0),
                    self.special_labels.indirect_call_null,
                )?;
                self.machine.move_location(
                    Size::S64,
                    Location::Memory(
                        self.machine.get_vmctx_reg(),
                        self.vmoffsets.vmctx_vmshared_signature_id(index) as i32,
                    ),
                    Location::GPR(sigidx),
                )?;

                // Trap if signature mismatches.
                self.machine.jmp_on_condition(
                    UnsignedCondition::NotEqual,
                    Size::S32,
                    Location::GPR(sigidx),
                    Location::Memory(
                        table_count,
                        (self.vmoffsets.vmcaller_checked_anyfunc_type_index() as usize) as i32,
                    ),
                    self.special_labels.bad_signature,
                )?;
                self.machine.release_gpr(sigidx);
                self.machine.release_gpr(table_count);
                self.machine.release_gpr(table_base);

                let gpr_for_call = self.machine.get_grp_for_call();
                if table_count != gpr_for_call {
                    self.machine.move_location(
                        Size::S64,
                        Location::GPR(table_count),
                        Location::GPR(gpr_for_call),
                    )?;
                }

                let vmcaller_checked_anyfunc_func_ptr =
                    self.vmoffsets.vmcaller_checked_anyfunc_func_ptr() as usize;
                let vmcaller_checked_anyfunc_vmctx =
                    self.vmoffsets.vmcaller_checked_anyfunc_vmctx() as usize;
                let calling_convention = self.calling_convention;

                self.emit_call_native(
                    |this| {
                        if this.machine.arch_requires_indirect_call_trampoline() {
                            this.machine
                                .arch_emit_indirect_call_with_trampoline(Location::Memory(
                                    gpr_for_call,
                                    vmcaller_checked_anyfunc_func_ptr as i32,
                                ))
                        } else {
                            let offset = this
                                .machine
                                .mark_instruction_with_trap_code(TrapCode::StackOverflow);

                            // We set the context pointer
                            this.machine.move_location(
                                Size::S64,
                                Location::Memory(
                                    gpr_for_call,
                                    vmcaller_checked_anyfunc_vmctx as i32,
                                ),
                                this.machine
                                    .get_simple_param_location(0, calling_convention),
                            )?;

                            this.machine.emit_call_location(Location::Memory(
                                gpr_for_call,
                                vmcaller_checked_anyfunc_func_ptr as i32,
                            ))?;
                            this.machine.mark_instruction_address_end(offset);
                            Ok(())
                        }
                    },
                    params.iter().copied(),
                    param_types.iter().copied(),
                    NativeCallType::IncludeVMCtxArgument,
                )?;

                self.release_locations_only_stack(&params)?;

                if !return_types.is_empty() {
                    let ret = self.acquire_location(&return_types[0])?;
                    self.value_stack.push(ret);
                    if return_types[0].is_float() {
                        self.machine.move_location(
                            Size::S64,
                            Location::SIMD(self.machine.get_simd_for_ret()),
                            ret,
                        )?;
                        self.fp_stack
                            .push(FloatValue::new(self.value_stack.len() - 1));
                    } else {
                        self.machine.move_location(
                            Size::S64,
                            Location::GPR(self.machine.get_gpr_for_ret()),
                            ret,
                        )?;
                    }
                }
            }
            Operator::If { blockty } => {
                let label_end = self.machine.get_label();
                let label_else = self.machine.get_label();

                let loc = self.acquire_location(&WpType::I32)?;
                self.machine
                    .emit_relaxed_mov(Size::S64, self.value_stack.pop().unwrap(), loc)?;
                self.value_stack.push(loc);

                let cond = self.pop_value_released()?;

                let return_types = return_types_for_block(blockty);
                let param_count = param_count_for_block(blockty);
                let frame = ControlFrame {
                    state: ControlState::If(label_else),
                    label: label_end,
                    param_count,
                    return_slots: self.allocate_return_slots(param_count, return_types.len()),
                    return_types,
                    value_stack_depth: self.value_stack.len(),
                    fp_stack_depth: self.fp_stack.len(),
                };
                self.control_stack.push(frame);
                self.machine.jmp_on_condition(
                    UnsignedCondition::Equal,
                    Size::S32,
                    cond,
                    Location::Imm32(0),
                    label_else,
                )?;
            }
            Operator::Else => {
                let frame = self.control_stack.last().unwrap();

                if !was_unreachable && !frame.return_types.is_empty() {
                    self.emit_return_values(
                        frame.return_slots.clone(),
                        frame.return_types.clone(),
                    )?;
                }

                let frame = &self.control_stack.last_mut().unwrap();
                let stack_depth = frame.value_stack_depth;
                let fp_depth = frame.fp_stack_depth;
                self.release_locations_value(stack_depth)?;
                self.value_stack.truncate(stack_depth);
                self.fp_stack.truncate(fp_depth);
                let frame = &mut self.control_stack.last_mut().unwrap();

                match frame.state {
                    ControlState::If(label) => {
                        self.machine.jmp_unconditional(frame.label)?;
                        self.machine.emit_label(label)?;
                        frame.state = ControlState::Else;
                    }
                    _ => {
                        return Err(CompileError::Codegen(
                            "Else: frame.if_else unreachable code".to_owned(),
                        ));
                    }
                }
            }
            // `TypedSelect` must be used for extern refs so ref counting should
            // be done with TypedSelect. But otherwise they're the same.
            Operator::TypedSelect { .. } | Operator::Select => {
                let cond = self.pop_value_released()?;
                let v_b = self.pop_value_released()?;
                let v_a = self.pop_value_released()?;
                let cncl: Option<(Option<CanonicalizeType>, Option<CanonicalizeType>)> =
                    if self.fp_stack.len() >= 2
                        && self.fp_stack[self.fp_stack.len() - 2].depth == self.value_stack.len()
                        && self.fp_stack[self.fp_stack.len() - 1].depth
                            == self.value_stack.len() + 1
                    {
                        let (left, right) = self.fp_stack.pop2()?;
                        self.fp_stack.push(FloatValue::new(self.value_stack.len()));
                        Some((left.canonicalization, right.canonicalization))
                    } else {
                        None
                    };
                let ret = self.acquire_location(&WpType::I64)?;
                self.value_stack.push(ret);

                let end_label = self.machine.get_label();
                let zero_label = self.machine.get_label();

                self.machine.jmp_on_condition(
                    UnsignedCondition::Equal,
                    Size::S32,
                    cond,
                    Location::Imm32(0),
                    zero_label,
                )?;
                match cncl {
                    Some((Some(fp), _))
                        if self.machine.arch_supports_canonicalize_nan()
                            && self.config.enable_nan_canonicalization =>
                    {
                        self.machine.canonicalize_nan(fp.to_size(), v_a, ret)?;
                    }
                    _ => {
                        if v_a != ret {
                            self.machine.emit_relaxed_mov(Size::S64, v_a, ret)?;
                        }
                    }
                }
                self.machine.jmp_unconditional(end_label)?;
                self.machine.emit_label(zero_label)?;
                match cncl {
                    Some((_, Some(fp)))
                        if self.machine.arch_supports_canonicalize_nan()
                            && self.config.enable_nan_canonicalization =>
                    {
                        self.machine.canonicalize_nan(fp.to_size(), v_b, ret)?;
                    }
                    _ => {
                        if v_b != ret {
                            self.machine.emit_relaxed_mov(Size::S64, v_b, ret)?;
                        }
                    }
                }
                self.machine.emit_label(end_label)?;
            }
            Operator::Block { blockty } => {
                let return_types = return_types_for_block(blockty);
                let param_count = param_count_for_block(blockty);
                let frame = ControlFrame {
                    state: ControlState::Block,
                    label: self.machine.get_label(),
                    param_count,
                    return_slots: self.allocate_return_slots(param_count, return_types.len()),
                    return_types,
                    value_stack_depth: self.value_stack.len(),
                    fp_stack_depth: self.fp_stack.len(),
                };
                self.control_stack.push(frame);
            }
            Operator::Loop { blockty } => {
                self.machine.align_for_loop()?;
                let label = self.machine.get_label();

                let return_types = return_types_for_block(blockty);
                let param_count = param_count_for_block(blockty);
                self.control_stack.push(ControlFrame {
                    state: ControlState::Loop,
                    label,
                    param_count,
                    return_slots: self.allocate_return_slots(param_count, return_types.len()),
                    return_types,
                    value_stack_depth: self.value_stack.len(),
                    fp_stack_depth: self.fp_stack.len(),
                });
                self.machine.emit_label(label)?;

                // TODO: Re-enable interrupt signal check without branching
            }
            Operator::Nop => {}
            Operator::MemorySize { mem } => {
                let memory_index = MemoryIndex::new(mem as usize);
                self.machine.move_location(
                    Size::S64,
                    Location::Memory(
                        self.machine.get_vmctx_reg(),
                        self.vmoffsets.vmctx_builtin_function(
                            if self.module.local_memory_index(memory_index).is_some() {
                                VMBuiltinFunctionIndex::get_memory32_size_index()
                            } else {
                                VMBuiltinFunctionIndex::get_imported_memory32_size_index()
                            },
                        ) as i32,
                    ),
                    Location::GPR(self.machine.get_grp_for_call()),
                )?;
                self.emit_call_native(
                    |this| {
                        this.machine
                            .emit_call_register(this.machine.get_grp_for_call())
                    },
                    // [vmctx, memory_index]
                    iter::once(Location::Imm32(memory_index.index() as u32)),
                    iter::once(WpType::I64),
                    NativeCallType::IncludeVMCtxArgument,
                )?;
                let ret = self.acquire_location(&WpType::I64)?;
                self.value_stack.push(ret);
                self.machine.move_location(
                    Size::S64,
                    Location::GPR(self.machine.get_gpr_for_ret()),
                    ret,
                )?;
            }
            Operator::MemoryInit { data_index, mem } => {
                let len = self.value_stack.pop().unwrap();
                let src = self.value_stack.pop().unwrap();
                let dst = self.value_stack.pop().unwrap();
                self.release_locations_only_regs(&[len, src, dst])?;

                self.machine.move_location(
                    Size::S64,
                    Location::Memory(
                        self.machine.get_vmctx_reg(),
                        self.vmoffsets
                            .vmctx_builtin_function(VMBuiltinFunctionIndex::get_memory_init_index())
                            as i32,
                    ),
                    Location::GPR(self.machine.get_grp_for_call()),
                )?;

                self.emit_call_native(
                    |this| {
                        this.machine
                            .emit_call_register(this.machine.get_grp_for_call())
                    },
                    // [vmctx, memory_index, data_index, dst, src, len]
                    [
                        Location::Imm32(mem),
                        Location::Imm32(data_index),
                        dst,
                        src,
                        len,
                    ]
                    .iter()
                    .cloned(),
                    [
                        WpType::I64,
                        WpType::I64,
                        WpType::I64,
                        WpType::I64,
                        WpType::I64,
                    ]
                    .iter()
                    .cloned(),
                    NativeCallType::IncludeVMCtxArgument,
                )?;
                self.release_locations_only_stack(&[dst, src, len])?;
            }
            Operator::DataDrop { data_index } => {
                self.machine.move_location(
                    Size::S64,
                    Location::Memory(
                        self.machine.get_vmctx_reg(),
                        self.vmoffsets
                            .vmctx_builtin_function(VMBuiltinFunctionIndex::get_data_drop_index())
                            as i32,
                    ),
                    Location::GPR(self.machine.get_grp_for_call()),
                )?;

                self.emit_call_native(
                    |this| {
                        this.machine
                            .emit_call_register(this.machine.get_grp_for_call())
                    },
                    // [vmctx, data_index]
                    iter::once(Location::Imm32(data_index)),
                    iter::once(WpType::I64),
                    NativeCallType::IncludeVMCtxArgument,
                )?;
            }
            Operator::MemoryCopy { src_mem, .. } => {
                // ignore until we support multiple memories
                let len = self.value_stack.pop().unwrap();
                let src_pos = self.value_stack.pop().unwrap();
                let dst_pos = self.value_stack.pop().unwrap();
                self.release_locations_only_regs(&[len, src_pos, dst_pos])?;

                let memory_index = MemoryIndex::new(src_mem as usize);
                let (memory_copy_index, memory_index) =
                    if self.module.local_memory_index(memory_index).is_some() {
                        (
                            VMBuiltinFunctionIndex::get_memory_copy_index(),
                            memory_index,
                        )
                    } else {
                        (
                            VMBuiltinFunctionIndex::get_imported_memory_copy_index(),
                            memory_index,
                        )
                    };

                self.machine.move_location(
                    Size::S64,
                    Location::Memory(
                        self.machine.get_vmctx_reg(),
                        self.vmoffsets.vmctx_builtin_function(memory_copy_index) as i32,
                    ),
                    Location::GPR(self.machine.get_grp_for_call()),
                )?;

                self.emit_call_native(
                    |this| {
                        this.machine
                            .emit_call_register(this.machine.get_grp_for_call())
                    },
                    // [vmctx, memory_index, dst, src, len]
                    [
                        Location::Imm32(memory_index.index() as u32),
                        dst_pos,
                        src_pos,
                        len,
                    ]
                    .iter()
                    .cloned(),
                    [WpType::I32, WpType::I64, WpType::I64, WpType::I64]
                        .iter()
                        .cloned(),
                    NativeCallType::IncludeVMCtxArgument,
                )?;
                self.release_locations_only_stack(&[dst_pos, src_pos, len])?;
            }
            Operator::MemoryFill { mem } => {
                let len = self.value_stack.pop().unwrap();
                let val = self.value_stack.pop().unwrap();
                let dst = self.value_stack.pop().unwrap();
                self.release_locations_only_regs(&[len, val, dst])?;

                let memory_index = MemoryIndex::new(mem as usize);
                let (memory_fill_index, memory_index) =
                    if self.module.local_memory_index(memory_index).is_some() {
                        (
                            VMBuiltinFunctionIndex::get_memory_fill_index(),
                            memory_index,
                        )
                    } else {
                        (
                            VMBuiltinFunctionIndex::get_imported_memory_fill_index(),
                            memory_index,
                        )
                    };

                self.machine.move_location(
                    Size::S64,
                    Location::Memory(
                        self.machine.get_vmctx_reg(),
                        self.vmoffsets.vmctx_builtin_function(memory_fill_index) as i32,
                    ),
                    Location::GPR(self.machine.get_grp_for_call()),
                )?;

                self.emit_call_native(
                    |this| {
                        this.machine
                            .emit_call_register(this.machine.get_grp_for_call())
                    },
                    // [vmctx, memory_index, dst, src, len]
                    [Location::Imm32(memory_index.index() as u32), dst, val, len]
                        .iter()
                        .cloned(),
                    [WpType::I32, WpType::I64, WpType::I64, WpType::I64]
                        .iter()
                        .cloned(),
                    NativeCallType::IncludeVMCtxArgument,
                )?;
                self.release_locations_only_stack(&[dst, val, len])?;
            }
            Operator::MemoryGrow { mem } => {
                let memory_index = MemoryIndex::new(mem as usize);
                let param_pages = self.value_stack.pop().unwrap();

                self.release_locations_only_regs(&[param_pages])?;

                self.machine.move_location(
                    Size::S64,
                    Location::Memory(
                        self.machine.get_vmctx_reg(),
                        self.vmoffsets.vmctx_builtin_function(
                            if self.module.local_memory_index(memory_index).is_some() {
                                VMBuiltinFunctionIndex::get_memory32_grow_index()
                            } else {
                                VMBuiltinFunctionIndex::get_imported_memory32_grow_index()
                            },
                        ) as i32,
                    ),
                    Location::GPR(self.machine.get_grp_for_call()),
                )?;

                self.emit_call_native(
                    |this| {
                        this.machine
                            .emit_call_register(this.machine.get_grp_for_call())
                    },
                    // [vmctx, val, memory_index]
                    iter::once(param_pages)
                        .chain(iter::once(Location::Imm32(memory_index.index() as u32))),
                    [WpType::I64, WpType::I64].iter().cloned(),
                    NativeCallType::IncludeVMCtxArgument,
                )?;

                self.release_locations_only_stack(&[param_pages])?;

                let ret = self.acquire_location(&WpType::I64)?;
                self.value_stack.push(ret);
                self.machine.move_location(
                    Size::S64,
                    Location::GPR(self.machine.get_gpr_for_ret()),
                    ret,
                )?;
            }
            Operator::I32Load { ref memarg } => {
                let target = self.pop_value_released()?;
                let ret = self.acquire_location(&WpType::I32)?;
                self.value_stack.push(ret);
                self.op_memory(
                    |this,
                     need_check,
                     imported_memories,
                     offset,
                     heap_access_oob,
                     unaligned_atomic| {
                        this.machine.i32_load(
                            target,
                            memarg,
                            ret,
                            need_check,
                            imported_memories,
                            offset,
                            heap_access_oob,
                            unaligned_atomic,
                        )
                    },
                )?;
            }
            Operator::F32Load { ref memarg } => {
                let target = self.pop_value_released()?;
                let ret = self.acquire_location(&WpType::F32)?;
                self.value_stack.push(ret);
                self.fp_stack
                    .push(FloatValue::new(self.value_stack.len() - 1));
                self.op_memory(
                    |this,
                     need_check,
                     imported_memories,
                     offset,
                     heap_access_oob,
                     unaligned_atomic| {
                        this.machine.f32_load(
                            target,
                            memarg,
                            ret,
                            need_check,
                            imported_memories,
                            offset,
                            heap_access_oob,
                            unaligned_atomic,
                        )
                    },
                )?;
            }
            Operator::I32Load8U { ref memarg } => {
                let target = self.pop_value_released()?;
                let ret = self.acquire_location(&WpType::I32)?;
                self.value_stack.push(ret);
                self.op_memory(
                    |this,
                     need_check,
                     imported_memories,
                     offset,
                     heap_access_oob,
                     unaligned_atomic| {
                        this.machine.i32_load_8u(
                            target,
                            memarg,
                            ret,
                            need_check,
                            imported_memories,
                            offset,
                            heap_access_oob,
                            unaligned_atomic,
                        )
                    },
                )?;
            }
            Operator::I32Load8S { ref memarg } => {
                let target = self.pop_value_released()?;
                let ret = self.acquire_location(&WpType::I32)?;
                self.value_stack.push(ret);
                self.op_memory(
                    |this,
                     need_check,
                     imported_memories,
                     offset,
                     heap_access_oob,
                     unaligned_atomic| {
                        this.machine.i32_load_8s(
                            target,
                            memarg,
                            ret,
                            need_check,
                            imported_memories,
                            offset,
                            heap_access_oob,
                            unaligned_atomic,
                        )
                    },
                )?;
            }
            Operator::I32Load16U { ref memarg } => {
                let target = self.pop_value_released()?;
                let ret = self.acquire_location(&WpType::I32)?;
                self.value_stack.push(ret);
                self.op_memory(
                    |this,
                     need_check,
                     imported_memories,
                     offset,
                     heap_access_oob,
                     unaligned_atomic| {
                        this.machine.i32_load_16u(
                            target,
                            memarg,
                            ret,
                            need_check,
                            imported_memories,
                            offset,
                            heap_access_oob,
                            unaligned_atomic,
                        )
                    },
                )?;
            }
            Operator::I32Load16S { ref memarg } => {
                let target = self.pop_value_released()?;
                let ret = self.acquire_location(&WpType::I32)?;
                self.value_stack.push(ret);
                self.op_memory(
                    |this,
                     need_check,
                     imported_memories,
                     offset,
                     heap_access_oob,
                     unaligned_atomic| {
                        this.machine.i32_load_16s(
                            target,
                            memarg,
                            ret,
                            need_check,
                            imported_memories,
                            offset,
                            heap_access_oob,
                            unaligned_atomic,
                        )
                    },
                )?;
            }
            Operator::I32Store { ref memarg } => {
                let target_value = self.pop_value_released()?;
                let target_addr = self.pop_value_released()?;
                self.op_memory(
                    |this,
                     need_check,
                     imported_memories,
                     offset,
                     heap_access_oob,
                     unaligned_atomic| {
                        this.machine.i32_save(
                            target_value,
                            memarg,
                            target_addr,
                            need_check,
                            imported_memories,
                            offset,
                            heap_access_oob,
                            unaligned_atomic,
                        )
                    },
                )?;
            }
            Operator::F32Store { ref memarg } => {
                let target_value = self.pop_value_released()?;
                let target_addr = self.pop_value_released()?;
                let fp = self.fp_stack.pop1()?;
                let config_nan_canonicalization = self.config.enable_nan_canonicalization;
                self.op_memory(
                    |this,
                     need_check,
                     imported_memories,
                     offset,
                     heap_access_oob,
                     unaligned_atomic| {
                        this.machine.f32_save(
                            target_value,
                            memarg,
                            target_addr,
                            config_nan_canonicalization && fp.canonicalization.is_some(),
                            need_check,
                            imported_memories,
                            offset,
                            heap_access_oob,
                            unaligned_atomic,
                        )
                    },
                )?;
            }
            Operator::I32Store8 { ref memarg } => {
                let target_value = self.pop_value_released()?;
                let target_addr = self.pop_value_released()?;
                self.op_memory(
                    |this,
                     need_check,
                     imported_memories,
                     offset,
                     heap_access_oob,
                     unaligned_atomic| {
                        this.machine.i32_save_8(
                            target_value,
                            memarg,
                            target_addr,
                            need_check,
                            imported_memories,
                            offset,
                            heap_access_oob,
                            unaligned_atomic,
                        )
                    },
                )?;
            }
            Operator::I32Store16 { ref memarg } => {
                let target_value = self.pop_value_released()?;
                let target_addr = self.pop_value_released()?;
                self.op_memory(
                    |this,
                     need_check,
                     imported_memories,
                     offset,
                     heap_access_oob,
                     unaligned_atomic| {
                        this.machine.i32_save_16(
                            target_value,
                            memarg,
                            target_addr,
                            need_check,
                            imported_memories,
                            offset,
                            heap_access_oob,
                            unaligned_atomic,
                        )
                    },
                )?;
            }
            Operator::I64Load { ref memarg } => {
                let target = self.pop_value_released()?;
                let ret = self.acquire_location(&WpType::I64)?;
                self.value_stack.push(ret);
                self.op_memory(
                    |this,
                     need_check,
                     imported_memories,
                     offset,
                     heap_access_oob,
                     unaligned_atomic| {
                        this.machine.i64_load(
                            target,
                            memarg,
                            ret,
                            need_check,
                            imported_memories,
                            offset,
                            heap_access_oob,
                            unaligned_atomic,
                        )
                    },
                )?;
            }
            Operator::F64Load { ref memarg } => {
                let target = self.pop_value_released()?;
                let ret = self.acquire_location(&WpType::F64)?;
                self.value_stack.push(ret);
                self.fp_stack
                    .push(FloatValue::new(self.value_stack.len() - 1));
                self.op_memory(
                    |this,
                     need_check,
                     imported_memories,
                     offset,
                     heap_access_oob,
                     unaligned_atomic| {
                        this.machine.f64_load(
                            target,
                            memarg,
                            ret,
                            need_check,
                            imported_memories,
                            offset,
                            heap_access_oob,
                            unaligned_atomic,
                        )
                    },
                )?;
            }
            Operator::I64Load8U { ref memarg } => {
                let target = self.pop_value_released()?;
                let ret = self.acquire_location(&WpType::I64)?;
                self.value_stack.push(ret);
                self.op_memory(
                    |this,
                     need_check,
                     imported_memories,
                     offset,
                     heap_access_oob,
                     unaligned_atomic| {
                        this.machine.i64_load_8u(
                            target,
                            memarg,
                            ret,
                            need_check,
                            imported_memories,
                            offset,
                            heap_access_oob,
                            unaligned_atomic,
                        )
                    },
                )?;
            }
            Operator::I64Load8S { ref memarg } => {
                let target = self.pop_value_released()?;
                let ret = self.acquire_location(&WpType::I64)?;
                self.value_stack.push(ret);
                self.op_memory(
                    |this,
                     need_check,
                     imported_memories,
                     offset,
                     heap_access_oob,
                     unaligned_atomic| {
                        this.machine.i64_load_8s(
                            target,
                            memarg,
                            ret,
                            need_check,
                            imported_memories,
                            offset,
                            heap_access_oob,
                            unaligned_atomic,
                        )
                    },
                )?;
            }
            Operator::I64Load16U { ref memarg } => {
                let target = self.pop_value_released()?;
                let ret = self.acquire_location(&WpType::I64)?;
                self.value_stack.push(ret);
                self.op_memory(
                    |this,
                     need_check,
                     imported_memories,
                     offset,
                     heap_access_oob,
                     unaligned_atomic| {
                        this.machine.i64_load_16u(
                            target,
                            memarg,
                            ret,
                            need_check,
                            imported_memories,
                            offset,
                            heap_access_oob,
                            unaligned_atomic,
                        )
                    },
                )?;
            }
            Operator::I64Load16S { ref memarg } => {
                let target = self.pop_value_released()?;
                let ret = self.acquire_location(&WpType::I64)?;
                self.value_stack.push(ret);
                self.op_memory(
                    |this,
                     need_check,
                     imported_memories,
                     offset,
                     heap_access_oob,
                     unaligned_atomic| {
                        this.machine.i64_load_16s(
                            target,
                            memarg,
                            ret,
                            need_check,
                            imported_memories,
                            offset,
                            heap_access_oob,
                            unaligned_atomic,
                        )
                    },
                )?;
            }
            Operator::I64Load32U { ref memarg } => {
                let target = self.pop_value_released()?;
                let ret = self.acquire_location(&WpType::I64)?;
                self.value_stack.push(ret);
                self.op_memory(
                    |this,
                     need_check,
                     imported_memories,
                     offset,
                     heap_access_oob,
                     unaligned_atomic| {
                        this.machine.i64_load_32u(
                            target,
                            memarg,
                            ret,
                            need_check,
                            imported_memories,
                            offset,
                            heap_access_oob,
                            unaligned_atomic,
                        )
                    },
                )?;
            }
            Operator::I64Load32S { ref memarg } => {
                let target = self.pop_value_released()?;
                let ret = self.acquire_location(&WpType::I64)?;
                self.value_stack.push(ret);
                self.op_memory(
                    |this,
                     need_check,
                     imported_memories,
                     offset,
                     heap_access_oob,
                     unaligned_atomic| {
                        this.machine.i64_load_32s(
                            target,
                            memarg,
                            ret,
                            need_check,
                            imported_memories,
                            offset,
                            heap_access_oob,
                            unaligned_atomic,
                        )
                    },
                )?;
            }
            Operator::I64Store { ref memarg } => {
                let target_value = self.pop_value_released()?;
                let target_addr = self.pop_value_released()?;

                self.op_memory(
                    |this,
                     need_check,
                     imported_memories,
                     offset,
                     heap_access_oob,
                     unaligned_atomic| {
                        this.machine.i64_save(
                            target_value,
                            memarg,
                            target_addr,
                            need_check,
                            imported_memories,
                            offset,
                            heap_access_oob,
                            unaligned_atomic,
                        )
                    },
                )?;
            }
            Operator::F64Store { ref memarg } => {
                let target_value = self.pop_value_released()?;
                let target_addr = self.pop_value_released()?;
                let fp = self.fp_stack.pop1()?;
                let config_nan_canonicalization = self.config.enable_nan_canonicalization;
                self.op_memory(
                    |this,
                     need_check,
                     imported_memories,
                     offset,
                     heap_access_oob,
                     unaligned_atomic| {
                        this.machine.f64_save(
                            target_value,
                            memarg,
                            target_addr,
                            config_nan_canonicalization && fp.canonicalization.is_some(),
                            need_check,
                            imported_memories,
                            offset,
                            heap_access_oob,
                            unaligned_atomic,
                        )
                    },
                )?;
            }
            Operator::I64Store8 { ref memarg } => {
                let target_value = self.pop_value_released()?;
                let target_addr = self.pop_value_released()?;
                self.op_memory(
                    |this,
                     need_check,
                     imported_memories,
                     offset,
                     heap_access_oob,
                     unaligned_atomic| {
                        this.machine.i64_save_8(
                            target_value,
                            memarg,
                            target_addr,
                            need_check,
                            imported_memories,
                            offset,
                            heap_access_oob,
                            unaligned_atomic,
                        )
                    },
                )?;
            }
            Operator::I64Store16 { ref memarg } => {
                let target_value = self.pop_value_released()?;
                let target_addr = self.pop_value_released()?;
                self.op_memory(
                    |this,
                     need_check,
                     imported_memories,
                     offset,
                     heap_access_oob,
                     unaligned_atomic| {
                        this.machine.i64_save_16(
                            target_value,
                            memarg,
                            target_addr,
                            need_check,
                            imported_memories,
                            offset,
                            heap_access_oob,
                            unaligned_atomic,
                        )
                    },
                )?;
            }
            Operator::I64Store32 { ref memarg } => {
                let target_value = self.pop_value_released()?;
                let target_addr = self.pop_value_released()?;
                self.op_memory(
                    |this,
                     need_check,
                     imported_memories,
                     offset,
                     heap_access_oob,
                     unaligned_atomic| {
                        this.machine.i64_save_32(
                            target_value,
                            memarg,
                            target_addr,
                            need_check,
                            imported_memories,
                            offset,
                            heap_access_oob,
                            unaligned_atomic,
                        )
                    },
                )?;
            }
            Operator::Unreachable => {
                self.machine.move_location(
                    Size::S64,
                    Location::Memory(
                        self.machine.get_vmctx_reg(),
                        self.vmoffsets
                            .vmctx_builtin_function(VMBuiltinFunctionIndex::get_raise_trap_index())
                            as i32,
                    ),
                    Location::GPR(self.machine.get_grp_for_call()),
                )?;

                self.emit_call_native(
                    |this| {
                        this.machine
                            .emit_call_register(this.machine.get_grp_for_call())
                    },
                    // [trap_code]
                    [Location::Imm32(TrapCode::UnreachableCodeReached as u32)]
                        .iter()
                        .cloned(),
                    [WpType::I32].iter().cloned(),
                    NativeCallType::Unreachable,
                )?;
                self.unreachable_depth = 1;
            }
            Operator::Return => {
                let frame = &self.control_stack[0];
                if !frame.return_types.is_empty() {
                    self.emit_return_values(
                        frame.return_slots.clone(),
                        frame.return_types.clone(),
                    )?;
                }
                let frame = &self.control_stack[0];
                let frame_depth = frame.value_stack_depth;
                let label = frame.label;
                self.release_locations_keep_state(frame_depth)?;
                self.machine.jmp_unconditional(label)?;
                self.unreachable_depth = 1;
            }
            Operator::Br { relative_depth } => {
                let frame =
                    &self.control_stack[self.control_stack.len() - 1 - (relative_depth as usize)];
                if !matches!(frame.state, ControlState::Loop) && !frame.return_types.is_empty() {
                    self.emit_return_values(
                        frame.return_slots.clone(),
                        frame.return_types.clone(),
                    )?;
                }
                let stack_len = self.control_stack.len();
                let frame = &mut self.control_stack[stack_len - 1 - (relative_depth as usize)];
                let frame_depth = frame.value_stack_depth;
                let label = frame.label;

                self.release_locations_keep_state(frame_depth)?;
                self.machine.jmp_unconditional(label)?;
                self.unreachable_depth = 1;
            }
            Operator::BrIf { relative_depth } => {
                let after = self.machine.get_label();
                let cond = self.pop_value_released()?;
                self.machine.jmp_on_condition(
                    UnsignedCondition::Equal,
                    Size::S32,
                    cond,
                    Location::Imm32(0),
                    after,
                )?;

                let frame =
                    &self.control_stack[self.control_stack.len() - 1 - (relative_depth as usize)];
                if !matches!(frame.state, ControlState::Loop) && !frame.return_types.is_empty() {
                    self.emit_return_values(
                        frame.return_slots.clone(),
                        frame.return_types.clone(),
                    )?;
                }
                let stack_len = self.control_stack.len();
                let frame = &mut self.control_stack[stack_len - 1 - (relative_depth as usize)];
                let stack_depth = frame.value_stack_depth;
                let label = frame.label;
                self.release_locations_keep_state(stack_depth)?;
                self.machine.jmp_unconditional(label)?;

                self.machine.emit_label(after)?;
            }
            Operator::BrTable { ref targets } => {
                let default_target = targets.default();
                let targets = targets
                    .targets()
                    .collect::<Result<Vec<_>, _>>()
                    .map_err(|e| CompileError::Codegen(format!("BrTable read_table: {e:?}")))?;
                let cond = self.pop_value_released()?;
                let table_label = self.machine.get_label();
                let mut table: Vec<Label> = vec![];
                let default_br = self.machine.get_label();
                self.machine.jmp_on_condition(
                    UnsignedCondition::AboveEqual,
                    Size::S32,
                    cond,
                    Location::Imm32(targets.len() as u32),
                    default_br,
                )?;

                self.machine.emit_jmp_to_jumptable(table_label, cond)?;

                for target in targets.iter() {
                    let label = self.machine.get_label();
                    self.machine.emit_label(label)?;
                    table.push(label);
                    let frame =
                        &self.control_stack[self.control_stack.len() - 1 - (*target as usize)];
                    if !matches!(frame.state, ControlState::Loop) && !frame.return_types.is_empty()
                    {
                        self.emit_return_values(
                            frame.return_slots.clone(),
                            frame.return_types.clone(),
                        )?;
                    }
                    let frame =
                        &self.control_stack[self.control_stack.len() - 1 - (*target as usize)];
                    let stack_depth = frame.value_stack_depth;
                    let label = frame.label;
                    self.release_locations_keep_state(stack_depth)?;
                    self.machine.jmp_unconditional(label)?;
                }
                self.machine.emit_label(default_br)?;

                {
                    let frame = &self.control_stack
                        [self.control_stack.len() - 1 - (default_target as usize)];
                    if !matches!(frame.state, ControlState::Loop) && !frame.return_types.is_empty()
                    {
                        self.emit_return_values(
                            frame.return_slots.clone(),
                            frame.return_types.clone(),
                        )?;
                    }
                    let frame = &self.control_stack
                        [self.control_stack.len() - 1 - (default_target as usize)];
                    let stack_depth = frame.value_stack_depth;
                    let label = frame.label;
                    self.release_locations_keep_state(stack_depth)?;
                    self.machine.jmp_unconditional(label)?;
                }

                self.machine.emit_label(table_label)?;
                for x in table {
                    self.machine.jmp_unconditional(x)?;
                }
                self.unreachable_depth = 1;
            }
            Operator::Drop => {
                self.pop_value_released()?;
                if let Some(x) = self.fp_stack.last() {
                    if x.depth == self.value_stack.len() {
                        self.fp_stack.pop1()?;
                    }
                }
            }
            Operator::End => {
                let frame = self.control_stack.pop().unwrap();

                if !was_unreachable && !frame.return_types.is_empty() {
                    self.emit_return_values(
                        frame.return_slots.clone(),
                        frame.return_types.clone(),
                    )?;
                }

                if self.control_stack.is_empty() {
                    self.machine.emit_label(frame.label)?;
                    self.finalize_locals(self.calling_convention)?;
                    self.machine.emit_function_epilog()?;

                    // Make a copy of the return value in XMM0, as required by the SysV CC.
                    match self.signature.results() {
                        [x] if *x == Type::F32 || *x == Type::F64 => {
                            self.machine.emit_function_return_float()?;
                        }
                        _ => {}
                    }
                    self.machine.emit_ret()?;
                } else {
                    let released = &self.value_stack.clone()[frame.value_stack_depth..];
                    self.release_locations(released)?;
                    self.value_stack.truncate(frame.value_stack_depth);
                    self.fp_stack.truncate(frame.fp_stack_depth);

                    if !matches!(frame.state, ControlState::Loop) {
                        self.machine.emit_label(frame.label)?;
                    }

                    if let ControlState::If(label) = frame.state {
                        self.machine.emit_label(label)?;
                    }

                    if !frame.return_types.is_empty() {
                        if frame.return_types.len() != 1 {
                            return Err(CompileError::Codegen(
                                "End: incorrect frame.returns".to_owned(),
                            ));
                        }
                        let loc = self.acquire_location(&frame.return_types[0])?;
                        self.machine.move_location(
                            Size::S64,
                            Location::GPR(self.machine.get_gpr_for_ret()),
                            loc,
                        )?;
                        self.value_stack.push(loc);
                        if frame.return_types[0].is_float() {
                            self.fp_stack
                                .push(FloatValue::new(self.value_stack.len() - 1));
                            // we already canonicalized at the `Br*` instruction or here previously.
                        }
                    }
                }
            }
            Operator::AtomicFence => {
                // Fence is a nop.
                //
                // Fence was added to preserve information about fences from
                // source languages. If in the future Wasm extends the memory
                // model, and if we hadn't recorded what fences used to be there,
                // it would lead to data races that weren't present in the
                // original source language.
                self.machine.emit_memory_fence()?;
            }
            Operator::I32AtomicLoad { ref memarg } => {
                let target = self.pop_value_released()?;
                let ret = self.acquire_location(&WpType::I32)?;
                self.value_stack.push(ret);
                self.op_memory(
                    |this,
                     need_check,
                     imported_memories,
                     offset,
                     heap_access_oob,
                     unaligned_atomic| {
                        this.machine.i32_atomic_load(
                            target,
                            memarg,
                            ret,
                            need_check,
                            imported_memories,
                            offset,
                            heap_access_oob,
                            unaligned_atomic,
                        )
                    },
                )?;
            }
            Operator::I32AtomicLoad8U { ref memarg } => {
                let target = self.pop_value_released()?;
                let ret = self.acquire_location(&WpType::I32)?;
                self.value_stack.push(ret);
                self.op_memory(
                    |this,
                     need_check,
                     imported_memories,
                     offset,
                     heap_access_oob,
                     unaligned_atomic| {
                        this.machine.i32_atomic_load_8u(
                            target,
                            memarg,
                            ret,
                            need_check,
                            imported_memories,
                            offset,
                            heap_access_oob,
                            unaligned_atomic,
                        )
                    },
                )?;
            }
            Operator::I32AtomicLoad16U { ref memarg } => {
                let target = self.pop_value_released()?;
                let ret = self.acquire_location(&WpType::I32)?;
                self.value_stack.push(ret);
                self.op_memory(
                    |this,
                     need_check,
                     imported_memories,
                     offset,
                     heap_access_oob,
                     unaligned_atomic| {
                        this.machine.i32_atomic_load_16u(
                            target,
                            memarg,
                            ret,
                            need_check,
                            imported_memories,
                            offset,
                            heap_access_oob,
                            unaligned_atomic,
                        )
                    },
                )?;
            }
            Operator::I32AtomicStore { ref memarg } => {
                let target_value = self.pop_value_released()?;
                let target_addr = self.pop_value_released()?;
                self.op_memory(
                    |this,
                     need_check,
                     imported_memories,
                     offset,
                     heap_access_oob,
                     unaligned_atomic| {
                        this.machine.i32_atomic_save(
                            target_value,
                            memarg,
                            target_addr,
                            need_check,
                            imported_memories,
                            offset,
                            heap_access_oob,
                            unaligned_atomic,
                        )
                    },
                )?;
            }
            Operator::I32AtomicStore8 { ref memarg } => {
                let target_value = self.pop_value_released()?;
                let target_addr = self.pop_value_released()?;
                self.op_memory(
                    |this,
                     need_check,
                     imported_memories,
                     offset,
                     heap_access_oob,
                     unaligned_atomic| {
                        this.machine.i32_atomic_save_8(
                            target_value,
                            memarg,
                            target_addr,
                            need_check,
                            imported_memories,
                            offset,
                            heap_access_oob,
                            unaligned_atomic,
                        )
                    },
                )?;
            }
            Operator::I32AtomicStore16 { ref memarg } => {
                let target_value = self.pop_value_released()?;
                let target_addr = self.pop_value_released()?;
                self.op_memory(
                    |this,
                     need_check,
                     imported_memories,
                     offset,
                     heap_access_oob,
                     unaligned_atomic| {
                        this.machine.i32_atomic_save_16(
                            target_value,
                            memarg,
                            target_addr,
                            need_check,
                            imported_memories,
                            offset,
                            heap_access_oob,
                            unaligned_atomic,
                        )
                    },
                )?;
            }
            Operator::I64AtomicLoad { ref memarg } => {
                let target = self.pop_value_released()?;
                let ret = self.acquire_location(&WpType::I64)?;
                self.value_stack.push(ret);
                self.op_memory(
                    |this,
                     need_check,
                     imported_memories,
                     offset,
                     heap_access_oob,
                     unaligned_atomic| {
                        this.machine.i64_atomic_load(
                            target,
                            memarg,
                            ret,
                            need_check,
                            imported_memories,
                            offset,
                            heap_access_oob,
                            unaligned_atomic,
                        )
                    },
                )?;
            }
            Operator::I64AtomicLoad8U { ref memarg } => {
                let target = self.pop_value_released()?;
                let ret = self.acquire_location(&WpType::I64)?;
                self.value_stack.push(ret);
                self.op_memory(
                    |this,
                     need_check,
                     imported_memories,
                     offset,
                     heap_access_oob,
                     unaligned_atomic| {
                        this.machine.i64_atomic_load_8u(
                            target,
                            memarg,
                            ret,
                            need_check,
                            imported_memories,
                            offset,
                            heap_access_oob,
                            unaligned_atomic,
                        )
                    },
                )?;
            }
            Operator::I64AtomicLoad16U { ref memarg } => {
                let target = self.pop_value_released()?;
                let ret = self.acquire_location(&WpType::I64)?;
                self.value_stack.push(ret);
                self.op_memory(
                    |this,
                     need_check,
                     imported_memories,
                     offset,
                     heap_access_oob,
                     unaligned_atomic| {
                        this.machine.i64_atomic_load_16u(
                            target,
                            memarg,
                            ret,
                            need_check,
                            imported_memories,
                            offset,
                            heap_access_oob,
                            unaligned_atomic,
                        )
                    },
                )?;
            }
            Operator::I64AtomicLoad32U { ref memarg } => {
                let target = self.pop_value_released()?;
                let ret = self.acquire_location(&WpType::I64)?;
                self.value_stack.push(ret);
                self.op_memory(
                    |this,
                     need_check,
                     imported_memories,
                     offset,
                     heap_access_oob,
                     unaligned_atomic| {
                        this.machine.i64_atomic_load_32u(
                            target,
                            memarg,
                            ret,
                            need_check,
                            imported_memories,
                            offset,
                            heap_access_oob,
                            unaligned_atomic,
                        )
                    },
                )?;
            }
            Operator::I64AtomicStore { ref memarg } => {
                let target_value = self.pop_value_released()?;
                let target_addr = self.pop_value_released()?;
                self.op_memory(
                    |this,
                     need_check,
                     imported_memories,
                     offset,
                     heap_access_oob,
                     unaligned_atomic| {
                        this.machine.i64_atomic_save(
                            target_value,
                            memarg,
                            target_addr,
                            need_check,
                            imported_memories,
                            offset,
                            heap_access_oob,
                            unaligned_atomic,
                        )
                    },
                )?;
            }
            Operator::I64AtomicStore8 { ref memarg } => {
                let target_value = self.pop_value_released()?;
                let target_addr = self.pop_value_released()?;
                self.op_memory(
                    |this,
                     need_check,
                     imported_memories,
                     offset,
                     heap_access_oob,
                     unaligned_atomic| {
                        this.machine.i64_atomic_save_8(
                            target_value,
                            memarg,
                            target_addr,
                            need_check,
                            imported_memories,
                            offset,
                            heap_access_oob,
                            unaligned_atomic,
                        )
                    },
                )?;
            }
            Operator::I64AtomicStore16 { ref memarg } => {
                let target_value = self.pop_value_released()?;
                let target_addr = self.pop_value_released()?;
                self.op_memory(
                    |this,
                     need_check,
                     imported_memories,
                     offset,
                     heap_access_oob,
                     unaligned_atomic| {
                        this.machine.i64_atomic_save_16(
                            target_value,
                            memarg,
                            target_addr,
                            need_check,
                            imported_memories,
                            offset,
                            heap_access_oob,
                            unaligned_atomic,
                        )
                    },
                )?;
            }
            Operator::I64AtomicStore32 { ref memarg } => {
                let target_value = self.pop_value_released()?;
                let target_addr = self.pop_value_released()?;
                self.op_memory(
                    |this,
                     need_check,
                     imported_memories,
                     offset,
                     heap_access_oob,
                     unaligned_atomic| {
                        this.machine.i64_atomic_save_32(
                            target_value,
                            memarg,
                            target_addr,
                            need_check,
                            imported_memories,
                            offset,
                            heap_access_oob,
                            unaligned_atomic,
                        )
                    },
                )?;
            }
            Operator::I32AtomicRmwAdd { ref memarg } => {
                let loc = self.pop_value_released()?;
                let target = self.pop_value_released()?;
                let ret = self.acquire_location(&WpType::I32)?;
                self.value_stack.push(ret);
                self.op_memory(
                    |this,
                     need_check,
                     imported_memories,
                     offset,
                     heap_access_oob,
                     unaligned_atomic| {
                        this.machine.i32_atomic_add(
                            loc,
                            target,
                            memarg,
                            ret,
                            need_check,
                            imported_memories,
                            offset,
                            heap_access_oob,
                            unaligned_atomic,
                        )
                    },
                )?;
            }
            Operator::I64AtomicRmwAdd { ref memarg } => {
                let loc = self.pop_value_released()?;
                let target = self.pop_value_released()?;
                let ret = self.acquire_location(&WpType::I64)?;
                self.value_stack.push(ret);
                self.op_memory(
                    |this,
                     need_check,
                     imported_memories,
                     offset,
                     heap_access_oob,
                     unaligned_atomic| {
                        this.machine.i64_atomic_add(
                            loc,
                            target,
                            memarg,
                            ret,
                            need_check,
                            imported_memories,
                            offset,
                            heap_access_oob,
                            unaligned_atomic,
                        )
                    },
                )?;
            }
            Operator::I32AtomicRmw8AddU { ref memarg } => {
                let loc = self.pop_value_released()?;
                let target = self.pop_value_released()?;
                let ret = self.acquire_location(&WpType::I32)?;
                self.value_stack.push(ret);
                self.op_memory(
                    |this,
                     need_check,
                     imported_memories,
                     offset,
                     heap_access_oob,
                     unaligned_atomic| {
                        this.machine.i32_atomic_add_8u(
                            loc,
                            target,
                            memarg,
                            ret,
                            need_check,
                            imported_memories,
                            offset,
                            heap_access_oob,
                            unaligned_atomic,
                        )
                    },
                )?;
            }
            Operator::I32AtomicRmw16AddU { ref memarg } => {
                let loc = self.pop_value_released()?;
                let target = self.pop_value_released()?;
                let ret = self.acquire_location(&WpType::I32)?;
                self.value_stack.push(ret);
                self.op_memory(
                    |this,
                     need_check,
                     imported_memories,
                     offset,
                     heap_access_oob,
                     unaligned_atomic| {
                        this.machine.i32_atomic_add_16u(
                            loc,
                            target,
                            memarg,
                            ret,
                            need_check,
                            imported_memories,
                            offset,
                            heap_access_oob,
                            unaligned_atomic,
                        )
                    },
                )?;
            }
            Operator::I64AtomicRmw8AddU { ref memarg } => {
                let loc = self.pop_value_released()?;
                let target = self.pop_value_released()?;
                let ret = self.acquire_location(&WpType::I64)?;
                self.value_stack.push(ret);
                self.op_memory(
                    |this,
                     need_check,
                     imported_memories,
                     offset,
                     heap_access_oob,
                     unaligned_atomic| {
                        this.machine.i64_atomic_add_8u(
                            loc,
                            target,
                            memarg,
                            ret,
                            need_check,
                            imported_memories,
                            offset,
                            heap_access_oob,
                            unaligned_atomic,
                        )
                    },
                )?;
            }
            Operator::I64AtomicRmw16AddU { ref memarg } => {
                let loc = self.pop_value_released()?;
                let target = self.pop_value_released()?;
                let ret = self.acquire_location(&WpType::I64)?;
                self.value_stack.push(ret);
                self.op_memory(
                    |this,
                     need_check,
                     imported_memories,
                     offset,
                     heap_access_oob,
                     unaligned_atomic| {
                        this.machine.i64_atomic_add_16u(
                            loc,
                            target,
                            memarg,
                            ret,
                            need_check,
                            imported_memories,
                            offset,
                            heap_access_oob,
                            unaligned_atomic,
                        )
                    },
                )?;
            }
            Operator::I64AtomicRmw32AddU { ref memarg } => {
                let loc = self.pop_value_released()?;
                let target = self.pop_value_released()?;
                let ret = self.acquire_location(&WpType::I64)?;
                self.value_stack.push(ret);
                self.op_memory(
                    |this,
                     need_check,
                     imported_memories,
                     offset,
                     heap_access_oob,
                     unaligned_atomic| {
                        this.machine.i64_atomic_add_32u(
                            loc,
                            target,
                            memarg,
                            ret,
                            need_check,
                            imported_memories,
                            offset,
                            heap_access_oob,
                            unaligned_atomic,
                        )
                    },
                )?;
            }
            Operator::I32AtomicRmwSub { ref memarg } => {
                let loc = self.pop_value_released()?;
                let target = self.pop_value_released()?;
                let ret = self.acquire_location(&WpType::I32)?;
                self.value_stack.push(ret);
                self.op_memory(
                    |this,
                     need_check,
                     imported_memories,
                     offset,
                     heap_access_oob,
                     unaligned_atomic| {
                        this.machine.i32_atomic_sub(
                            loc,
                            target,
                            memarg,
                            ret,
                            need_check,
                            imported_memories,
                            offset,
                            heap_access_oob,
                            unaligned_atomic,
                        )
                    },
                )?;
            }
            Operator::I64AtomicRmwSub { ref memarg } => {
                let loc = self.pop_value_released()?;
                let target = self.pop_value_released()?;
                let ret = self.acquire_location(&WpType::I64)?;
                self.value_stack.push(ret);
                self.op_memory(
                    |this,
                     need_check,
                     imported_memories,
                     offset,
                     heap_access_oob,
                     unaligned_atomic| {
                        this.machine.i64_atomic_sub(
                            loc,
                            target,
                            memarg,
                            ret,
                            need_check,
                            imported_memories,
                            offset,
                            heap_access_oob,
                            unaligned_atomic,
                        )
                    },
                )?;
            }
            Operator::I32AtomicRmw8SubU { ref memarg } => {
                let loc = self.pop_value_released()?;
                let target = self.pop_value_released()?;
                let ret = self.acquire_location(&WpType::I32)?;
                self.value_stack.push(ret);
                self.op_memory(
                    |this,
                     need_check,
                     imported_memories,
                     offset,
                     heap_access_oob,
                     unaligned_atomic| {
                        this.machine.i32_atomic_sub_8u(
                            loc,
                            target,
                            memarg,
                            ret,
                            need_check,
                            imported_memories,
                            offset,
                            heap_access_oob,
                            unaligned_atomic,
                        )
                    },
                )?;
            }
            Operator::I32AtomicRmw16SubU { ref memarg } => {
                let loc = self.pop_value_released()?;
                let target = self.pop_value_released()?;
                let ret = self.acquire_location(&WpType::I32)?;
                self.value_stack.push(ret);
                self.op_memory(
                    |this,
                     need_check,
                     imported_memories,
                     offset,
                     heap_access_oob,
                     unaligned_atomic| {
                        this.machine.i32_atomic_sub_16u(
                            loc,
                            target,
                            memarg,
                            ret,
                            need_check,
                            imported_memories,
                            offset,
                            heap_access_oob,
                            unaligned_atomic,
                        )
                    },
                )?;
            }
            Operator::I64AtomicRmw8SubU { ref memarg } => {
                let loc = self.pop_value_released()?;
                let target = self.pop_value_released()?;
                let ret = self.acquire_location(&WpType::I64)?;
                self.value_stack.push(ret);
                self.op_memory(
                    |this,
                     need_check,
                     imported_memories,
                     offset,
                     heap_access_oob,
                     unaligned_atomic| {
                        this.machine.i64_atomic_sub_8u(
                            loc,
                            target,
                            memarg,
                            ret,
                            need_check,
                            imported_memories,
                            offset,
                            heap_access_oob,
                            unaligned_atomic,
                        )
                    },
                )?;
            }
            Operator::I64AtomicRmw16SubU { ref memarg } => {
                let loc = self.pop_value_released()?;
                let target = self.pop_value_released()?;
                let ret = self.acquire_location(&WpType::I64)?;
                self.value_stack.push(ret);
                self.op_memory(
                    |this,
                     need_check,
                     imported_memories,
                     offset,
                     heap_access_oob,
                     unaligned_atomic| {
                        this.machine.i64_atomic_sub_16u(
                            loc,
                            target,
                            memarg,
                            ret,
                            need_check,
                            imported_memories,
                            offset,
                            heap_access_oob,
                            unaligned_atomic,
                        )
                    },
                )?;
            }
            Operator::I64AtomicRmw32SubU { ref memarg } => {
                let loc = self.pop_value_released()?;
                let target = self.pop_value_released()?;
                let ret = self.acquire_location(&WpType::I64)?;
                self.value_stack.push(ret);
                self.op_memory(
                    |this,
                     need_check,
                     imported_memories,
                     offset,
                     heap_access_oob,
                     unaligned_atomic| {
                        this.machine.i64_atomic_sub_32u(
                            loc,
                            target,
                            memarg,
                            ret,
                            need_check,
                            imported_memories,
                            offset,
                            heap_access_oob,
                            unaligned_atomic,
                        )
                    },
                )?;
            }
            Operator::I32AtomicRmwAnd { ref memarg } => {
                let loc = self.pop_value_released()?;
                let target = self.pop_value_released()?;
                let ret = self.acquire_location(&WpType::I32)?;
                self.value_stack.push(ret);
                self.op_memory(
                    |this,
                     need_check,
                     imported_memories,
                     offset,
                     heap_access_oob,
                     unaligned_atomic| {
                        this.machine.i32_atomic_and(
                            loc,
                            target,
                            memarg,
                            ret,
                            need_check,
                            imported_memories,
                            offset,
                            heap_access_oob,
                            unaligned_atomic,
                        )
                    },
                )?;
            }
            Operator::I64AtomicRmwAnd { ref memarg } => {
                let loc = self.pop_value_released()?;
                let target = self.pop_value_released()?;
                let ret = self.acquire_location(&WpType::I64)?;
                self.value_stack.push(ret);
                self.op_memory(
                    |this,
                     need_check,
                     imported_memories,
                     offset,
                     heap_access_oob,
                     unaligned_atomic| {
                        this.machine.i64_atomic_and(
                            loc,
                            target,
                            memarg,
                            ret,
                            need_check,
                            imported_memories,
                            offset,
                            heap_access_oob,
                            unaligned_atomic,
                        )
                    },
                )?;
            }
            Operator::I32AtomicRmw8AndU { ref memarg } => {
                let loc = self.pop_value_released()?;
                let target = self.pop_value_released()?;
                let ret = self.acquire_location(&WpType::I32)?;
                self.value_stack.push(ret);
                self.op_memory(
                    |this,
                     need_check,
                     imported_memories,
                     offset,
                     heap_access_oob,
                     unaligned_atomic| {
                        this.machine.i32_atomic_and_8u(
                            loc,
                            target,
                            memarg,
                            ret,
                            need_check,
                            imported_memories,
                            offset,
                            heap_access_oob,
                            unaligned_atomic,
                        )
                    },
                )?;
            }
            Operator::I32AtomicRmw16AndU { ref memarg } => {
                let loc = self.pop_value_released()?;
                let target = self.pop_value_released()?;
                let ret = self.acquire_location(&WpType::I32)?;
                self.value_stack.push(ret);
                self.op_memory(
                    |this,
                     need_check,
                     imported_memories,
                     offset,
                     heap_access_oob,
                     unaligned_atomic| {
                        this.machine.i32_atomic_and_16u(
                            loc,
                            target,
                            memarg,
                            ret,
                            need_check,
                            imported_memories,
                            offset,
                            heap_access_oob,
                            unaligned_atomic,
                        )
                    },
                )?;
            }
            Operator::I64AtomicRmw8AndU { ref memarg } => {
                let loc = self.pop_value_released()?;
                let target = self.pop_value_released()?;
                let ret = self.acquire_location(&WpType::I64)?;
                self.value_stack.push(ret);
                self.op_memory(
                    |this,
                     need_check,
                     imported_memories,
                     offset,
                     heap_access_oob,
                     unaligned_atomic| {
                        this.machine.i64_atomic_and_8u(
                            loc,
                            target,
                            memarg,
                            ret,
                            need_check,
                            imported_memories,
                            offset,
                            heap_access_oob,
                            unaligned_atomic,
                        )
                    },
                )?;
            }
            Operator::I64AtomicRmw16AndU { ref memarg } => {
                let loc = self.pop_value_released()?;
                let target = self.pop_value_released()?;
                let ret = self.acquire_location(&WpType::I64)?;
                self.value_stack.push(ret);
                self.op_memory(
                    |this,
                     need_check,
                     imported_memories,
                     offset,
                     heap_access_oob,
                     unaligned_atomic| {
                        this.machine.i64_atomic_and_16u(
                            loc,
                            target,
                            memarg,
                            ret,
                            need_check,
                            imported_memories,
                            offset,
                            heap_access_oob,
                            unaligned_atomic,
                        )
                    },
                )?;
            }
            Operator::I64AtomicRmw32AndU { ref memarg } => {
                let loc = self.pop_value_released()?;
                let target = self.pop_value_released()?;
                let ret = self.acquire_location(&WpType::I64)?;
                self.value_stack.push(ret);
                self.op_memory(
                    |this,
                     need_check,
                     imported_memories,
                     offset,
                     heap_access_oob,
                     unaligned_atomic| {
                        this.machine.i64_atomic_and_32u(
                            loc,
                            target,
                            memarg,
                            ret,
                            need_check,
                            imported_memories,
                            offset,
                            heap_access_oob,
                            unaligned_atomic,
                        )
                    },
                )?;
            }
            Operator::I32AtomicRmwOr { ref memarg } => {
                let loc = self.pop_value_released()?;
                let target = self.pop_value_released()?;
                let ret = self.acquire_location(&WpType::I32)?;
                self.value_stack.push(ret);
                self.op_memory(
                    |this,
                     need_check,
                     imported_memories,
                     offset,
                     heap_access_oob,
                     unaligned_atomic| {
                        this.machine.i32_atomic_or(
                            loc,
                            target,
                            memarg,
                            ret,
                            need_check,
                            imported_memories,
                            offset,
                            heap_access_oob,
                            unaligned_atomic,
                        )
                    },
                )?;
            }
            Operator::I64AtomicRmwOr { ref memarg } => {
                let loc = self.pop_value_released()?;
                let target = self.pop_value_released()?;
                let ret = self.acquire_location(&WpType::I64)?;
                self.value_stack.push(ret);
                self.op_memory(
                    |this,
                     need_check,
                     imported_memories,
                     offset,
                     heap_access_oob,
                     unaligned_atomic| {
                        this.machine.i64_atomic_or(
                            loc,
                            target,
                            memarg,
                            ret,
                            need_check,
                            imported_memories,
                            offset,
                            heap_access_oob,
                            unaligned_atomic,
                        )
                    },
                )?;
            }
            Operator::I32AtomicRmw8OrU { ref memarg } => {
                let loc = self.pop_value_released()?;
                let target = self.pop_value_released()?;
                let ret = self.acquire_location(&WpType::I32)?;
                self.value_stack.push(ret);
                self.op_memory(
                    |this,
                     need_check,
                     imported_memories,
                     offset,
                     heap_access_oob,
                     unaligned_atomic| {
                        this.machine.i32_atomic_or_8u(
                            loc,
                            target,
                            memarg,
                            ret,
                            need_check,
                            imported_memories,
                            offset,
                            heap_access_oob,
                            unaligned_atomic,
                        )
                    },
                )?;
            }
            Operator::I32AtomicRmw16OrU { ref memarg } => {
                let loc = self.pop_value_released()?;
                let target = self.pop_value_released()?;
                let ret = self.acquire_location(&WpType::I32)?;
                self.value_stack.push(ret);
                self.op_memory(
                    |this,
                     need_check,
                     imported_memories,
                     offset,
                     heap_access_oob,
                     unaligned_atomic| {
                        this.machine.i32_atomic_or_16u(
                            loc,
                            target,
                            memarg,
                            ret,
                            need_check,
                            imported_memories,
                            offset,
                            heap_access_oob,
                            unaligned_atomic,
                        )
                    },
                )?;
            }
            Operator::I64AtomicRmw8OrU { ref memarg } => {
                let loc = self.pop_value_released()?;
                let target = self.pop_value_released()?;
                let ret = self.acquire_location(&WpType::I64)?;
                self.value_stack.push(ret);
                self.op_memory(
                    |this,
                     need_check,
                     imported_memories,
                     offset,
                     heap_access_oob,
                     unaligned_atomic| {
                        this.machine.i64_atomic_or_8u(
                            loc,
                            target,
                            memarg,
                            ret,
                            need_check,
                            imported_memories,
                            offset,
                            heap_access_oob,
                            unaligned_atomic,
                        )
                    },
                )?;
            }
            Operator::I64AtomicRmw16OrU { ref memarg } => {
                let loc = self.pop_value_released()?;
                let target = self.pop_value_released()?;
                let ret = self.acquire_location(&WpType::I64)?;
                self.value_stack.push(ret);
                self.op_memory(
                    |this,
                     need_check,
                     imported_memories,
                     offset,
                     heap_access_oob,
                     unaligned_atomic| {
                        this.machine.i64_atomic_or_16u(
                            loc,
                            target,
                            memarg,
                            ret,
                            need_check,
                            imported_memories,
                            offset,
                            heap_access_oob,
                            unaligned_atomic,
                        )
                    },
                )?;
            }
            Operator::I64AtomicRmw32OrU { ref memarg } => {
                let loc = self.pop_value_released()?;
                let target = self.pop_value_released()?;
                let ret = self.acquire_location(&WpType::I64)?;
                self.value_stack.push(ret);
                self.op_memory(
                    |this,
                     need_check,
                     imported_memories,
                     offset,
                     heap_access_oob,
                     unaligned_atomic| {
                        this.machine.i64_atomic_or_32u(
                            loc,
                            target,
                            memarg,
                            ret,
                            need_check,
                            imported_memories,
                            offset,
                            heap_access_oob,
                            unaligned_atomic,
                        )
                    },
                )?;
            }
            Operator::I32AtomicRmwXor { ref memarg } => {
                let loc = self.pop_value_released()?;
                let target = self.pop_value_released()?;
                let ret = self.acquire_location(&WpType::I32)?;
                self.value_stack.push(ret);
                self.op_memory(
                    |this,
                     need_check,
                     imported_memories,
                     offset,
                     heap_access_oob,
                     unaligned_atomic| {
                        this.machine.i32_atomic_xor(
                            loc,
                            target,
                            memarg,
                            ret,
                            need_check,
                            imported_memories,
                            offset,
                            heap_access_oob,
                            unaligned_atomic,
                        )
                    },
                )?;
            }
            Operator::I64AtomicRmwXor { ref memarg } => {
                let loc = self.pop_value_released()?;
                let target = self.pop_value_released()?;
                let ret = self.acquire_location(&WpType::I64)?;
                self.value_stack.push(ret);
                self.op_memory(
                    |this,
                     need_check,
                     imported_memories,
                     offset,
                     heap_access_oob,
                     unaligned_atomic| {
                        this.machine.i64_atomic_xor(
                            loc,
                            target,
                            memarg,
                            ret,
                            need_check,
                            imported_memories,
                            offset,
                            heap_access_oob,
                            unaligned_atomic,
                        )
                    },
                )?;
            }
            Operator::I32AtomicRmw8XorU { ref memarg } => {
                let loc = self.pop_value_released()?;
                let target = self.pop_value_released()?;
                let ret = self.acquire_location(&WpType::I32)?;
                self.value_stack.push(ret);
                self.op_memory(
                    |this,
                     need_check,
                     imported_memories,
                     offset,
                     heap_access_oob,
                     unaligned_atomic| {
                        this.machine.i32_atomic_xor_8u(
                            loc,
                            target,
                            memarg,
                            ret,
                            need_check,
                            imported_memories,
                            offset,
                            heap_access_oob,
                            unaligned_atomic,
                        )
                    },
                )?;
            }
            Operator::I32AtomicRmw16XorU { ref memarg } => {
                let loc = self.pop_value_released()?;
                let target = self.pop_value_released()?;
                let ret = self.acquire_location(&WpType::I32)?;
                self.value_stack.push(ret);
                self.op_memory(
                    |this,
                     need_check,
                     imported_memories,
                     offset,
                     heap_access_oob,
                     unaligned_atomic| {
                        this.machine.i32_atomic_xor_16u(
                            loc,
                            target,
                            memarg,
                            ret,
                            need_check,
                            imported_memories,
                            offset,
                            heap_access_oob,
                            unaligned_atomic,
                        )
                    },
                )?;
            }
            Operator::I64AtomicRmw8XorU { ref memarg } => {
                let loc = self.pop_value_released()?;
                let target = self.pop_value_released()?;
                let ret = self.acquire_location(&WpType::I64)?;
                self.value_stack.push(ret);
                self.op_memory(
                    |this,
                     need_check,
                     imported_memories,
                     offset,
                     heap_access_oob,
                     unaligned_atomic| {
                        this.machine.i64_atomic_xor_8u(
                            loc,
                            target,
                            memarg,
                            ret,
                            need_check,
                            imported_memories,
                            offset,
                            heap_access_oob,
                            unaligned_atomic,
                        )
                    },
                )?;
            }
            Operator::I64AtomicRmw16XorU { ref memarg } => {
                let loc = self.pop_value_released()?;
                let target = self.pop_value_released()?;
                let ret = self.acquire_location(&WpType::I64)?;
                self.value_stack.push(ret);
                self.op_memory(
                    |this,
                     need_check,
                     imported_memories,
                     offset,
                     heap_access_oob,
                     unaligned_atomic| {
                        this.machine.i64_atomic_xor_16u(
                            loc,
                            target,
                            memarg,
                            ret,
                            need_check,
                            imported_memories,
                            offset,
                            heap_access_oob,
                            unaligned_atomic,
                        )
                    },
                )?;
            }
            Operator::I64AtomicRmw32XorU { ref memarg } => {
                let loc = self.pop_value_released()?;
                let target = self.pop_value_released()?;
                let ret = self.acquire_location(&WpType::I64)?;
                self.value_stack.push(ret);
                self.op_memory(
                    |this,
                     need_check,
                     imported_memories,
                     offset,
                     heap_access_oob,
                     unaligned_atomic| {
                        this.machine.i64_atomic_xor_32u(
                            loc,
                            target,
                            memarg,
                            ret,
                            need_check,
                            imported_memories,
                            offset,
                            heap_access_oob,
                            unaligned_atomic,
                        )
                    },
                )?;
            }
            Operator::I32AtomicRmwXchg { ref memarg } => {
                let loc = self.pop_value_released()?;
                let target = self.pop_value_released()?;
                let ret = self.acquire_location(&WpType::I32)?;
                self.value_stack.push(ret);
                self.op_memory(
                    |this,
                     need_check,
                     imported_memories,
                     offset,
                     heap_access_oob,
                     unaligned_atomic| {
                        this.machine.i32_atomic_xchg(
                            loc,
                            target,
                            memarg,
                            ret,
                            need_check,
                            imported_memories,
                            offset,
                            heap_access_oob,
                            unaligned_atomic,
                        )
                    },
                )?;
            }
            Operator::I64AtomicRmwXchg { ref memarg } => {
                let loc = self.pop_value_released()?;
                let target = self.pop_value_released()?;
                let ret = self.acquire_location(&WpType::I64)?;
                self.value_stack.push(ret);
                self.op_memory(
                    |this,
                     need_check,
                     imported_memories,
                     offset,
                     heap_access_oob,
                     unaligned_atomic| {
                        this.machine.i64_atomic_xchg(
                            loc,
                            target,
                            memarg,
                            ret,
                            need_check,
                            imported_memories,
                            offset,
                            heap_access_oob,
                            unaligned_atomic,
                        )
                    },
                )?;
            }
            Operator::I32AtomicRmw8XchgU { ref memarg } => {
                let loc = self.pop_value_released()?;
                let target = self.pop_value_released()?;
                let ret = self.acquire_location(&WpType::I32)?;
                self.value_stack.push(ret);
                self.op_memory(
                    |this,
                     need_check,
                     imported_memories,
                     offset,
                     heap_access_oob,
                     unaligned_atomic| {
                        this.machine.i32_atomic_xchg_8u(
                            loc,
                            target,
                            memarg,
                            ret,
                            need_check,
                            imported_memories,
                            offset,
                            heap_access_oob,
                            unaligned_atomic,
                        )
                    },
                )?;
            }
            Operator::I32AtomicRmw16XchgU { ref memarg } => {
                let loc = self.pop_value_released()?;
                let target = self.pop_value_released()?;
                let ret = self.acquire_location(&WpType::I32)?;
                self.value_stack.push(ret);
                self.op_memory(
                    |this,
                     need_check,
                     imported_memories,
                     offset,
                     heap_access_oob,
                     unaligned_atomic| {
                        this.machine.i32_atomic_xchg_16u(
                            loc,
                            target,
                            memarg,
                            ret,
                            need_check,
                            imported_memories,
                            offset,
                            heap_access_oob,
                            unaligned_atomic,
                        )
                    },
                )?;
            }
            Operator::I64AtomicRmw8XchgU { ref memarg } => {
                let loc = self.pop_value_released()?;
                let target = self.pop_value_released()?;
                let ret = self.acquire_location(&WpType::I64)?;
                self.value_stack.push(ret);
                self.op_memory(
                    |this,
                     need_check,
                     imported_memories,
                     offset,
                     heap_access_oob,
                     unaligned_atomic| {
                        this.machine.i64_atomic_xchg_8u(
                            loc,
                            target,
                            memarg,
                            ret,
                            need_check,
                            imported_memories,
                            offset,
                            heap_access_oob,
                            unaligned_atomic,
                        )
                    },
                )?;
            }
            Operator::I64AtomicRmw16XchgU { ref memarg } => {
                let loc = self.pop_value_released()?;
                let target = self.pop_value_released()?;
                let ret = self.acquire_location(&WpType::I64)?;
                self.value_stack.push(ret);
                self.op_memory(
                    |this,
                     need_check,
                     imported_memories,
                     offset,
                     heap_access_oob,
                     unaligned_atomic| {
                        this.machine.i64_atomic_xchg_16u(
                            loc,
                            target,
                            memarg,
                            ret,
                            need_check,
                            imported_memories,
                            offset,
                            heap_access_oob,
                            unaligned_atomic,
                        )
                    },
                )?;
            }
            Operator::I64AtomicRmw32XchgU { ref memarg } => {
                let loc = self.pop_value_released()?;
                let target = self.pop_value_released()?;
                let ret = self.acquire_location(&WpType::I64)?;
                self.value_stack.push(ret);
                self.op_memory(
                    |this,
                     need_check,
                     imported_memories,
                     offset,
                     heap_access_oob,
                     unaligned_atomic| {
                        this.machine.i64_atomic_xchg_32u(
                            loc,
                            target,
                            memarg,
                            ret,
                            need_check,
                            imported_memories,
                            offset,
                            heap_access_oob,
                            unaligned_atomic,
                        )
                    },
                )?;
            }
            Operator::I32AtomicRmwCmpxchg { ref memarg } => {
                let new = self.pop_value_released()?;
                let cmp = self.pop_value_released()?;
                let target = self.pop_value_released()?;
                let ret = self.acquire_location(&WpType::I32)?;
                self.value_stack.push(ret);
                self.op_memory(
                    |this,
                     need_check,
                     imported_memories,
                     offset,
                     heap_access_oob,
                     unaligned_atomic| {
                        this.machine.i32_atomic_cmpxchg(
                            new,
                            cmp,
                            target,
                            memarg,
                            ret,
                            need_check,
                            imported_memories,
                            offset,
                            heap_access_oob,
                            unaligned_atomic,
                        )
                    },
                )?;
            }
            Operator::I64AtomicRmwCmpxchg { ref memarg } => {
                let new = self.pop_value_released()?;
                let cmp = self.pop_value_released()?;
                let target = self.pop_value_released()?;
                let ret = self.acquire_location(&WpType::I64)?;
                self.value_stack.push(ret);
                self.op_memory(
                    |this,
                     need_check,
                     imported_memories,
                     offset,
                     heap_access_oob,
                     unaligned_atomic| {
                        this.machine.i64_atomic_cmpxchg(
                            new,
                            cmp,
                            target,
                            memarg,
                            ret,
                            need_check,
                            imported_memories,
                            offset,
                            heap_access_oob,
                            unaligned_atomic,
                        )
                    },
                )?;
            }
            Operator::I32AtomicRmw8CmpxchgU { ref memarg } => {
                let new = self.pop_value_released()?;
                let cmp = self.pop_value_released()?;
                let target = self.pop_value_released()?;
                let ret = self.acquire_location(&WpType::I32)?;
                self.value_stack.push(ret);
                self.op_memory(
                    |this,
                     need_check,
                     imported_memories,
                     offset,
                     heap_access_oob,
                     unaligned_atomic| {
                        this.machine.i32_atomic_cmpxchg_8u(
                            new,
                            cmp,
                            target,
                            memarg,
                            ret,
                            need_check,
                            imported_memories,
                            offset,
                            heap_access_oob,
                            unaligned_atomic,
                        )
                    },
                )?;
            }
            Operator::I32AtomicRmw16CmpxchgU { ref memarg } => {
                let new = self.pop_value_released()?;
                let cmp = self.pop_value_released()?;
                let target = self.pop_value_released()?;
                let ret = self.acquire_location(&WpType::I32)?;
                self.value_stack.push(ret);
                self.op_memory(
                    |this,
                     need_check,
                     imported_memories,
                     offset,
                     heap_access_oob,
                     unaligned_atomic| {
                        this.machine.i32_atomic_cmpxchg_16u(
                            new,
                            cmp,
                            target,
                            memarg,
                            ret,
                            need_check,
                            imported_memories,
                            offset,
                            heap_access_oob,
                            unaligned_atomic,
                        )
                    },
                )?;
            }
            Operator::I64AtomicRmw8CmpxchgU { ref memarg } => {
                let new = self.pop_value_released()?;
                let cmp = self.pop_value_released()?;
                let target = self.pop_value_released()?;
                let ret = self.acquire_location(&WpType::I64)?;
                self.value_stack.push(ret);
                self.op_memory(
                    |this,
                     need_check,
                     imported_memories,
                     offset,
                     heap_access_oob,
                     unaligned_atomic| {
                        this.machine.i64_atomic_cmpxchg_8u(
                            new,
                            cmp,
                            target,
                            memarg,
                            ret,
                            need_check,
                            imported_memories,
                            offset,
                            heap_access_oob,
                            unaligned_atomic,
                        )
                    },
                )?;
            }
            Operator::I64AtomicRmw16CmpxchgU { ref memarg } => {
                let new = self.pop_value_released()?;
                let cmp = self.pop_value_released()?;
                let target = self.pop_value_released()?;
                let ret = self.acquire_location(&WpType::I64)?;
                self.value_stack.push(ret);
                self.op_memory(
                    |this,
                     need_check,
                     imported_memories,
                     offset,
                     heap_access_oob,
                     unaligned_atomic| {
                        this.machine.i64_atomic_cmpxchg_16u(
                            new,
                            cmp,
                            target,
                            memarg,
                            ret,
                            need_check,
                            imported_memories,
                            offset,
                            heap_access_oob,
                            unaligned_atomic,
                        )
                    },
                )?;
            }
            Operator::I64AtomicRmw32CmpxchgU { ref memarg } => {
                let new = self.pop_value_released()?;
                let cmp = self.pop_value_released()?;
                let target = self.pop_value_released()?;
                let ret = self.acquire_location(&WpType::I64)?;
                self.value_stack.push(ret);
                self.op_memory(
                    |this,
                     need_check,
                     imported_memories,
                     offset,
                     heap_access_oob,
                     unaligned_atomic| {
                        this.machine.i64_atomic_cmpxchg_32u(
                            new,
                            cmp,
                            target,
                            memarg,
                            ret,
                            need_check,
                            imported_memories,
                            offset,
                            heap_access_oob,
                            unaligned_atomic,
                        )
                    },
                )?;
            }

            Operator::RefNull { .. } => {
                self.value_stack.push(Location::Imm64(0));
            }
            Operator::RefFunc { function_index } => {
                self.machine.move_location(
                    Size::S64,
                    Location::Memory(
                        self.machine.get_vmctx_reg(),
                        self.vmoffsets
                            .vmctx_builtin_function(VMBuiltinFunctionIndex::get_func_ref_index())
                            as i32,
                    ),
                    Location::GPR(self.machine.get_grp_for_call()),
                )?;

                self.emit_call_native(
                    |this| {
                        this.machine
                            .emit_call_register(this.machine.get_grp_for_call())
                    },
                    // [vmctx, func_index] -> funcref
                    iter::once(Location::Imm32(function_index as u32)),
                    iter::once(WpType::I64),
                    NativeCallType::IncludeVMCtxArgument,
                )?;

                let ret = self.acquire_location(&WpType::Ref(
                    WpRefType::new(true, WpHeapType::FUNC).unwrap(),
                ))?;
                self.value_stack.push(ret);
                self.machine.move_location(
                    Size::S64,
                    Location::GPR(self.machine.get_gpr_for_ret()),
                    ret,
                )?;
            }
            Operator::RefIsNull => {
                let loc_a = self.pop_value_released()?;
                let ret = self.acquire_location(&WpType::I32)?;
                self.machine.i64_cmp_eq(loc_a, Location::Imm64(0), ret)?;
                self.value_stack.push(ret);
            }
            Operator::TableSet { table: index } => {
                let table_index = TableIndex::new(index as _);
                let value = self.value_stack.pop().unwrap();
                let index = self.value_stack.pop().unwrap();

                // double check this does what I think it does
                self.release_locations_only_regs(&[value, index])?;

                self.machine.move_location(
                    Size::S64,
                    Location::Memory(
                        self.machine.get_vmctx_reg(),
                        self.vmoffsets.vmctx_builtin_function(
                            if self.module.local_table_index(table_index).is_some() {
                                VMBuiltinFunctionIndex::get_table_set_index()
                            } else {
                                VMBuiltinFunctionIndex::get_imported_table_set_index()
                            },
                        ) as i32,
                    ),
                    Location::GPR(self.machine.get_grp_for_call()),
                )?;

                self.emit_call_native(
                    |this| {
                        this.machine
                            .emit_call_register(this.machine.get_grp_for_call())
                    },
                    // [vmctx, table_index, elem_index, reftype]
                    [Location::Imm32(table_index.index() as u32), index, value]
                        .iter()
                        .cloned(),
                    [WpType::I32, WpType::I64, WpType::I64].iter().cloned(),
                    NativeCallType::IncludeVMCtxArgument,
                )?;

                self.release_locations_only_stack(&[index, value])?;
            }
            Operator::TableGet { table: index } => {
                let table_index = TableIndex::new(index as _);
                let index = self.value_stack.pop().unwrap();

                self.release_locations_only_regs(&[index])?;

                self.machine.move_location(
                    Size::S64,
                    Location::Memory(
                        self.machine.get_vmctx_reg(),
                        self.vmoffsets.vmctx_builtin_function(
                            if self.module.local_table_index(table_index).is_some() {
                                VMBuiltinFunctionIndex::get_table_get_index()
                            } else {
                                VMBuiltinFunctionIndex::get_imported_table_get_index()
                            },
                        ) as i32,
                    ),
                    Location::GPR(self.machine.get_grp_for_call()),
                )?;

                self.emit_call_native(
                    |this| {
                        this.machine
                            .emit_call_register(this.machine.get_grp_for_call())
                    },
                    // [vmctx, table_index, elem_index] -> reftype
                    [Location::Imm32(table_index.index() as u32), index]
                        .iter()
                        .cloned(),
                    [WpType::I32, WpType::I64].iter().cloned(),
                    NativeCallType::IncludeVMCtxArgument,
                )?;

                self.release_locations_only_stack(&[index])?;

                let ret = self.acquire_location(&WpType::Ref(
                    WpRefType::new(true, WpHeapType::FUNC).unwrap(),
                ))?;
                self.value_stack.push(ret);
                self.machine.move_location(
                    Size::S64,
                    Location::GPR(self.machine.get_gpr_for_ret()),
                    ret,
                )?;
            }
            Operator::TableSize { table: index } => {
                let table_index = TableIndex::new(index as _);

                self.machine.move_location(
                    Size::S64,
                    Location::Memory(
                        self.machine.get_vmctx_reg(),
                        self.vmoffsets.vmctx_builtin_function(
                            if self.module.local_table_index(table_index).is_some() {
                                VMBuiltinFunctionIndex::get_table_size_index()
                            } else {
                                VMBuiltinFunctionIndex::get_imported_table_size_index()
                            },
                        ) as i32,
                    ),
                    Location::GPR(self.machine.get_grp_for_call()),
                )?;

                self.emit_call_native(
                    |this| {
                        this.machine
                            .emit_call_register(this.machine.get_grp_for_call())
                    },
                    // [vmctx, table_index] -> i32
                    iter::once(Location::Imm32(table_index.index() as u32)),
                    iter::once(WpType::I32),
                    NativeCallType::IncludeVMCtxArgument,
                )?;

                let ret = self.acquire_location(&WpType::I32)?;
                self.value_stack.push(ret);
                self.machine.move_location(
                    Size::S32,
                    Location::GPR(self.machine.get_gpr_for_ret()),
                    ret,
                )?;
            }
            Operator::TableGrow { table: index } => {
                let table_index = TableIndex::new(index as _);
                let delta = self.value_stack.pop().unwrap();
                let init_value = self.value_stack.pop().unwrap();
                self.release_locations_only_regs(&[delta, init_value])?;

                self.machine.move_location(
                    Size::S64,
                    Location::Memory(
                        self.machine.get_vmctx_reg(),
                        self.vmoffsets.vmctx_builtin_function(
                            if self.module.local_table_index(table_index).is_some() {
                                VMBuiltinFunctionIndex::get_table_grow_index()
                            } else {
                                VMBuiltinFunctionIndex::get_imported_table_grow_index()
                            },
                        ) as i32,
                    ),
                    Location::GPR(self.machine.get_grp_for_call()),
                )?;

                self.emit_call_native(
                    |this| {
                        this.machine
                            .emit_call_register(this.machine.get_grp_for_call())
                    },
                    // [vmctx, init_value, delta, table_index] -> u32
                    [
                        init_value,
                        delta,
                        Location::Imm32(table_index.index() as u32),
                    ]
                    .iter()
                    .cloned(),
                    [WpType::I64, WpType::I64, WpType::I64].iter().cloned(),
                    NativeCallType::IncludeVMCtxArgument,
                )?;

                self.release_locations_only_stack(&[init_value, delta])?;

                let ret = self.acquire_location(&WpType::I32)?;
                self.value_stack.push(ret);
                self.machine.move_location(
                    Size::S32,
                    Location::GPR(self.machine.get_gpr_for_ret()),
                    ret,
                )?;
            }
            Operator::TableCopy {
                dst_table,
                src_table,
            } => {
                let len = self.value_stack.pop().unwrap();
                let src = self.value_stack.pop().unwrap();
                let dest = self.value_stack.pop().unwrap();
                self.release_locations_only_regs(&[len, src, dest])?;

                self.machine.move_location(
                    Size::S64,
                    Location::Memory(
                        self.machine.get_vmctx_reg(),
                        self.vmoffsets
                            .vmctx_builtin_function(VMBuiltinFunctionIndex::get_table_copy_index())
                            as i32,
                    ),
                    Location::GPR(self.machine.get_grp_for_call()),
                )?;

                self.emit_call_native(
                    |this| {
                        this.machine
                            .emit_call_register(this.machine.get_grp_for_call())
                    },
                    // [vmctx, dst_table_index, src_table_index, dst, src, len]
                    [
                        Location::Imm32(dst_table),
                        Location::Imm32(src_table),
                        dest,
                        src,
                        len,
                    ]
                    .iter()
                    .cloned(),
                    [
                        WpType::I32,
                        WpType::I32,
                        WpType::I64,
                        WpType::I64,
                        WpType::I64,
                    ]
                    .iter()
                    .cloned(),
                    NativeCallType::IncludeVMCtxArgument,
                )?;

                self.release_locations_only_stack(&[dest, src, len])?;
            }

            Operator::TableFill { table } => {
                let len = self.value_stack.pop().unwrap();
                let val = self.value_stack.pop().unwrap();
                let dest = self.value_stack.pop().unwrap();
                self.release_locations_only_regs(&[len, val, dest])?;

                self.machine.move_location(
                    Size::S64,
                    Location::Memory(
                        self.machine.get_vmctx_reg(),
                        self.vmoffsets
                            .vmctx_builtin_function(VMBuiltinFunctionIndex::get_table_fill_index())
                            as i32,
                    ),
                    Location::GPR(self.machine.get_grp_for_call()),
                )?;

                self.emit_call_native(
                    |this| {
                        this.machine
                            .emit_call_register(this.machine.get_grp_for_call())
                    },
                    // [vmctx, table_index, start_idx, item, len]
                    [Location::Imm32(table), dest, val, len].iter().cloned(),
                    [WpType::I32, WpType::I64, WpType::I64, WpType::I64]
                        .iter()
                        .cloned(),
                    NativeCallType::IncludeVMCtxArgument,
                )?;

                self.release_locations_only_stack(&[dest, val, len])?;
            }
            Operator::TableInit { elem_index, table } => {
                let len = self.value_stack.pop().unwrap();
                let src = self.value_stack.pop().unwrap();
                let dest = self.value_stack.pop().unwrap();
                self.release_locations_only_regs(&[len, src, dest])?;

                self.machine.move_location(
                    Size::S64,
                    Location::Memory(
                        self.machine.get_vmctx_reg(),
                        self.vmoffsets
                            .vmctx_builtin_function(VMBuiltinFunctionIndex::get_table_init_index())
                            as i32,
                    ),
                    Location::GPR(self.machine.get_grp_for_call()),
                )?;

                self.emit_call_native(
                    |this| {
                        this.machine
                            .emit_call_register(this.machine.get_grp_for_call())
                    },
                    // [vmctx, table_index, elem_index, dst, src, len]
                    [
                        Location::Imm32(table),
                        Location::Imm32(elem_index),
                        dest,
                        src,
                        len,
                    ]
                    .iter()
                    .cloned(),
                    [
                        WpType::I32,
                        WpType::I32,
                        WpType::I64,
                        WpType::I64,
                        WpType::I64,
                    ]
                    .iter()
                    .cloned(),
                    NativeCallType::IncludeVMCtxArgument,
                )?;

                self.release_locations_only_stack(&[dest, src, len])?;
            }
            Operator::ElemDrop { elem_index } => {
                self.machine.move_location(
                    Size::S64,
                    Location::Memory(
                        self.machine.get_vmctx_reg(),
                        self.vmoffsets
                            .vmctx_builtin_function(VMBuiltinFunctionIndex::get_elem_drop_index())
                            as i32,
                    ),
                    Location::GPR(self.machine.get_grp_for_call()),
                )?;

                self.emit_call_native(
                    |this| {
                        this.machine
                            .emit_call_register(this.machine.get_grp_for_call())
                    },
                    // [vmctx, elem_index]
                    [Location::Imm32(elem_index)].iter().cloned(),
                    [WpType::I32].iter().cloned(),
                    NativeCallType::IncludeVMCtxArgument,
                )?;
            }
            Operator::MemoryAtomicWait32 { ref memarg } => {
                let timeout = self.value_stack.pop().unwrap();
                let val = self.value_stack.pop().unwrap();
                let dst = self.value_stack.pop().unwrap();
                self.release_locations_only_regs(&[timeout, val, dst])?;

                let memory_index = MemoryIndex::new(memarg.memory as usize);
                let (memory_atomic_wait32, memory_index) =
                    if self.module.local_memory_index(memory_index).is_some() {
                        (
                            VMBuiltinFunctionIndex::get_memory_atomic_wait32_index(),
                            memory_index,
                        )
                    } else {
                        (
                            VMBuiltinFunctionIndex::get_imported_memory_atomic_wait32_index(),
                            memory_index,
                        )
                    };

                self.machine.move_location(
                    Size::S64,
                    Location::Memory(
                        self.machine.get_vmctx_reg(),
                        self.vmoffsets.vmctx_builtin_function(memory_atomic_wait32) as i32,
                    ),
                    Location::GPR(self.machine.get_grp_for_call()),
                )?;

                self.emit_call_native(
                    |this| {
                        this.machine
                            .emit_call_register(this.machine.get_grp_for_call())
                    },
                    // [vmctx, memory_index, dst, src, timeout]
                    [
                        Location::Imm32(memory_index.index() as u32),
                        dst,
                        val,
                        timeout,
                    ]
                    .iter()
                    .cloned(),
                    [WpType::I32, WpType::I32, WpType::I32, WpType::I64]
                        .iter()
                        .cloned(),
                    NativeCallType::IncludeVMCtxArgument,
                )?;
                self.release_locations_only_stack(&[dst, val, timeout])?;
                let ret = self.acquire_location(&WpType::I32)?;
                self.value_stack.push(ret);
                self.machine.move_location(
                    Size::S32,
                    Location::GPR(self.machine.get_gpr_for_ret()),
                    ret,
                )?;
            }
            Operator::MemoryAtomicWait64 { ref memarg } => {
                let timeout = self.value_stack.pop().unwrap();
                let val = self.value_stack.pop().unwrap();
                let dst = self.value_stack.pop().unwrap();
                self.release_locations_only_regs(&[timeout, val, dst])?;

                let memory_index = MemoryIndex::new(memarg.memory as usize);
                let (memory_atomic_wait64, memory_index) =
                    if self.module.local_memory_index(memory_index).is_some() {
                        (
                            VMBuiltinFunctionIndex::get_memory_atomic_wait64_index(),
                            memory_index,
                        )
                    } else {
                        (
                            VMBuiltinFunctionIndex::get_imported_memory_atomic_wait64_index(),
                            memory_index,
                        )
                    };

                self.machine.move_location(
                    Size::S64,
                    Location::Memory(
                        self.machine.get_vmctx_reg(),
                        self.vmoffsets.vmctx_builtin_function(memory_atomic_wait64) as i32,
                    ),
                    Location::GPR(self.machine.get_grp_for_call()),
                )?;

                self.emit_call_native(
                    |this| {
                        this.machine
                            .emit_call_register(this.machine.get_grp_for_call())
                    },
                    // [vmctx, memory_index, dst, src, timeout]
                    [
                        Location::Imm32(memory_index.index() as u32),
                        dst,
                        val,
                        timeout,
                    ]
                    .iter()
                    .cloned(),
                    [WpType::I32, WpType::I32, WpType::I64, WpType::I64]
                        .iter()
                        .cloned(),
                    NativeCallType::IncludeVMCtxArgument,
                )?;
                self.release_locations_only_stack(&[dst, val, timeout])?;
                let ret = self.acquire_location(&WpType::I32)?;
                self.value_stack.push(ret);
                self.machine.move_location(
                    Size::S32,
                    Location::GPR(self.machine.get_gpr_for_ret()),
                    ret,
                )?;
            }
            Operator::MemoryAtomicNotify { ref memarg } => {
                let cnt = self.value_stack.pop().unwrap();
                let dst = self.value_stack.pop().unwrap();
                self.release_locations_only_regs(&[cnt, dst])?;

                let memory_index = MemoryIndex::new(memarg.memory as usize);
                let (memory_atomic_notify, memory_index) =
                    if self.module.local_memory_index(memory_index).is_some() {
                        (
                            VMBuiltinFunctionIndex::get_memory_atomic_notify_index(),
                            memory_index,
                        )
                    } else {
                        (
                            VMBuiltinFunctionIndex::get_imported_memory_atomic_notify_index(),
                            memory_index,
                        )
                    };

                self.machine.move_location(
                    Size::S64,
                    Location::Memory(
                        self.machine.get_vmctx_reg(),
                        self.vmoffsets.vmctx_builtin_function(memory_atomic_notify) as i32,
                    ),
                    Location::GPR(self.machine.get_grp_for_call()),
                )?;

                self.emit_call_native(
                    |this| {
                        this.machine
                            .emit_call_register(this.machine.get_grp_for_call())
                    },
                    // [vmctx, memory_index, dst, src, timeout]
                    [Location::Imm32(memory_index.index() as u32), dst]
                        .iter()
                        .cloned(),
                    [WpType::I32, WpType::I32].iter().cloned(),
                    NativeCallType::IncludeVMCtxArgument,
                )?;
                self.release_locations_only_stack(&[dst, cnt])?;
                let ret = self.acquire_location(&WpType::I32)?;
                self.value_stack.push(ret);
                self.machine.move_location(
                    Size::S32,
                    Location::GPR(self.machine.get_gpr_for_ret()),
                    ret,
                )?;
            }
            _ => {
                return Err(CompileError::Codegen(format!(
                    "not yet implemented: {op:?}"
                )));
            }
        }

        Ok(())
    }

    pub fn finalize(
        mut self,
        data: &FunctionBodyData,
    ) -> Result<(CompiledFunction, Option<UnwindFrame>), CompileError> {
        // Generate actual code for special labels.
        self.machine
            .emit_label(self.special_labels.integer_division_by_zero)?;
        self.machine
            .emit_illegal_op(TrapCode::IntegerDivisionByZero)?;

        self.machine
            .emit_label(self.special_labels.integer_overflow)?;
        self.machine.emit_illegal_op(TrapCode::IntegerOverflow)?;

        self.machine
            .emit_label(self.special_labels.heap_access_oob)?;
        self.machine
            .emit_illegal_op(TrapCode::HeapAccessOutOfBounds)?;

        self.machine
            .emit_label(self.special_labels.table_access_oob)?;
        self.machine
            .emit_illegal_op(TrapCode::TableAccessOutOfBounds)?;

        self.machine
            .emit_label(self.special_labels.indirect_call_null)?;
        self.machine.emit_illegal_op(TrapCode::IndirectCallToNull)?;

        self.machine.emit_label(self.special_labels.bad_signature)?;
        self.machine.emit_illegal_op(TrapCode::BadSignature)?;

        self.machine
            .emit_label(self.special_labels.unaligned_atomic)?;
        self.machine.emit_illegal_op(TrapCode::UnalignedAtomic)?;

        // Notify the assembler backend to generate necessary code at end of function.
        self.machine.finalize_function()?;

        let body_len = self.machine.assembler_get_offset().0;

        #[cfg_attr(not(feature = "unwind"), allow(unused_mut))]
        let mut unwind_info = None;
        #[cfg_attr(not(feature = "unwind"), allow(unused_mut))]
        let mut fde = None;
        #[cfg(feature = "unwind")]
        match self.calling_convention {
            CallingConvention::SystemV | CallingConvention::AppleAarch64 => {
                let unwind = self.machine.gen_dwarf_unwind_info(body_len);
                if let Some(unwind) = unwind {
                    fde = Some(unwind.to_fde(Address::Symbol {
                        symbol: WriterRelocate::FUNCTION_SYMBOL,
                        addend: self.local_func_index.index() as _,
                    }));
                    unwind_info = Some(CompiledFunctionUnwindInfo::Dwarf);
                }
            }
            CallingConvention::WindowsFastcall => {
                let unwind = self.machine.gen_windows_unwind_info(body_len);
                if let Some(unwind) = unwind {
                    unwind_info = Some(CompiledFunctionUnwindInfo::WindowsX64(unwind));
                }
            }
            _ => (),
        };

        let address_map =
            get_function_address_map(self.machine.instructions_address_map(), data, body_len);
        let traps = self.machine.collect_trap_information();
        let mut body = self.machine.assembler_finalize()?;
        body.shrink_to_fit();

        save_assembly_to_file("-module-dump.o", &body);

        Ok((
            CompiledFunction {
                body: FunctionBody { body, unwind_info },
                relocations: self.relocations.clone(),
                frame_info: CompiledFunctionFrameInfo { traps, address_map },
            },
            fde,
        ))
    }
    // FIXME: This implementation seems to be not enough to resolve all kinds of register dependencies
    // at call place.
    #[allow(clippy::type_complexity)]
    fn sort_call_movs(movs: &mut [(Location<M::GPR, M::SIMD>, M::GPR)]) {
        for i in 0..movs.len() {
            for j in (i + 1)..movs.len() {
                if let Location::GPR(src_gpr) = movs[j].0 {
                    if src_gpr == movs[i].1 {
                        movs.swap(i, j);
                    }
                }
            }
        }
    }

    // Cycle detector. Uncomment this to debug possibly incorrect call-mov sequences.
    /*
    {
        use std::collections::{HashMap, HashSet, VecDeque};
        let mut mov_map: HashMap<GPR, HashSet<GPR>> = HashMap::new();
        for mov in movs.iter() {
            if let Location::GPR(src_gpr) = mov.0 {
                if src_gpr != mov.1 {
                    mov_map.entry(src_gpr).or_insert_with(|| HashSet::new()).insert(mov.1);
                }
            }
        }

        for (start, _) in mov_map.iter() {
            let mut q: VecDeque<GPR> = VecDeque::new();
            let mut black: HashSet<GPR> = HashSet::new();

            q.push_back(*start);
            black.insert(*start);

            while q.len() > 0 {
                let reg = q.pop_front().unwrap();
                let empty_set = HashSet::new();
                for x in mov_map.get(&reg).unwrap_or(&empty_set).iter() {
                    if black.contains(x) {
                        panic!("cycle detected");
                    }
                    q.push_back(*x);
                    black.insert(*x);
                }
            }
        }
    }
    */
}<|MERGE_RESOLUTION|>--- conflicted
+++ resolved
@@ -277,11 +277,6 @@
     /// If the returned location is used for stack value, `release_location` needs to be called on it;
     /// Otherwise, if the returned locations is used for a local, `release_location` does not need to be called on it.
     fn acquire_location(&mut self, ty: &WpType) -> Result<Location<M::GPR, M::SIMD>, CompileError> {
-<<<<<<< HEAD
-        let machine_value = MachineValue::WasmStack(self.value_stack.len());
-
-=======
->>>>>>> 6e688295
         let loc = match *ty {
             WpType::F32 | WpType::F64 => self.machine.pick_simd().map(Location::SIMD),
             WpType::I32 | WpType::I64 => self.machine.pick_gpr().map(Location::GPR),
@@ -292,23 +287,13 @@
         };
 
         let Some(loc) = loc else {
-<<<<<<< HEAD
-            return self.acquire_location_on_stack();
-=======
             return Ok(self.acquire_locations_on_stack(1)?[0]);
->>>>>>> 6e688295
         };
 
         if let Location::GPR(x) = loc {
             self.machine.reserve_gpr(x);
         } else if let Location::SIMD(x) = loc {
             self.machine.reserve_simd(x);
-<<<<<<< HEAD
-            self.state.register_values[self.machine.index_from_simd(x).0] = machine_value.clone();
-        } else {
-            unreachable!()
-=======
->>>>>>> 6e688295
         }
         Ok(loc)
     }
@@ -325,20 +310,6 @@
         })
         .take(n)
         .collect();
-
-        Ok(loc)
-    }
-
-    // TODO: add comment
-    fn acquire_location_on_stack(&mut self) -> Result<Location<M::GPR, M::SIMD>, CompileError> {
-        let machine_value = MachineValue::WasmStack(self.value_stack.len());
-
-        self.stack_offset.0 += 8;
-        let delta_stack_offset = 8;
-        let loc = self.machine.local_on_stack(self.stack_offset.0 as i32);
-
-        self.state.stack_values.push(machine_value.clone());
-        self.state.wasm_stack.push(WasmAbstractValue::Runtime);
 
         let delta_stack_offset = self.machine.round_stack_adjust(delta_stack_offset);
         if delta_stack_offset != 0 {
