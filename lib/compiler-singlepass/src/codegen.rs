#[cfg(feature = "unwind")]
use crate::dwarf::WriterRelocate;

use crate::{
    address_map::get_function_address_map,
    codegen_error,
    common_decl::*,
    config::Singlepass,
    location::{Location, Reg},
    machine::{
        AssemblyComment, FinalizedAssembly, Label, Machine, NATIVE_PAGE_SIZE, UnsignedCondition,
    },
    unwind::UnwindFrame,
};
#[cfg(feature = "unwind")]
use gimli::write::Address;
use itertools::Itertools;
use smallvec::{SmallVec, smallvec};
use std::{cmp, collections::HashMap, iter, ops::Neg};
use target_lexicon::Architecture;

use wasmer_compiler::{
    FunctionBodyData,
    misc::CompiledKind,
    types::{
        function::{CompiledFunction, CompiledFunctionFrameInfo, FunctionBody},
        relocation::{Relocation, RelocationTarget},
        section::SectionIndex,
    },
    wasmparser::{
        BlockType as WpTypeOrFuncType, HeapType as WpHeapType, Operator, RefType as WpRefType,
        ValType as WpType,
    },
};

#[cfg(feature = "unwind")]
use wasmer_compiler::types::unwind::CompiledFunctionUnwindInfo;

use wasmer_types::target::CallingConvention;
use wasmer_types::{
    CompileError, FunctionIndex, FunctionType, GlobalIndex, LocalFunctionIndex, LocalMemoryIndex,
    MemoryIndex, MemoryStyle, ModuleInfo, SignatureIndex, TableIndex, TableStyle, TrapCode, Type,
    VMBuiltinFunctionIndex, VMOffsets,
    entity::{EntityRef, PrimaryMap},
};

#[allow(type_alias_bounds)]
type LocationWithCanonicalization<M: Machine> = (Location<M::GPR, M::SIMD>, CanonicalizeType);

/// The singlepass per-function code generator.
pub struct FuncGen<'a, M: Machine> {
    // Immutable properties assigned at creation time.
    /// Static module information.
    module: &'a ModuleInfo,

    /// ModuleInfo compilation config.
    config: &'a Singlepass,

    /// Offsets of vmctx fields.
    vmoffsets: &'a VMOffsets,

    // // Memory plans.
    memory_styles: &'a PrimaryMap<MemoryIndex, MemoryStyle>,

    // // Table plans.
    // table_styles: &'a PrimaryMap<TableIndex, TableStyle>,
    /// Function signature.
    signature: FunctionType,

    // Working storage.
    /// Memory locations of local variables.
    locals: Vec<Location<M::GPR, M::SIMD>>,

    /// Types of local variables, including arguments.
    local_types: Vec<WpType>,

    /// Value stack.
    value_stack: Vec<LocationWithCanonicalization<M>>,

    /// A list of frames describing the current control stack.
    control_stack: Vec<ControlFrame<M>>,

    /// Stack offset tracking in bytes.
    stack_offset: usize,

    save_area_offset: Option<usize>,

    /// Low-level machine state.
    machine: M,

    /// Nesting level of unreachable code.
    unreachable_depth: usize,

    /// Index of a function defined locally inside the WebAssembly module.
    local_func_index: LocalFunctionIndex,

    /// Relocation information.
    relocations: Vec<Relocation>,

    /// A set of special labels for trapping.
    special_labels: SpecialLabelSet,

    /// Calling convention to use.
    calling_convention: CallingConvention,

    /// Name of the function.
    function_name: String,

    /// Assembly comments.
    assembly_comments: HashMap<usize, AssemblyComment>,
}

struct SpecialLabelSet {
    integer_division_by_zero: Label,
    integer_overflow: Label,
    heap_access_oob: Label,
    table_access_oob: Label,
    indirect_call_null: Label,
    bad_signature: Label,
    unaligned_atomic: Label,
}

/// Type of a pending canonicalization floating point value.
/// Sometimes we don't have the type information elsewhere and therefore we need to track it here.
#[derive(Copy, Clone, Debug)]
pub(crate) enum CanonicalizeType {
    None,
    F32,
    F64,
}

impl CanonicalizeType {
    fn to_size(self) -> Option<Size> {
        match self {
            CanonicalizeType::F32 => Some(Size::S32),
            CanonicalizeType::F64 => Some(Size::S64),
            CanonicalizeType::None => None,
        }
    }

    fn promote(self) -> Result<Self, CompileError> {
        match self {
            CanonicalizeType::None => Ok(CanonicalizeType::None),
            CanonicalizeType::F32 => Ok(CanonicalizeType::F64),
            CanonicalizeType::F64 => codegen_error!("cannot promote F64"),
        }
    }

    fn demote(self) -> Result<Self, CompileError> {
        match self {
            CanonicalizeType::None => Ok(CanonicalizeType::None),
            CanonicalizeType::F32 => codegen_error!("cannot demote F64"),
            CanonicalizeType::F64 => Ok(CanonicalizeType::F32),
        }
    }
}

trait WpTypeExt {
    fn is_float(&self) -> bool;
}

impl WpTypeExt for WpType {
    fn is_float(&self) -> bool {
        matches!(self, WpType::F32 | WpType::F64)
    }
}

#[derive(Clone)]
pub enum ControlState<M: Machine> {
    Function,
    Block,
    Loop,
    If {
        label_else: Label,
        // Store the input parameters for the If block, as they'll need to be
        // restored when processing the Else block (if present).
        inputs: SmallVec<[LocationWithCanonicalization<M>; 1]>,
    },
    Else,
}

#[derive(Clone)]
struct ControlFrame<M: Machine> {
    pub state: ControlState<M>,
    pub label: Label,
    pub param_types: SmallVec<[WpType; 8]>,
    pub return_types: SmallVec<[WpType; 1]>,
    /// Value stack depth at the beginning of the frame (including params and results).
    value_stack_depth: usize,
}

impl<M: Machine> ControlFrame<M> {
    // Get value stack depth at the end of the frame.
    fn value_stack_depth_after(&self) -> usize {
        let mut depth: usize = self.value_stack_depth - self.param_types.len();

        // For Loop, we have to use another slot for params that implements the PHI operation.
        if matches!(self.state, ControlState::Loop) {
            depth -= self.param_types.len();
        }

        depth
    }

    /// Returns the value stack depth at which resources should be deallocated.
    /// For loops, this preserves PHI arguments by excluding them from deallocation.
    fn value_stack_depth_for_release(&self) -> usize {
        self.value_stack_depth - self.param_types.len()
    }
}

fn type_to_wp_type(ty: &Type) -> WpType {
    match ty {
        Type::I32 => WpType::I32,
        Type::I64 => WpType::I64,
        Type::F32 => WpType::F32,
        Type::F64 => WpType::F64,
        Type::V128 => WpType::V128,
        Type::ExternRef => WpType::Ref(WpRefType::new(true, WpHeapType::EXTERN).unwrap()),
        Type::FuncRef => WpType::Ref(WpRefType::new(true, WpHeapType::FUNC).unwrap()),
        Type::ExceptionRef => todo!(),
    }
}

/// Abstraction for a 2-input, 1-output operator. Can be an integer/floating-point
/// binop/cmpop.
struct I2O1<R: Reg, S: Reg> {
    loc_a: Location<R, S>,
    loc_b: Location<R, S>,
    ret: Location<R, S>,
}

/// Type of native call we emit.
enum NativeCallType {
    IncludeVMCtxArgument,
    Unreachable,
}

impl<'a, M: Machine> FuncGen<'a, M> {
    /// Acquires location from the machine state.
    ///
    /// If the returned location is used for stack value, `release_location` needs to be called on it;
    /// Otherwise, if the returned locations is used for a local, `release_location` does not need to be called on it.
    fn acquire_location(&mut self, ty: &WpType) -> Result<Location<M::GPR, M::SIMD>, CompileError> {
        let loc = match *ty {
            WpType::F32 | WpType::F64 => self.machine.pick_simd().map(Location::SIMD),
            WpType::I32 | WpType::I64 => self.machine.pick_gpr().map(Location::GPR),
            WpType::Ref(ty) if ty.is_extern_ref() || ty.is_func_ref() => {
                self.machine.pick_gpr().map(Location::GPR)
            }
            _ => codegen_error!("can't acquire location for type {:?}", ty),
        };

        let Some(loc) = loc else {
            return self.acquire_location_on_stack();
        };

        if let Location::GPR(x) = loc {
            self.machine.reserve_gpr(x);
        } else if let Location::SIMD(x) = loc {
            self.machine.reserve_simd(x);
        }
        Ok(loc)
    }

    /// Acquire location that will live on the stack.
    fn acquire_location_on_stack(&mut self) -> Result<Location<M::GPR, M::SIMD>, CompileError> {
        self.stack_offset += 8;
        let loc = self.machine.local_on_stack(self.stack_offset as i32);
        self.machine
            .extend_stack(self.machine.round_stack_adjust(8) as u32)?;

        Ok(loc)
    }

    /// Releases locations used for stack value.
    fn release_locations(
        &mut self,
        locs: &[LocationWithCanonicalization<M>],
    ) -> Result<(), CompileError> {
        self.release_stack_locations(locs)?;
        self.release_reg_locations(locs)
    }

    fn release_reg_locations(
        &mut self,
        locs: &[LocationWithCanonicalization<M>],
    ) -> Result<(), CompileError> {
        for (loc, _) in locs.iter().rev() {
            match *loc {
                Location::GPR(ref x) => {
                    self.machine.release_gpr(*x);
                }
                Location::SIMD(ref x) => {
                    self.machine.release_simd(*x);
                }
                _ => {}
            }
        }
        Ok(())
    }

    fn release_stack_locations(
        &mut self,
        locs: &[LocationWithCanonicalization<M>],
    ) -> Result<(), CompileError> {
        for (loc, _) in locs.iter().rev() {
            if let Location::Memory(..) = *loc {
                self.check_location_on_stack(loc, self.stack_offset)?;
                self.stack_offset -= 8;
                self.machine
                    .truncate_stack(self.machine.round_stack_adjust(8) as u32)?;
            }
        }

        Ok(())
    }

    fn release_stack_locations_keep_stack_offset(
        &mut self,
        stack_depth: usize,
    ) -> Result<(), CompileError> {
        let mut stack_offset = self.stack_offset;
        let locs = &self.value_stack[stack_depth..];

        for (loc, _) in locs.iter().rev() {
            if let Location::Memory(..) = *loc {
                self.check_location_on_stack(loc, stack_offset)?;
                stack_offset -= 8;
                self.machine
                    .truncate_stack(self.machine.round_stack_adjust(8) as u32)?;
            }
        }

        Ok(())
    }

    fn check_location_on_stack(
        &self,
        loc: &Location<M::GPR, M::SIMD>,
        expected_stack_offset: usize,
    ) -> Result<(), CompileError> {
        let Location::Memory(reg, offset) = loc else {
            codegen_error!("Expected stack memory location");
        };
        if reg != &self.machine.local_pointer() {
            codegen_error!("Expected location pointer for value on stack");
        }
        if *offset >= 0 {
            codegen_error!("Invalid memory offset {offset}");
        }
        let offset = offset.neg() as usize;
        if offset != expected_stack_offset {
            codegen_error!("Invalid memory offset {offset}!={}", self.stack_offset);
        }
        Ok(())
    }

    /// Allocate return slots for block operands (Block, If, Loop) and swap them with
    /// the corresponding input parameters on the value stack.
    ///
    /// This method reserves memory slots that can accommodate both integer and
    /// floating-point types, then swaps these slots with the last `stack_slots`
    /// values on the stack to position them correctly for the block's return values.
    /// that are already present at the value stack.
    fn allocate_return_slots_and_swap(
        &mut self,
        stack_slots: usize,
        return_slots: usize,
    ) -> Result<(), CompileError> {
        // No shuffling needed.
        if return_slots == 0 {
            return Ok(());
        }

        /* To allocate N return slots, we first allocate N additional stack (memory) slots and then "shift" the
        existing stack slots. This results in the layout: [value stack before frame, ret0, ret1, ret2, ..., retN, arg0, arg1, ..., argN],
        where some of the argN values may reside in registers and others in memory on the stack. */
        let latest_slots = self
            .value_stack
            .drain(self.value_stack.len() - stack_slots..)
            .collect_vec();
        let extra_slots = (0..return_slots)
            .map(|_| self.acquire_location_on_stack())
            .collect::<Result<Vec<_>, _>>()?;

        let mut all_memory_slots = latest_slots
            .iter()
            .filter_map(|(loc, _)| {
                if let Location::Memory(..) = loc {
                    Some(loc)
                } else {
                    None
                }
            })
            .chain(extra_slots.iter())
            .collect_vec();

        // First put the newly allocated return values to the value stack.
        self.value_stack.extend(
            all_memory_slots
                .iter()
                .take(return_slots)
                .map(|loc| (**loc, CanonicalizeType::None)),
        );

        // Then map all memory stack slots to a new location (in reverse order).
        let mut new_params_reversed = Vec::new();
        for (loc, canonicalize) in latest_slots.iter().rev() {
            let mapped_loc = if matches!(loc, Location::Memory(..)) {
                let dest = all_memory_slots.pop().unwrap();
                self.machine.emit_relaxed_mov(Size::S64, *loc, *dest)?;
                *dest
            } else {
                *loc
            };
            new_params_reversed.push((mapped_loc, *canonicalize));
        }
        self.value_stack
            .extend(new_params_reversed.into_iter().rev());

        Ok(())
    }

    #[allow(clippy::type_complexity)]
    fn init_locals(
        &mut self,
        n: usize,
        sig: FunctionType,
        calling_convention: CallingConvention,
    ) -> Result<Vec<Location<M::GPR, M::SIMD>>, CompileError> {
        self.add_assembly_comment(AssemblyComment::InitializeLocals);

        // How many machine stack slots will all the locals use?
        let num_mem_slots = (0..n)
            .filter(|&x| self.machine.is_local_on_stack(x))
            .count();

        // Total size (in bytes) of the pre-allocated "static area" for this function's
        // locals and callee-saved registers.
        let mut static_area_size: usize = 0;

        // Callee-saved registers used for locals.
        // Keep this consistent with the "Save callee-saved registers" code below.
        for i in 0..n {
            // If a local is not stored on stack, then it is allocated to a callee-saved register.
            if !self.machine.is_local_on_stack(i) {
                static_area_size += 8;
            }
        }

        // Callee-saved vmctx.
        static_area_size += 8;

        // Some ABI (like Windows) needs extrat reg save
        static_area_size += 8 * self.machine.list_to_save(calling_convention).len();

        // Total size of callee saved registers.
        let callee_saved_regs_size = static_area_size;

        // Now we can determine concrete locations for locals.
        let locations: Vec<Location<M::GPR, M::SIMD>> = (0..n)
            .map(|i| self.machine.get_local_location(i, callee_saved_regs_size))
            .collect();

        // Add size of locals on stack.
        static_area_size += num_mem_slots * 8;

        // Allocate save area, without actually writing to it.
        static_area_size = self.machine.round_stack_adjust(static_area_size);

        // Stack probe.
        //
        // `rep stosq` writes data from low address to high address and may skip the stack guard page.
        // so here we probe it explicitly when needed.
        for i in (sig.params().len()..n)
            .step_by(NATIVE_PAGE_SIZE / 8)
            .skip(1)
        {
            self.machine.zero_location(Size::S64, locations[i])?;
        }

        self.machine.extend_stack(static_area_size as _)?;

        // Save callee-saved registers.
        for loc in locations.iter() {
            if let Location::GPR(_) = *loc {
                self.stack_offset += 8;
                self.machine.move_local(self.stack_offset as i32, *loc)?;
            }
        }

        // Save the Reg use for vmctx.
        self.stack_offset += 8;
        self.machine.move_local(
            self.stack_offset as i32,
            Location::GPR(self.machine.get_vmctx_reg()),
        )?;

        // Check if need to same some CallingConvention specific regs
        let regs_to_save = self.machine.list_to_save(calling_convention);
        for loc in regs_to_save.iter() {
            self.stack_offset += 8;
            self.machine.move_local(self.stack_offset as i32, *loc)?;
        }

        // Save the offset of register save area.
        self.save_area_offset = Some(self.stack_offset);

        // Load in-register parameters into the allocated locations.
        // Locals are allocated on the stack from higher address to lower address,
        // so we won't skip the stack guard page here.
        let mut stack_offset: usize = 0;
        for (i, param) in sig.params().iter().enumerate() {
            let sz = match *param {
                Type::I32 | Type::F32 => Size::S32,
                Type::I64 | Type::F64 => Size::S64,
                Type::ExternRef | Type::FuncRef => Size::S64,
                _ => codegen_error!("singlepass init_local unimplemented"),
            };
            let loc = self.machine.get_call_param_location(
                sig.results().len(),
                i + 1,
                sz,
                &mut stack_offset,
                calling_convention,
            );
            self.machine
                .move_location_extend(sz, false, loc, Size::S64, locations[i])?;
        }

        // Load vmctx into it's GPR.
        self.machine.move_location(
            Size::S64,
            Location::GPR(
                self.machine
                    .get_simple_param_location(0, calling_convention),
            ),
            Location::GPR(self.machine.get_vmctx_reg()),
        )?;

        // Initialize all normal locals to zero.
        let mut init_stack_loc_cnt = 0;
        let mut last_stack_loc = Location::Memory(self.machine.local_pointer(), i32::MAX);
        for location in locations.iter().take(n).skip(sig.params().len()) {
            match location {
                Location::Memory(_, _) => {
                    init_stack_loc_cnt += 1;
                    last_stack_loc = cmp::min(last_stack_loc, *location);
                }
                Location::GPR(_) => {
                    self.machine.zero_location(Size::S64, *location)?;
                }
                _ => codegen_error!("singlepass init_local unreachable"),
            }
        }
        if init_stack_loc_cnt > 0 {
            self.machine
                .init_stack_loc(init_stack_loc_cnt, last_stack_loc)?;
        }

        // Add the size of all locals allocated to stack.
        self.stack_offset += static_area_size - callee_saved_regs_size;

        Ok(locations)
    }

    fn finalize_locals(
        &mut self,
        calling_convention: CallingConvention,
    ) -> Result<(), CompileError> {
        // Unwind stack to the "save area".
        self.machine
            .restore_saved_area(self.save_area_offset.unwrap() as i32)?;

        let regs_to_save = self.machine.list_to_save(calling_convention);
        for loc in regs_to_save.iter().rev() {
            self.machine.pop_location(*loc)?;
        }

        // Restore register used by vmctx.
        self.machine
            .pop_location(Location::GPR(self.machine.get_vmctx_reg()))?;

        // Restore callee-saved registers.
        for loc in self.locals.iter().rev() {
            if let Location::GPR(_) = *loc {
                self.machine.pop_location(*loc)?;
            }
        }
        Ok(())
    }

    /// Set the source location of the Wasm to the given offset.
    pub fn set_srcloc(&mut self, offset: u32) {
        self.machine.set_srcloc(offset);
    }

    fn get_location_released(
        &mut self,
        loc: (Location<M::GPR, M::SIMD>, CanonicalizeType),
    ) -> Result<LocationWithCanonicalization<M>, CompileError> {
        self.release_locations(&[loc])?;
        Ok(loc)
    }

    fn pop_value_released(&mut self) -> Result<LocationWithCanonicalization<M>, CompileError> {
        let loc = self.value_stack.pop().ok_or_else(|| {
            CompileError::Codegen("pop_value_released: value stack is empty".to_owned())
        })?;
        self.get_location_released(loc)?;
        Ok(loc)
    }

    /// Prepare data for binary operator with 2 inputs and 1 output.
    fn i2o1_prepare(
        &mut self,
        ty: WpType,
        canonicalize: CanonicalizeType,
    ) -> Result<I2O1<M::GPR, M::SIMD>, CompileError> {
        let loc_b = self.pop_value_released()?.0;
        let loc_a = self.pop_value_released()?.0;
        let ret = self.acquire_location(&ty)?;
        self.value_stack.push((ret, canonicalize));
        Ok(I2O1 { loc_a, loc_b, ret })
    }

    /// Emits a Native ABI call sequence.
    ///
    /// The caller MUST NOT hold any temporary registers allocated by `acquire_temp_gpr` when calling
    /// this function.
    fn emit_call_native<
        I: Iterator<Item = (Location<M::GPR, M::SIMD>, CanonicalizeType)>,
        J: Iterator<Item = WpType>,
        K: Iterator<Item = WpType>,
        F: FnOnce(&mut Self) -> Result<(), CompileError>,
    >(
        &mut self,
        cb: F,
        params: I,
        params_type: J,
        return_types: K,
        call_type: NativeCallType,
    ) -> Result<(), CompileError> {
        let params = params.collect_vec();
        let stack_params = params
            .iter()
            .copied()
            .filter(|(param, _)| {
                if let Location::Memory(reg, _) = param {
                    debug_assert_eq!(reg, &self.machine.local_pointer());
                    true
                } else {
                    false
                }
            })
            .collect_vec();
        let get_size = |param_type: WpType| match param_type {
            WpType::F32 | WpType::I32 => Size::S32,
            WpType::V128 => unimplemented!(),
            _ => Size::S64,
        };
        let param_sizes = params_type.map(get_size).collect_vec();
        let return_value_sizes = return_types.map(get_size).collect_vec();

        /* We're going to reuse the memory param locations for the return values. Any extra needed slots will be allocated on stack. */
        let used_stack_params = stack_params
            .iter()
            .take(return_value_sizes.len())
            .copied()
            .collect_vec();
        let mut return_values = used_stack_params.clone();
        let extra_return_values = (0..return_value_sizes.len().saturating_sub(stack_params.len()))
            .map(|_| -> Result<_, CompileError> {
                Ok((self.acquire_location_on_stack()?, CanonicalizeType::None))
            })
            .collect::<Result<Vec<_>, _>>()?;
        return_values.extend(extra_return_values);

        // Release the parameter slots that live in registers.
        self.release_reg_locations(&params)?;

        // Save used GPRs. Preserve correct stack alignment
        let used_gprs = self.machine.get_used_gprs();
        let mut used_stack = self.machine.push_used_gpr(&used_gprs)?;

        // Save used SIMD registers.
        let used_simds = self.machine.get_used_simd();
        if !used_simds.is_empty() {
            used_stack += self.machine.push_used_simd(&used_simds)?;
        }
        // mark the GPR used for Call as used
        self.machine
            .reserve_unused_temp_gpr(self.machine.get_gpr_for_call());

        let calling_convention = self.calling_convention;

        let stack_padding: usize = match calling_convention {
            CallingConvention::WindowsFastcall => 32,
            _ => 0,
        };

        let mut stack_offset: usize = 0;
        // Allocate space for return values relative to SP (the allocation happens in reverse order, thus start with return slots).
        let mut return_args = Vec::with_capacity(return_value_sizes.len());
        for i in 0..return_value_sizes.len() {
            return_args.push(self.machine.get_return_value_location(
                i,
                &mut stack_offset,
                self.calling_convention,
            ));
        }

        // Allocate space for arguments relative to SP.
        let mut args = Vec::with_capacity(params.len());
        for (i, param_size) in param_sizes.iter().enumerate() {
            args.push(self.machine.get_param_location(
                match call_type {
                    NativeCallType::IncludeVMCtxArgument => 1,
                    NativeCallType::Unreachable => 0,
                } + i,
                *param_size,
                &mut stack_offset,
                calling_convention,
            ));
        }

        // Align stack to 16 bytes.
        let stack_unaligned =
            (self.machine.round_stack_adjust(self.stack_offset) + used_stack + stack_offset) % 16;
        if stack_unaligned != 0 {
            stack_offset += 16 - stack_unaligned;
        }
        self.machine.extend_stack(stack_offset as u32)?;

        #[allow(clippy::type_complexity)]
        let mut call_movs: Vec<(Location<M::GPR, M::SIMD>, M::GPR)> = vec![];
        // Prepare register & stack parameters.
        for (i, (param, _)) in params.iter().enumerate().rev() {
            let loc = args[i];
            match loc {
                Location::GPR(x) => {
                    call_movs.push((*param, x));
                }
                Location::Memory(_, _) => {
                    self.machine
                        .move_location_for_native(param_sizes[i], *param, loc)?;
                }
                _ => {
                    return Err(CompileError::Codegen(
                        "emit_call_native loc: unreachable code".to_owned(),
                    ));
                }
            }
        }

        // Sort register moves so that register are not overwritten before read.
        Self::sort_call_movs(&mut call_movs);

        // Emit register moves.
        for (loc, gpr) in call_movs {
            if loc != Location::GPR(gpr) {
                self.machine
                    .move_location(Size::S64, loc, Location::GPR(gpr))?;
            }
        }

        if matches!(call_type, NativeCallType::IncludeVMCtxArgument) {
            // Put vmctx as the first parameter.
            self.machine.move_location(
                Size::S64,
                Location::GPR(self.machine.get_vmctx_reg()),
                Location::GPR(
                    self.machine
                        .get_simple_param_location(0, calling_convention),
                ),
            )?; // vmctx
        }

        if stack_padding > 0 {
            self.machine.extend_stack(stack_padding as u32)?;
        }
        // release the GPR used for call
        self.machine.release_gpr(self.machine.get_gpr_for_call());

        let begin = self.machine.assembler_get_offset().0;
        cb(self)?;
        if matches!(call_type, NativeCallType::Unreachable) {
            let end = self.machine.assembler_get_offset().0;
            self.machine.mark_address_range_with_trap_code(
                TrapCode::UnreachableCodeReached,
                begin,
                end,
            );
        }

        // Take the returned values from the fn call.
        for (i, &return_type) in return_value_sizes.iter().enumerate() {
            self.machine.move_location_for_native(
                return_type,
                return_args[i],
                return_values[i].0,
            )?;
        }

        // Restore stack.
        if stack_offset + stack_padding > 0 {
            self.machine
                .truncate_stack((stack_offset + stack_padding) as u32)?;
        }

        // Restore SIMDs.
        if !used_simds.is_empty() {
            self.machine.pop_used_simd(&used_simds)?;
        }

        // Restore GPRs.
        self.machine.pop_used_gpr(&used_gprs)?;

        // We are re-using the params for the return values, thus release just the chunk
        // we're not planning to use!
        let params_to_release =
            &stack_params[cmp::min(stack_params.len(), return_value_sizes.len())..];
        self.release_stack_locations(params_to_release)?;

        self.value_stack.extend(return_values);

        Ok(())
    }

    /// Emits a memory operation.
    fn op_memory<
        F: FnOnce(&mut Self, bool, bool, i32, Label, Label) -> Result<(), CompileError>,
    >(
        &mut self,
        cb: F,
    ) -> Result<(), CompileError> {
        let need_check = match self.memory_styles[MemoryIndex::new(0)] {
            MemoryStyle::Static { .. } => false,
            MemoryStyle::Dynamic { .. } => true,
        };

        let offset = if self.module.num_imported_memories != 0 {
            self.vmoffsets
                .vmctx_vmmemory_import_definition(MemoryIndex::new(0))
        } else {
            self.vmoffsets
                .vmctx_vmmemory_definition(LocalMemoryIndex::new(0))
        };
        cb(
            self,
            need_check,
            self.module.num_imported_memories != 0,
            offset as i32,
            self.special_labels.heap_access_oob,
            self.special_labels.unaligned_atomic,
        )
    }

    fn emit_head(&mut self) -> Result<(), CompileError> {
        self.add_assembly_comment(AssemblyComment::FunctionPrologue);
        self.machine.emit_function_prolog()?;

        // Initialize locals.
        self.locals = self.init_locals(
            self.local_types.len(),
            self.signature.clone(),
            self.calling_convention,
        )?;

        // simulate "red zone" if not supported by the platform
        self.add_assembly_comment(AssemblyComment::RedZone);
        self.machine.extend_stack(32)?;

        let return_types: SmallVec<_> = self
            .signature
            .results()
            .iter()
            .map(type_to_wp_type)
            .collect();

        // Push return value slots for the function return on the stack.
        self.value_stack.extend((0..return_types.len()).map(|i| {
            (
                self.machine
                    .get_call_return_value_location(i, self.calling_convention),
                CanonicalizeType::None,
            )
        }));

        self.control_stack.push(ControlFrame {
            state: ControlState::Function,
            label: self.machine.get_label(),
            value_stack_depth: return_types.len(),
            param_types: smallvec![],
            return_types,
        });

        // TODO: Full preemption by explicit signal checking

        // We insert set StackOverflow as the default trap that can happen
        // anywhere in the function prologue.
        self.machine.insert_stackoverflow();
        self.add_assembly_comment(AssemblyComment::FunctionBody);

        Ok(())
    }

    #[allow(clippy::too_many_arguments)]
    pub fn new(
        module: &'a ModuleInfo,
        config: &'a Singlepass,
        vmoffsets: &'a VMOffsets,
        memory_styles: &'a PrimaryMap<MemoryIndex, MemoryStyle>,
        _table_styles: &'a PrimaryMap<TableIndex, TableStyle>,
        local_func_index: LocalFunctionIndex,
        local_types_excluding_arguments: &[WpType],
        machine: M,
        calling_convention: CallingConvention,
    ) -> Result<FuncGen<'a, M>, CompileError> {
        let func_index = module.func_index(local_func_index);
        let sig_index = module.functions[func_index];
        let signature = module.signatures[sig_index].clone();

        let mut local_types: Vec<_> = signature.params().iter().map(type_to_wp_type).collect();
        local_types.extend_from_slice(local_types_excluding_arguments);

        let mut machine = machine;
        let special_labels = SpecialLabelSet {
            integer_division_by_zero: machine.get_label(),
            integer_overflow: machine.get_label(),
            heap_access_oob: machine.get_label(),
            table_access_oob: machine.get_label(),
            indirect_call_null: machine.get_label(),
            bad_signature: machine.get_label(),
            unaligned_atomic: machine.get_label(),
        };
        let function_name = module
            .function_names
            .get(&func_index)
            .map(|fname| fname.to_string())
            .unwrap_or_else(|| format!("function_{}", func_index.as_u32()));

        let mut fg = FuncGen {
            module,
            config,
            vmoffsets,
            memory_styles,
            // table_styles,
            signature,
            locals: vec![], // initialization deferred to emit_head
            local_types,
            value_stack: vec![],
            control_stack: vec![],
            stack_offset: 0,
            save_area_offset: None,
            machine,
            unreachable_depth: 0,
            local_func_index,
            relocations: vec![],
            special_labels,
            calling_convention,
            function_name,
            assembly_comments: HashMap::new(),
        };
        fg.emit_head()?;
        Ok(fg)
    }

    pub fn has_control_frames(&self) -> bool {
        !self.control_stack.is_empty()
    }

    /// Moves the top `return_values` items from the value stack into the
    /// preallocated return slots starting at `value_stack_depth_after`.
    ///
    /// Used when completing Block/If/Loop constructs or returning from the
    /// function. Applies NaN canonicalization when enabled and supported.
    fn emit_return_values(
        &mut self,
        value_stack_depth_after: usize,
        return_values: usize,
    ) -> Result<(), CompileError> {
        for (i, (stack_value, canonicalize)) in self
            .value_stack
            .iter()
            .rev()
            .take(return_values)
            .enumerate()
        {
            let dst = self.value_stack[value_stack_depth_after - i - 1].0;
            if let Some(canonicalize_size) = canonicalize.to_size()
                && self.machine.arch_supports_canonicalize_nan()
                && self.config.enable_nan_canonicalization
            {
                self.machine
                    .canonicalize_nan(canonicalize_size, *stack_value, dst)?;
            } else {
                self.machine
                    .emit_relaxed_mov(Size::S64, *stack_value, dst)?;
            }
        }

        Ok(())
    }

    /// Similar to `emit_return_values`, except it stores the `return_values` items into the slots
    /// preallocated for parameters of a loop.
    fn emit_loop_params_store(
        &mut self,
        value_stack_depth_after: usize,
        param_count: usize,
    ) -> Result<(), CompileError> {
        for (i, (stack_value, _)) in self
            .value_stack
            .iter()
            .rev()
            .take(param_count)
            .rev()
            .enumerate()
        {
            let dst = self.value_stack[value_stack_depth_after + i].0;
            self.machine
                .emit_relaxed_mov(Size::S64, *stack_value, dst)?;
        }

        Ok(())
    }

    fn return_types_for_block(&self, block_type: WpTypeOrFuncType) -> SmallVec<[WpType; 1]> {
        match block_type {
            WpTypeOrFuncType::Empty => smallvec![],
            WpTypeOrFuncType::Type(inner_ty) => smallvec![inner_ty],
            WpTypeOrFuncType::FuncType(sig_index) => SmallVec::from_iter(
                self.module.signatures[SignatureIndex::from_u32(sig_index)]
                    .results()
                    .iter()
                    .map(type_to_wp_type),
            ),
        }
    }

    fn param_types_for_block(&self, block_type: WpTypeOrFuncType) -> SmallVec<[WpType; 8]> {
        match block_type {
            WpTypeOrFuncType::Empty | WpTypeOrFuncType::Type(_) => smallvec![],
            WpTypeOrFuncType::FuncType(sig_index) => SmallVec::from_iter(
                self.module.signatures[SignatureIndex::from_u32(sig_index)]
                    .params()
                    .iter()
                    .map(type_to_wp_type),
            ),
        }
    }

    pub fn feed_operator(&mut self, op: Operator) -> Result<(), CompileError> {
        let was_unreachable;

        if self.unreachable_depth > 0 {
            was_unreachable = true;

            match op {
                Operator::Block { .. } | Operator::Loop { .. } | Operator::If { .. } => {
                    self.unreachable_depth += 1;
                }
                Operator::End => {
                    self.unreachable_depth -= 1;
                }
                Operator::Else => {
                    // We are in a reachable true branch
                    if self.unreachable_depth == 1
                        && self
                            .control_stack
                            .last()
                            .is_some_and(|frame| matches!(frame.state, ControlState::If { .. }))
                    {
                        self.unreachable_depth -= 1;
                    }
                }
                _ => {}
            }
            if self.unreachable_depth > 0 {
                return Ok(());
            }
        } else {
            was_unreachable = false;
        }

        match op {
            Operator::GlobalGet { global_index } => {
                let global_index = GlobalIndex::from_u32(global_index);

                let ty = type_to_wp_type(&self.module.globals[global_index].ty);
                let loc = self.acquire_location(&ty)?;
                self.value_stack.push((loc, CanonicalizeType::None));

                let tmp = self.machine.acquire_temp_gpr().unwrap();

                let src = if let Some(local_global_index) =
                    self.module.local_global_index(global_index)
                {
                    let offset = self.vmoffsets.vmctx_vmglobal_definition(local_global_index);
                    self.machine.emit_relaxed_mov(
                        Size::S64,
                        Location::Memory(self.machine.get_vmctx_reg(), offset as i32),
                        Location::GPR(tmp),
                    )?;
                    Location::Memory(tmp, 0)
                } else {
                    // Imported globals require one level of indirection.
                    let offset = self
                        .vmoffsets
                        .vmctx_vmglobal_import_definition(global_index);
                    self.machine.emit_relaxed_mov(
                        Size::S64,
                        Location::Memory(self.machine.get_vmctx_reg(), offset as i32),
                        Location::GPR(tmp),
                    )?;
                    Location::Memory(tmp, 0)
                };

                self.machine.emit_relaxed_mov(Size::S64, src, loc)?;

                self.machine.release_gpr(tmp);
            }
            Operator::GlobalSet { global_index } => {
                let global_index = GlobalIndex::from_u32(global_index);
                let tmp = self.machine.acquire_temp_gpr().unwrap();
                let dst = if let Some(local_global_index) =
                    self.module.local_global_index(global_index)
                {
                    let offset = self.vmoffsets.vmctx_vmglobal_definition(local_global_index);
                    self.machine.emit_relaxed_mov(
                        Size::S64,
                        Location::Memory(self.machine.get_vmctx_reg(), offset as i32),
                        Location::GPR(tmp),
                    )?;
                    Location::Memory(tmp, 0)
                } else {
                    // Imported globals require one level of indirection.
                    let offset = self
                        .vmoffsets
                        .vmctx_vmglobal_import_definition(global_index);
                    self.machine.emit_relaxed_mov(
                        Size::S64,
                        Location::Memory(self.machine.get_vmctx_reg(), offset as i32),
                        Location::GPR(tmp),
                    )?;
                    Location::Memory(tmp, 0)
                };
                let (loc, canonicalize) = self.pop_value_released()?;
                if let Some(canonicalize_size) = canonicalize.to_size() {
                    if self.machine.arch_supports_canonicalize_nan()
                        && self.config.enable_nan_canonicalization
                    {
                        self.machine.canonicalize_nan(canonicalize_size, loc, dst)?;
                    } else {
                        self.machine.emit_relaxed_mov(Size::S64, loc, dst)?;
                    }
                } else {
                    self.machine.emit_relaxed_mov(Size::S64, loc, dst)?;
                }
                self.machine.release_gpr(tmp);
            }
            Operator::LocalGet { local_index } => {
                let local_index = local_index as usize;
                let ret = self.acquire_location(&WpType::I64)?;
                self.machine
                    .emit_relaxed_mov(Size::S64, self.locals[local_index], ret)?;
                self.value_stack.push((ret, CanonicalizeType::None));
            }
            Operator::LocalSet { local_index } => {
                let local_index = local_index as usize;
                let (loc, canonicalize) = self.pop_value_released()?;

                if self.local_types[local_index].is_float()
                    && let Some(canonicalize_size) = canonicalize.to_size()
                {
                    if self.machine.arch_supports_canonicalize_nan()
                        && self.config.enable_nan_canonicalization
                    {
                        self.machine.canonicalize_nan(
                            canonicalize_size,
                            loc,
                            self.locals[local_index],
                        )
                    } else {
                        self.machine
                            .emit_relaxed_mov(Size::S64, loc, self.locals[local_index])
                    }
                } else {
                    self.machine
                        .emit_relaxed_mov(Size::S64, loc, self.locals[local_index])
                }?;
            }
            Operator::LocalTee { local_index } => {
                let local_index = local_index as usize;
                let (loc, canonicalize) = *self.value_stack.last().unwrap();

                if self.local_types[local_index].is_float()
                    && let Some(canonicalize_size) = canonicalize.to_size()
                {
                    if self.machine.arch_supports_canonicalize_nan()
                        && self.config.enable_nan_canonicalization
                    {
                        self.machine.canonicalize_nan(
                            canonicalize_size,
                            loc,
                            self.locals[local_index],
                        )
                    } else {
                        self.machine
                            .emit_relaxed_mov(Size::S64, loc, self.locals[local_index])
                    }
                } else {
                    self.machine
                        .emit_relaxed_mov(Size::S64, loc, self.locals[local_index])
                }?;
            }
            Operator::I32Const { value } => {
                self.value_stack
                    .push((Location::Imm32(value as u32), CanonicalizeType::None));
            }
            Operator::I32Add => {
                let I2O1 { loc_a, loc_b, ret } =
                    self.i2o1_prepare(WpType::I32, CanonicalizeType::None)?;
                self.machine.emit_binop_add32(loc_a, loc_b, ret)?;
            }
            Operator::I32Sub => {
                let I2O1 { loc_a, loc_b, ret } =
                    self.i2o1_prepare(WpType::I32, CanonicalizeType::None)?;
                self.machine.emit_binop_sub32(loc_a, loc_b, ret)?;
            }
            Operator::I32Mul => {
                let I2O1 { loc_a, loc_b, ret } =
                    self.i2o1_prepare(WpType::I32, CanonicalizeType::None)?;
                self.machine.emit_binop_mul32(loc_a, loc_b, ret)?;
            }
            Operator::I32DivU => {
                let I2O1 { loc_a, loc_b, ret } =
                    self.i2o1_prepare(WpType::I32, CanonicalizeType::None)?;
                self.machine.emit_binop_udiv32(
                    loc_a,
                    loc_b,
                    ret,
                    self.special_labels.integer_division_by_zero,
                )?;
            }
            Operator::I32DivS => {
                let I2O1 { loc_a, loc_b, ret } =
                    self.i2o1_prepare(WpType::I32, CanonicalizeType::None)?;
                self.machine.emit_binop_sdiv32(
                    loc_a,
                    loc_b,
                    ret,
                    self.special_labels.integer_division_by_zero,
                    self.special_labels.integer_overflow,
                )?;
            }
            Operator::I32RemU => {
                let I2O1 { loc_a, loc_b, ret } =
                    self.i2o1_prepare(WpType::I32, CanonicalizeType::None)?;
                self.machine.emit_binop_urem32(
                    loc_a,
                    loc_b,
                    ret,
                    self.special_labels.integer_division_by_zero,
                )?;
            }
            Operator::I32RemS => {
                let I2O1 { loc_a, loc_b, ret } =
                    self.i2o1_prepare(WpType::I32, CanonicalizeType::None)?;
                self.machine.emit_binop_srem32(
                    loc_a,
                    loc_b,
                    ret,
                    self.special_labels.integer_division_by_zero,
                )?;
            }
            Operator::I32And => {
                let I2O1 { loc_a, loc_b, ret } =
                    self.i2o1_prepare(WpType::I32, CanonicalizeType::None)?;
                self.machine.emit_binop_and32(loc_a, loc_b, ret)?;
            }
            Operator::I32Or => {
                let I2O1 { loc_a, loc_b, ret } =
                    self.i2o1_prepare(WpType::I32, CanonicalizeType::None)?;
                self.machine.emit_binop_or32(loc_a, loc_b, ret)?;
            }
            Operator::I32Xor => {
                let I2O1 { loc_a, loc_b, ret } =
                    self.i2o1_prepare(WpType::I32, CanonicalizeType::None)?;
                self.machine.emit_binop_xor32(loc_a, loc_b, ret)?;
            }
            Operator::I32Eq => {
                let I2O1 { loc_a, loc_b, ret } =
                    self.i2o1_prepare(WpType::I32, CanonicalizeType::None)?;
                self.machine.i32_cmp_eq(loc_a, loc_b, ret)?;
            }
            Operator::I32Ne => {
                let I2O1 { loc_a, loc_b, ret } =
                    self.i2o1_prepare(WpType::I32, CanonicalizeType::None)?;
                self.machine.i32_cmp_ne(loc_a, loc_b, ret)?;
            }
            Operator::I32Eqz => {
                let loc_a = self.pop_value_released()?.0;
                let ret = self.acquire_location(&WpType::I32)?;
                self.machine.i32_cmp_eq(loc_a, Location::Imm32(0), ret)?;
                self.value_stack.push((ret, CanonicalizeType::None));
            }
            Operator::I32Clz => {
                let loc = self.pop_value_released()?.0;
                let ret = self.acquire_location(&WpType::I32)?;
                self.value_stack.push((ret, CanonicalizeType::None));
                self.machine.i32_clz(loc, ret)?;
            }
            Operator::I32Ctz => {
                let loc = self.pop_value_released()?.0;
                let ret = self.acquire_location(&WpType::I32)?;
                self.value_stack.push((ret, CanonicalizeType::None));
                self.machine.i32_ctz(loc, ret)?;
            }
            Operator::I32Popcnt => {
                let loc = self.pop_value_released()?.0;
                let ret = self.acquire_location(&WpType::I32)?;
                self.value_stack.push((ret, CanonicalizeType::None));
                self.machine.i32_popcnt(loc, ret)?;
            }
            Operator::I32Shl => {
                let I2O1 { loc_a, loc_b, ret } =
                    self.i2o1_prepare(WpType::I32, CanonicalizeType::None)?;
                self.machine.i32_shl(loc_a, loc_b, ret)?;
            }
            Operator::I32ShrU => {
                let I2O1 { loc_a, loc_b, ret } =
                    self.i2o1_prepare(WpType::I32, CanonicalizeType::None)?;
                self.machine.i32_shr(loc_a, loc_b, ret)?;
            }
            Operator::I32ShrS => {
                let I2O1 { loc_a, loc_b, ret } =
                    self.i2o1_prepare(WpType::I32, CanonicalizeType::None)?;
                self.machine.i32_sar(loc_a, loc_b, ret)?;
            }
            Operator::I32Rotl => {
                let I2O1 { loc_a, loc_b, ret } =
                    self.i2o1_prepare(WpType::I32, CanonicalizeType::None)?;
                self.machine.i32_rol(loc_a, loc_b, ret)?;
            }
            Operator::I32Rotr => {
                let I2O1 { loc_a, loc_b, ret } =
                    self.i2o1_prepare(WpType::I32, CanonicalizeType::None)?;
                self.machine.i32_ror(loc_a, loc_b, ret)?;
            }
            Operator::I32LtU => {
                let I2O1 { loc_a, loc_b, ret } =
                    self.i2o1_prepare(WpType::I32, CanonicalizeType::None)?;
                self.machine.i32_cmp_lt_u(loc_a, loc_b, ret)?;
            }
            Operator::I32LeU => {
                let I2O1 { loc_a, loc_b, ret } =
                    self.i2o1_prepare(WpType::I32, CanonicalizeType::None)?;
                self.machine.i32_cmp_le_u(loc_a, loc_b, ret)?;
            }
            Operator::I32GtU => {
                let I2O1 { loc_a, loc_b, ret } =
                    self.i2o1_prepare(WpType::I32, CanonicalizeType::None)?;
                self.machine.i32_cmp_gt_u(loc_a, loc_b, ret)?;
            }
            Operator::I32GeU => {
                let I2O1 { loc_a, loc_b, ret } =
                    self.i2o1_prepare(WpType::I32, CanonicalizeType::None)?;
                self.machine.i32_cmp_ge_u(loc_a, loc_b, ret)?;
            }
            Operator::I32LtS => {
                let I2O1 { loc_a, loc_b, ret } =
                    self.i2o1_prepare(WpType::I32, CanonicalizeType::None)?;
                self.machine.i32_cmp_lt_s(loc_a, loc_b, ret)?;
            }
            Operator::I32LeS => {
                let I2O1 { loc_a, loc_b, ret } =
                    self.i2o1_prepare(WpType::I32, CanonicalizeType::None)?;
                self.machine.i32_cmp_le_s(loc_a, loc_b, ret)?;
            }
            Operator::I32GtS => {
                let I2O1 { loc_a, loc_b, ret } =
                    self.i2o1_prepare(WpType::I32, CanonicalizeType::None)?;
                self.machine.i32_cmp_gt_s(loc_a, loc_b, ret)?;
            }
            Operator::I32GeS => {
                let I2O1 { loc_a, loc_b, ret } =
                    self.i2o1_prepare(WpType::I32, CanonicalizeType::None)?;
                self.machine.i32_cmp_ge_s(loc_a, loc_b, ret)?;
            }
            Operator::I64Const { value } => {
                let value = value as u64;
                self.value_stack
                    .push((Location::Imm64(value), CanonicalizeType::None));
            }
            Operator::I64Add => {
                let I2O1 { loc_a, loc_b, ret } =
                    self.i2o1_prepare(WpType::I64, CanonicalizeType::None)?;
                self.machine.emit_binop_add64(loc_a, loc_b, ret)?;
            }
            Operator::I64Sub => {
                let I2O1 { loc_a, loc_b, ret } =
                    self.i2o1_prepare(WpType::I64, CanonicalizeType::None)?;
                self.machine.emit_binop_sub64(loc_a, loc_b, ret)?;
            }
            Operator::I64Mul => {
                let I2O1 { loc_a, loc_b, ret } =
                    self.i2o1_prepare(WpType::I64, CanonicalizeType::None)?;
                self.machine.emit_binop_mul64(loc_a, loc_b, ret)?;
            }
            Operator::I64DivU => {
                let I2O1 { loc_a, loc_b, ret } =
                    self.i2o1_prepare(WpType::I64, CanonicalizeType::None)?;
                self.machine.emit_binop_udiv64(
                    loc_a,
                    loc_b,
                    ret,
                    self.special_labels.integer_division_by_zero,
                )?;
            }
            Operator::I64DivS => {
                let I2O1 { loc_a, loc_b, ret } =
                    self.i2o1_prepare(WpType::I64, CanonicalizeType::None)?;
                self.machine.emit_binop_sdiv64(
                    loc_a,
                    loc_b,
                    ret,
                    self.special_labels.integer_division_by_zero,
                    self.special_labels.integer_overflow,
                )?;
            }
            Operator::I64RemU => {
                let I2O1 { loc_a, loc_b, ret } =
                    self.i2o1_prepare(WpType::I64, CanonicalizeType::None)?;
                self.machine.emit_binop_urem64(
                    loc_a,
                    loc_b,
                    ret,
                    self.special_labels.integer_division_by_zero,
                )?;
            }
            Operator::I64RemS => {
                let I2O1 { loc_a, loc_b, ret } =
                    self.i2o1_prepare(WpType::I64, CanonicalizeType::None)?;
                self.machine.emit_binop_srem64(
                    loc_a,
                    loc_b,
                    ret,
                    self.special_labels.integer_division_by_zero,
                )?;
            }
            Operator::I64And => {
                let I2O1 { loc_a, loc_b, ret } =
                    self.i2o1_prepare(WpType::I64, CanonicalizeType::None)?;
                self.machine.emit_binop_and64(loc_a, loc_b, ret)?;
            }
            Operator::I64Or => {
                let I2O1 { loc_a, loc_b, ret } =
                    self.i2o1_prepare(WpType::I64, CanonicalizeType::None)?;
                self.machine.emit_binop_or64(loc_a, loc_b, ret)?;
            }
            Operator::I64Xor => {
                let I2O1 { loc_a, loc_b, ret } =
                    self.i2o1_prepare(WpType::I64, CanonicalizeType::None)?;
                self.machine.emit_binop_xor64(loc_a, loc_b, ret)?;
            }
            Operator::I64Eq => {
                let I2O1 { loc_a, loc_b, ret } =
                    self.i2o1_prepare(WpType::I64, CanonicalizeType::None)?;
                self.machine.i64_cmp_eq(loc_a, loc_b, ret)?;
            }
            Operator::I64Ne => {
                let I2O1 { loc_a, loc_b, ret } =
                    self.i2o1_prepare(WpType::I64, CanonicalizeType::None)?;
                self.machine.i64_cmp_ne(loc_a, loc_b, ret)?;
            }
            Operator::I64Eqz => {
                let loc_a = self.pop_value_released()?.0;
                let ret = self.acquire_location(&WpType::I64)?;
                self.machine.i64_cmp_eq(loc_a, Location::Imm64(0), ret)?;
                self.value_stack.push((ret, CanonicalizeType::None));
            }
            Operator::I64Clz => {
                let loc = self.pop_value_released()?.0;
                let ret = self.acquire_location(&WpType::I64)?;
                self.value_stack.push((ret, CanonicalizeType::None));
                self.machine.i64_clz(loc, ret)?;
            }
            Operator::I64Ctz => {
                let loc = self.pop_value_released()?.0;
                let ret = self.acquire_location(&WpType::I64)?;
                self.value_stack.push((ret, CanonicalizeType::None));
                self.machine.i64_ctz(loc, ret)?;
            }
            Operator::I64Popcnt => {
                let loc = self.pop_value_released()?.0;
                let ret = self.acquire_location(&WpType::I64)?;
                self.value_stack.push((ret, CanonicalizeType::None));
                self.machine.i64_popcnt(loc, ret)?;
            }
            Operator::I64Shl => {
                let I2O1 { loc_a, loc_b, ret } =
                    self.i2o1_prepare(WpType::I64, CanonicalizeType::None)?;
                self.machine.i64_shl(loc_a, loc_b, ret)?;
            }
            Operator::I64ShrU => {
                let I2O1 { loc_a, loc_b, ret } =
                    self.i2o1_prepare(WpType::I64, CanonicalizeType::None)?;
                self.machine.i64_shr(loc_a, loc_b, ret)?;
            }
            Operator::I64ShrS => {
                let I2O1 { loc_a, loc_b, ret } =
                    self.i2o1_prepare(WpType::I64, CanonicalizeType::None)?;
                self.machine.i64_sar(loc_a, loc_b, ret)?;
            }
            Operator::I64Rotl => {
                let I2O1 { loc_a, loc_b, ret } =
                    self.i2o1_prepare(WpType::I64, CanonicalizeType::None)?;
                self.machine.i64_rol(loc_a, loc_b, ret)?;
            }
            Operator::I64Rotr => {
                let I2O1 { loc_a, loc_b, ret } =
                    self.i2o1_prepare(WpType::I64, CanonicalizeType::None)?;
                self.machine.i64_ror(loc_a, loc_b, ret)?;
            }
            Operator::I64LtU => {
                let I2O1 { loc_a, loc_b, ret } =
                    self.i2o1_prepare(WpType::I64, CanonicalizeType::None)?;
                self.machine.i64_cmp_lt_u(loc_a, loc_b, ret)?;
            }
            Operator::I64LeU => {
                let I2O1 { loc_a, loc_b, ret } =
                    self.i2o1_prepare(WpType::I64, CanonicalizeType::None)?;
                self.machine.i64_cmp_le_u(loc_a, loc_b, ret)?;
            }
            Operator::I64GtU => {
                let I2O1 { loc_a, loc_b, ret } =
                    self.i2o1_prepare(WpType::I64, CanonicalizeType::None)?;
                self.machine.i64_cmp_gt_u(loc_a, loc_b, ret)?;
            }
            Operator::I64GeU => {
                let I2O1 { loc_a, loc_b, ret } =
                    self.i2o1_prepare(WpType::I64, CanonicalizeType::None)?;
                self.machine.i64_cmp_ge_u(loc_a, loc_b, ret)?;
            }
            Operator::I64LtS => {
                let I2O1 { loc_a, loc_b, ret } =
                    self.i2o1_prepare(WpType::I64, CanonicalizeType::None)?;
                self.machine.i64_cmp_lt_s(loc_a, loc_b, ret)?;
            }
            Operator::I64LeS => {
                let I2O1 { loc_a, loc_b, ret } =
                    self.i2o1_prepare(WpType::I64, CanonicalizeType::None)?;
                self.machine.i64_cmp_le_s(loc_a, loc_b, ret)?;
            }
            Operator::I64GtS => {
                let I2O1 { loc_a, loc_b, ret } =
                    self.i2o1_prepare(WpType::I64, CanonicalizeType::None)?;
                self.machine.i64_cmp_gt_s(loc_a, loc_b, ret)?;
            }
            Operator::I64GeS => {
                let I2O1 { loc_a, loc_b, ret } =
                    self.i2o1_prepare(WpType::I64, CanonicalizeType::None)?;
                self.machine.i64_cmp_ge_s(loc_a, loc_b, ret)?;
            }
            Operator::I64ExtendI32U => {
                let loc = self.pop_value_released()?.0;
                let ret = self.acquire_location(&WpType::I64)?;
                self.value_stack.push((ret, CanonicalizeType::None));
                self.machine.emit_relaxed_mov(Size::S32, loc, ret)?;

                // A 32-bit memory write does not automatically clear the upper 32 bits of a 64-bit word.
                // So, we need to explicitly write zero to the upper half here.
                if let Location::Memory(base, off) = ret {
                    self.machine.emit_relaxed_mov(
                        Size::S32,
                        Location::Imm32(0),
                        Location::Memory(base, off + 4),
                    )?;
                }
            }
            Operator::I64ExtendI32S => {
                let loc = self.pop_value_released()?.0;
                let ret = self.acquire_location(&WpType::I64)?;
                self.value_stack.push((ret, CanonicalizeType::None));
                self.machine
                    .emit_relaxed_sign_extension(Size::S32, loc, Size::S64, ret)?;
            }
            Operator::I32Extend8S => {
                let loc = self.pop_value_released()?.0;
                let ret = self.acquire_location(&WpType::I32)?;
                self.value_stack.push((ret, CanonicalizeType::None));

                self.machine
                    .emit_relaxed_sign_extension(Size::S8, loc, Size::S32, ret)?;
            }
            Operator::I32Extend16S => {
                let loc = self.pop_value_released()?.0;
                let ret = self.acquire_location(&WpType::I32)?;
                self.value_stack.push((ret, CanonicalizeType::None));

                self.machine
                    .emit_relaxed_sign_extension(Size::S16, loc, Size::S32, ret)?;
            }
            Operator::I64Extend8S => {
                let loc = self.pop_value_released()?.0;
                let ret = self.acquire_location(&WpType::I64)?;
                self.value_stack.push((ret, CanonicalizeType::None));

                self.machine
                    .emit_relaxed_sign_extension(Size::S8, loc, Size::S64, ret)?;
            }
            Operator::I64Extend16S => {
                let loc = self.pop_value_released()?.0;
                let ret = self.acquire_location(&WpType::I64)?;
                self.value_stack.push((ret, CanonicalizeType::None));

                self.machine
                    .emit_relaxed_sign_extension(Size::S16, loc, Size::S64, ret)?;
            }
            Operator::I64Extend32S => {
                let loc = self.pop_value_released()?.0;
                let ret = self.acquire_location(&WpType::I64)?;
                self.value_stack.push((ret, CanonicalizeType::None));

                self.machine
                    .emit_relaxed_sign_extension(Size::S32, loc, Size::S64, ret)?;
            }
            Operator::I32WrapI64 => {
                let loc = self.pop_value_released()?.0;
                let ret = self.acquire_location(&WpType::I32)?;
                self.value_stack.push((ret, CanonicalizeType::None));
                self.machine.emit_relaxed_mov(Size::S32, loc, ret)?;
            }

            Operator::F32Const { value } => {
                self.value_stack
                    .push((Location::Imm32(value.bits()), CanonicalizeType::None));
            }
            Operator::F32Add => {
                let I2O1 { loc_a, loc_b, ret } =
                    self.i2o1_prepare(WpType::F64, CanonicalizeType::F32)?;
                self.machine.f32_add(loc_a, loc_b, ret)?;
            }
            Operator::F32Sub => {
                let I2O1 { loc_a, loc_b, ret } =
                    self.i2o1_prepare(WpType::F64, CanonicalizeType::F32)?;
                self.machine.f32_sub(loc_a, loc_b, ret)?;
            }
            Operator::F32Mul => {
                let I2O1 { loc_a, loc_b, ret } =
                    self.i2o1_prepare(WpType::F64, CanonicalizeType::F32)?;
                self.machine.f32_mul(loc_a, loc_b, ret)?;
            }
            Operator::F32Div => {
                let I2O1 { loc_a, loc_b, ret } =
                    self.i2o1_prepare(WpType::F64, CanonicalizeType::F32)?;
                self.machine.f32_div(loc_a, loc_b, ret)?;
            }
            Operator::F32Max => {
                let I2O1 { loc_a, loc_b, ret } =
                    self.i2o1_prepare(WpType::F64, CanonicalizeType::None)?;
                self.machine.f32_max(loc_a, loc_b, ret)?;
            }
            Operator::F32Min => {
                let I2O1 { loc_a, loc_b, ret } =
                    self.i2o1_prepare(WpType::F64, CanonicalizeType::None)?;
                self.machine.f32_min(loc_a, loc_b, ret)?;
            }
            Operator::F32Eq => {
                let I2O1 { loc_a, loc_b, ret } =
                    self.i2o1_prepare(WpType::I32, CanonicalizeType::None)?;
                self.machine.f32_cmp_eq(loc_a, loc_b, ret)?;
            }
            Operator::F32Ne => {
                let I2O1 { loc_a, loc_b, ret } =
                    self.i2o1_prepare(WpType::I32, CanonicalizeType::None)?;
                self.machine.f32_cmp_ne(loc_a, loc_b, ret)?;
            }
            Operator::F32Lt => {
                let I2O1 { loc_a, loc_b, ret } =
                    self.i2o1_prepare(WpType::I32, CanonicalizeType::None)?;
                self.machine.f32_cmp_lt(loc_a, loc_b, ret)?;
            }
            Operator::F32Le => {
                let I2O1 { loc_a, loc_b, ret } =
                    self.i2o1_prepare(WpType::I32, CanonicalizeType::None)?;
                self.machine.f32_cmp_le(loc_a, loc_b, ret)?;
            }
            Operator::F32Gt => {
                let I2O1 { loc_a, loc_b, ret } =
                    self.i2o1_prepare(WpType::I32, CanonicalizeType::None)?;
                self.machine.f32_cmp_gt(loc_a, loc_b, ret)?;
            }
            Operator::F32Ge => {
                let I2O1 { loc_a, loc_b, ret } =
                    self.i2o1_prepare(WpType::I32, CanonicalizeType::None)?;
                self.machine.f32_cmp_ge(loc_a, loc_b, ret)?;
            }
            Operator::F32Nearest => {
                let loc = self.pop_value_released()?.0;
                let ret = self.acquire_location(&WpType::F64)?;
                self.value_stack.push((ret, CanonicalizeType::F32));
                self.machine.f32_nearest(loc, ret)?;
            }
            Operator::F32Floor => {
                let loc = self.pop_value_released()?.0;
                let ret = self.acquire_location(&WpType::F64)?;
                self.value_stack.push((ret, CanonicalizeType::F32));
                self.machine.f32_floor(loc, ret)?;
            }
            Operator::F32Ceil => {
                let loc = self.pop_value_released()?.0;
                let ret = self.acquire_location(&WpType::F64)?;
                self.value_stack.push((ret, CanonicalizeType::F32));
                self.machine.f32_ceil(loc, ret)?;
            }
            Operator::F32Trunc => {
                let loc = self.pop_value_released()?.0;
                let ret = self.acquire_location(&WpType::F64)?;
                self.value_stack.push((ret, CanonicalizeType::F32));
                self.machine.f32_trunc(loc, ret)?;
            }
            Operator::F32Sqrt => {
                let loc = self.pop_value_released()?.0;
                let ret = self.acquire_location(&WpType::F64)?;
                self.value_stack.push((ret, CanonicalizeType::F32));
                self.machine.f32_sqrt(loc, ret)?;
            }

            Operator::F32Copysign => {
                let loc_b = self.pop_value_released()?;
                let loc_a = self.pop_value_released()?;
                let ret = self.acquire_location(&WpType::F32)?;
                self.value_stack.push((ret, CanonicalizeType::None));

                let tmp1 = self.machine.acquire_temp_gpr().unwrap();
                let tmp2 = self.machine.acquire_temp_gpr().unwrap();

                if self.machine.arch_supports_canonicalize_nan()
                    && self.config.enable_nan_canonicalization
                {
                    for ((loc, fp), tmp) in [(loc_a, tmp1), (loc_b, tmp2)] {
                        if fp.to_size().is_some() {
                            self.machine
                                .canonicalize_nan(Size::S32, loc, Location::GPR(tmp))?
                        } else {
                            self.machine
                                .move_location(Size::S32, loc, Location::GPR(tmp))?
                        }
                    }
                } else {
                    self.machine
                        .move_location(Size::S32, loc_a.0, Location::GPR(tmp1))?;
                    self.machine
                        .move_location(Size::S32, loc_b.0, Location::GPR(tmp2))?;
                }
                self.machine.emit_i32_copysign(tmp1, tmp2)?;
                self.machine
                    .move_location(Size::S32, Location::GPR(tmp1), ret)?;
                self.machine.release_gpr(tmp2);
                self.machine.release_gpr(tmp1);
            }

            Operator::F32Abs => {
                // Preserve canonicalization state.

                let loc = self.pop_value_released()?.0;
                let ret = self.acquire_location(&WpType::F32)?;
                self.value_stack.push((ret, CanonicalizeType::None));

                self.machine.f32_abs(loc, ret)?;
            }

            Operator::F32Neg => {
                // Preserve canonicalization state.

                let loc = self.pop_value_released()?.0;
                let ret = self.acquire_location(&WpType::F32)?;
                self.value_stack.push((ret, CanonicalizeType::None));

                self.machine.f32_neg(loc, ret)?;
            }

            Operator::F64Const { value } => {
                self.value_stack
                    .push((Location::Imm64(value.bits()), CanonicalizeType::None));
            }
            Operator::F64Add => {
                let I2O1 { loc_a, loc_b, ret } =
                    self.i2o1_prepare(WpType::F64, CanonicalizeType::F64)?;
                self.machine.f64_add(loc_a, loc_b, ret)?;
            }
            Operator::F64Sub => {
                let I2O1 { loc_a, loc_b, ret } =
                    self.i2o1_prepare(WpType::F64, CanonicalizeType::F64)?;
                self.machine.f64_sub(loc_a, loc_b, ret)?;
            }
            Operator::F64Mul => {
                let I2O1 { loc_a, loc_b, ret } =
                    self.i2o1_prepare(WpType::F64, CanonicalizeType::F64)?;
                self.machine.f64_mul(loc_a, loc_b, ret)?;
            }
            Operator::F64Div => {
                let I2O1 { loc_a, loc_b, ret } =
                    self.i2o1_prepare(WpType::F64, CanonicalizeType::F64)?;
                self.machine.f64_div(loc_a, loc_b, ret)?;
            }
            Operator::F64Max => {
                let I2O1 { loc_a, loc_b, ret } =
                    self.i2o1_prepare(WpType::F64, CanonicalizeType::None)?;
                self.machine.f64_max(loc_a, loc_b, ret)?;
            }
            Operator::F64Min => {
                let I2O1 { loc_a, loc_b, ret } =
                    self.i2o1_prepare(WpType::F64, CanonicalizeType::None)?;
                self.machine.f64_min(loc_a, loc_b, ret)?;
            }
            Operator::F64Eq => {
                let I2O1 { loc_a, loc_b, ret } =
                    self.i2o1_prepare(WpType::I32, CanonicalizeType::None)?;
                self.machine.f64_cmp_eq(loc_a, loc_b, ret)?;
            }
            Operator::F64Ne => {
                let I2O1 { loc_a, loc_b, ret } =
                    self.i2o1_prepare(WpType::I32, CanonicalizeType::None)?;
                self.machine.f64_cmp_ne(loc_a, loc_b, ret)?;
            }
            Operator::F64Lt => {
                let I2O1 { loc_a, loc_b, ret } =
                    self.i2o1_prepare(WpType::I32, CanonicalizeType::None)?;
                self.machine.f64_cmp_lt(loc_a, loc_b, ret)?;
            }
            Operator::F64Le => {
                let I2O1 { loc_a, loc_b, ret } =
                    self.i2o1_prepare(WpType::I32, CanonicalizeType::None)?;
                self.machine.f64_cmp_le(loc_a, loc_b, ret)?;
            }
            Operator::F64Gt => {
                let I2O1 { loc_a, loc_b, ret } =
                    self.i2o1_prepare(WpType::I32, CanonicalizeType::None)?;
                self.machine.f64_cmp_gt(loc_a, loc_b, ret)?;
            }
            Operator::F64Ge => {
                let I2O1 { loc_a, loc_b, ret } =
                    self.i2o1_prepare(WpType::I32, CanonicalizeType::None)?;
                self.machine.f64_cmp_ge(loc_a, loc_b, ret)?;
            }
            Operator::F64Nearest => {
                let loc = self.pop_value_released()?.0;
                let ret = self.acquire_location(&WpType::F64)?;
                self.value_stack.push((ret, CanonicalizeType::F64));
                self.machine.f64_nearest(loc, ret)?;
            }
            Operator::F64Floor => {
                let loc = self.pop_value_released()?.0;
                let ret = self.acquire_location(&WpType::F64)?;
                self.value_stack.push((ret, CanonicalizeType::F64));
                self.machine.f64_floor(loc, ret)?;
            }
            Operator::F64Ceil => {
                let loc = self.pop_value_released()?.0;
                let ret = self.acquire_location(&WpType::F64)?;
                self.value_stack.push((ret, CanonicalizeType::F64));
                self.machine.f64_ceil(loc, ret)?;
            }
            Operator::F64Trunc => {
                let loc = self.pop_value_released()?.0;
                let ret = self.acquire_location(&WpType::F64)?;
                self.value_stack.push((ret, CanonicalizeType::F64));
                self.machine.f64_trunc(loc, ret)?;
            }
            Operator::F64Sqrt => {
                let loc = self.pop_value_released()?.0;
                let ret = self.acquire_location(&WpType::F64)?;
                self.value_stack.push((ret, CanonicalizeType::F64));
                self.machine.f64_sqrt(loc, ret)?;
            }

            Operator::F64Copysign => {
                let loc_b = self.pop_value_released()?;
                let loc_a = self.pop_value_released()?;
                let ret = self.acquire_location(&WpType::F64)?;
                self.value_stack.push((ret, CanonicalizeType::None));

                let tmp1 = self.machine.acquire_temp_gpr().unwrap();
                let tmp2 = self.machine.acquire_temp_gpr().unwrap();

                if self.machine.arch_supports_canonicalize_nan()
                    && self.config.enable_nan_canonicalization
                {
                    for ((loc, fp), tmp) in [(loc_a, tmp1), (loc_b, tmp2)] {
                        if fp.to_size().is_some() {
                            self.machine
                                .canonicalize_nan(Size::S64, loc, Location::GPR(tmp))?
                        } else {
                            self.machine
                                .move_location(Size::S64, loc, Location::GPR(tmp))?
                        }
                    }
                } else {
                    self.machine
                        .move_location(Size::S64, loc_a.0, Location::GPR(tmp1))?;
                    self.machine
                        .move_location(Size::S64, loc_b.0, Location::GPR(tmp2))?;
                }
                self.machine.emit_i64_copysign(tmp1, tmp2)?;
                self.machine
                    .move_location(Size::S64, Location::GPR(tmp1), ret)?;

                self.machine.release_gpr(tmp2);
                self.machine.release_gpr(tmp1);
            }

            Operator::F64Abs => {
                let (loc, canonicalize) = self.pop_value_released()?;
                let ret = self.acquire_location(&WpType::F64)?;
                self.value_stack.push((ret, canonicalize));

                self.machine.f64_abs(loc, ret)?;
            }

            Operator::F64Neg => {
                let (loc, canonicalize) = self.pop_value_released()?;
                let ret = self.acquire_location(&WpType::F64)?;
                self.value_stack.push((ret, canonicalize));

                self.machine.f64_neg(loc, ret)?;
            }

            Operator::F64PromoteF32 => {
                let (loc, canonicalize) = self.pop_value_released()?;
                let ret = self.acquire_location(&WpType::F64)?;
                self.value_stack.push((ret, canonicalize.promote()?));
                self.machine.convert_f64_f32(loc, ret)?;
            }
            Operator::F32DemoteF64 => {
                let (loc, canonicalize) = self.pop_value_released()?;
                let ret = self.acquire_location(&WpType::F64)?;
                self.value_stack.push((ret, canonicalize.demote()?));
                self.machine.convert_f32_f64(loc, ret)?;
            }

            Operator::I32ReinterpretF32 => {
                let (loc, canonicalize) = self.pop_value_released()?;
                let ret = self.acquire_location(&WpType::I32)?;
                self.value_stack.push((ret, CanonicalizeType::None));

                if !self.machine.arch_supports_canonicalize_nan()
                    || !self.config.enable_nan_canonicalization
                    || matches!(canonicalize, CanonicalizeType::None)
                {
                    if loc != ret {
                        self.machine.emit_relaxed_mov(Size::S32, loc, ret)?;
                    }
                } else {
                    self.machine.canonicalize_nan(Size::S32, loc, ret)?;
                }
            }
            Operator::F32ReinterpretI32 => {
                let loc = self.pop_value_released()?.0;
                let ret = self.acquire_location(&WpType::F32)?;
                self.value_stack.push((ret, CanonicalizeType::None));

                if loc != ret {
                    self.machine.emit_relaxed_mov(Size::S32, loc, ret)?;
                }
            }

            Operator::I64ReinterpretF64 => {
                let (loc, canonicalize) = self.pop_value_released()?;
                let ret = self.acquire_location(&WpType::I64)?;
                self.value_stack.push((ret, CanonicalizeType::None));

                if !self.machine.arch_supports_canonicalize_nan()
                    || !self.config.enable_nan_canonicalization
                    || matches!(canonicalize, CanonicalizeType::None)
                {
                    if loc != ret {
                        self.machine.emit_relaxed_mov(Size::S64, loc, ret)?;
                    }
                } else {
                    self.machine.canonicalize_nan(Size::S64, loc, ret)?;
                }
            }
            Operator::F64ReinterpretI64 => {
                let loc = self.pop_value_released()?.0;
                let ret = self.acquire_location(&WpType::F64)?;
                self.value_stack.push((ret, CanonicalizeType::None));

                if loc != ret {
                    self.machine.emit_relaxed_mov(Size::S64, loc, ret)?;
                }
            }

            Operator::I32TruncF32U => {
                let loc = self.pop_value_released()?.0;
                let ret = self.acquire_location(&WpType::I32)?;
                self.value_stack.push((ret, CanonicalizeType::None));

                self.machine.convert_i32_f32(loc, ret, false, false)?;
            }

            Operator::I32TruncSatF32U => {
                let loc = self.pop_value_released()?.0;
                let ret = self.acquire_location(&WpType::I32)?;
                self.value_stack.push((ret, CanonicalizeType::None));

                self.machine.convert_i32_f32(loc, ret, false, true)?;
            }

            Operator::I32TruncF32S => {
                let loc = self.pop_value_released()?.0;
                let ret = self.acquire_location(&WpType::I32)?;
                self.value_stack.push((ret, CanonicalizeType::None));

                self.machine.convert_i32_f32(loc, ret, true, false)?;
            }
            Operator::I32TruncSatF32S => {
                let loc = self.pop_value_released()?.0;
                let ret = self.acquire_location(&WpType::I32)?;
                self.value_stack.push((ret, CanonicalizeType::None));

                self.machine.convert_i32_f32(loc, ret, true, true)?;
            }

            Operator::I64TruncF32S => {
                let loc = self.pop_value_released()?.0;
                let ret = self.acquire_location(&WpType::I64)?;
                self.value_stack.push((ret, CanonicalizeType::None));

                self.machine.convert_i64_f32(loc, ret, true, false)?;
            }

            Operator::I64TruncSatF32S => {
                let loc = self.pop_value_released()?.0;
                let ret = self.acquire_location(&WpType::I64)?;
                self.value_stack.push((ret, CanonicalizeType::None));

                self.machine.convert_i64_f32(loc, ret, true, true)?;
            }

            Operator::I64TruncF32U => {
                let loc = self.pop_value_released()?.0;
                let ret = self.acquire_location(&WpType::I64)?;
                self.value_stack.push((ret, CanonicalizeType::None));

                self.machine.convert_i64_f32(loc, ret, false, false)?;
            }
            Operator::I64TruncSatF32U => {
                let loc = self.pop_value_released()?.0;
                let ret = self.acquire_location(&WpType::I64)?;
                self.value_stack.push((ret, CanonicalizeType::None));

                self.machine.convert_i64_f32(loc, ret, false, true)?;
            }

            Operator::I32TruncF64U => {
                let loc = self.pop_value_released()?.0;
                let ret = self.acquire_location(&WpType::I32)?;
                self.value_stack.push((ret, CanonicalizeType::None));

                self.machine.convert_i32_f64(loc, ret, false, false)?;
            }

            Operator::I32TruncSatF64U => {
                let loc = self.pop_value_released()?.0;
                let ret = self.acquire_location(&WpType::I32)?;
                self.value_stack.push((ret, CanonicalizeType::None));

                self.machine.convert_i32_f64(loc, ret, false, true)?;
            }

            Operator::I32TruncF64S => {
                let loc = self.pop_value_released()?.0;
                let ret = self.acquire_location(&WpType::I32)?;
                self.value_stack.push((ret, CanonicalizeType::None));

                self.machine.convert_i32_f64(loc, ret, true, false)?;
            }

            Operator::I32TruncSatF64S => {
                let loc = self.pop_value_released()?.0;
                let ret = self.acquire_location(&WpType::I32)?;
                self.value_stack.push((ret, CanonicalizeType::None));

                self.machine.convert_i32_f64(loc, ret, true, true)?;
            }

            Operator::I64TruncF64S => {
                let loc = self.pop_value_released()?.0;
                let ret = self.acquire_location(&WpType::I64)?;
                self.value_stack.push((ret, CanonicalizeType::None));

                self.machine.convert_i64_f64(loc, ret, true, false)?;
            }

            Operator::I64TruncSatF64S => {
                let loc = self.pop_value_released()?.0;
                let ret = self.acquire_location(&WpType::I64)?;
                self.value_stack.push((ret, CanonicalizeType::None));

                self.machine.convert_i64_f64(loc, ret, true, true)?;
            }

            Operator::I64TruncF64U => {
                let loc = self.pop_value_released()?.0;
                let ret = self.acquire_location(&WpType::I64)?;
                self.value_stack.push((ret, CanonicalizeType::None));

                self.machine.convert_i64_f64(loc, ret, false, false)?;
            }

            Operator::I64TruncSatF64U => {
                let loc = self.pop_value_released()?.0;
                let ret = self.acquire_location(&WpType::I64)?;
                self.value_stack.push((ret, CanonicalizeType::None));

                self.machine.convert_i64_f64(loc, ret, false, true)?;
            }

            Operator::F32ConvertI32S => {
                let loc = self.pop_value_released()?.0;
                let ret = self.acquire_location(&WpType::F32)?;
                self.value_stack.push((ret, CanonicalizeType::None));

                self.machine.convert_f32_i32(loc, true, ret)?;
            }
            Operator::F32ConvertI32U => {
                let loc = self.pop_value_released()?.0;
                let ret = self.acquire_location(&WpType::F32)?;
                self.value_stack.push((ret, CanonicalizeType::None));

                self.machine.convert_f32_i32(loc, false, ret)?;
            }
            Operator::F32ConvertI64S => {
                let loc = self.pop_value_released()?.0;
                let ret = self.acquire_location(&WpType::F32)?;
                self.value_stack.push((ret, CanonicalizeType::None));

                self.machine.convert_f32_i64(loc, true, ret)?;
            }
            Operator::F32ConvertI64U => {
                let loc = self.pop_value_released()?.0;
                let ret = self.acquire_location(&WpType::F32)?;
                self.value_stack.push((ret, CanonicalizeType::None));

                self.machine.convert_f32_i64(loc, false, ret)?;
            }

            Operator::F64ConvertI32S => {
                let loc = self.pop_value_released()?.0;
                let ret = self.acquire_location(&WpType::F64)?;
                self.value_stack.push((ret, CanonicalizeType::None));

                self.machine.convert_f64_i32(loc, true, ret)?;
            }
            Operator::F64ConvertI32U => {
                let loc = self.pop_value_released()?.0;
                let ret = self.acquire_location(&WpType::F64)?;
                self.value_stack.push((ret, CanonicalizeType::None));

                self.machine.convert_f64_i32(loc, false, ret)?;
            }
            Operator::F64ConvertI64S => {
                let loc = self.pop_value_released()?.0;
                let ret = self.acquire_location(&WpType::F64)?;
                self.value_stack.push((ret, CanonicalizeType::None));

                self.machine.convert_f64_i64(loc, true, ret)?;
            }
            Operator::F64ConvertI64U => {
                let loc = self.pop_value_released()?.0;
                let ret = self.acquire_location(&WpType::F64)?;
                self.value_stack.push((ret, CanonicalizeType::None));

                self.machine.convert_f64_i64(loc, false, ret)?;
            }

            Operator::Call { function_index } => {
                let function_index = function_index as usize;

                let sig_index = *self
                    .module
                    .functions
                    .get(FunctionIndex::new(function_index))
                    .unwrap();
                let sig = self.module.signatures.get(sig_index).unwrap();
                let param_types: SmallVec<[WpType; 8]> =
                    sig.params().iter().map(type_to_wp_type).collect();
                let return_types: SmallVec<[WpType; 1]> =
                    sig.results().iter().map(type_to_wp_type).collect();

                let params: SmallVec<[_; 8]> = self
                    .value_stack
                    .drain(self.value_stack.len() - param_types.len()..)
                    .collect();

                // Pop arguments off the FP stack and canonicalize them if needed.
                //
                // Canonicalization state will be lost across function calls, so early canonicalization
                // is necessary here.
                if self.machine.arch_supports_canonicalize_nan()
                    && self.config.enable_nan_canonicalization
                {
                    for (loc, canonicalize) in params.iter() {
                        if let Some(size) = canonicalize.to_size() {
                            self.machine.canonicalize_nan(size, *loc, *loc)?;
                        }
                    }
                }

                // Imported functions are called through trampolines placed as custom sections.
                let reloc_target = if function_index < self.module.num_imported_functions {
                    RelocationTarget::CustomSection(SectionIndex::new(function_index))
                } else {
                    RelocationTarget::LocalFunc(LocalFunctionIndex::new(
                        function_index - self.module.num_imported_functions,
                    ))
                };
                let calling_convention = self.calling_convention;

                self.emit_call_native(
                    |this| {
                        let offset = this
                            .machine
                            .mark_instruction_with_trap_code(TrapCode::StackOverflow);
                        let mut relocations = this
                            .machine
                            .emit_call_with_reloc(calling_convention, reloc_target)?;
                        this.machine.mark_instruction_address_end(offset);
                        this.relocations.append(&mut relocations);
                        Ok(())
                    },
                    params.iter().copied(),
                    param_types.iter().copied(),
                    return_types.iter().copied(),
                    NativeCallType::IncludeVMCtxArgument,
                )?;
            }
            Operator::CallIndirect {
                type_index,
                table_index,
            } => {
                // TODO: removed restriction on always being table idx 0;
                // does any code depend on this?
                let table_index = TableIndex::new(table_index as _);
                let index = SignatureIndex::new(type_index as usize);
                let sig = self.module.signatures.get(index).unwrap();
                let param_types: SmallVec<[WpType; 8]> =
                    sig.params().iter().map(type_to_wp_type).collect();
                let return_types: SmallVec<[WpType; 1]> =
                    sig.results().iter().map(type_to_wp_type).collect();

                let func_index = self.pop_value_released()?.0;

                let params: SmallVec<[_; 8]> = self
                    .value_stack
                    .drain(self.value_stack.len() - param_types.len()..)
                    .collect();

                // Pop arguments off the FP stack and canonicalize them if needed.
                //
                // Canonicalization state will be lost across function calls, so early canonicalization
                // is necessary here.
                if self.machine.arch_supports_canonicalize_nan()
                    && self.config.enable_nan_canonicalization
                {
                    for (loc, canonicalize) in params.iter() {
                        if let Some(size) = canonicalize.to_size() {
                            self.machine.canonicalize_nan(size, *loc, *loc)?;
                        }
                    }
                }

                let table_base = self.machine.acquire_temp_gpr().unwrap();
                let table_count = self.machine.acquire_temp_gpr().unwrap();
                let sigidx = self.machine.acquire_temp_gpr().unwrap();

                if let Some(local_table_index) = self.module.local_table_index(table_index) {
                    let (vmctx_offset_base, vmctx_offset_len) = (
                        self.vmoffsets.vmctx_vmtable_definition(local_table_index),
                        self.vmoffsets
                            .vmctx_vmtable_definition_current_elements(local_table_index),
                    );
                    self.machine.move_location(
                        Size::S64,
                        Location::Memory(self.machine.get_vmctx_reg(), vmctx_offset_base as i32),
                        Location::GPR(table_base),
                    )?;
                    self.machine.move_location(
                        Size::S32,
                        Location::Memory(self.machine.get_vmctx_reg(), vmctx_offset_len as i32),
                        Location::GPR(table_count),
                    )?;
                } else {
                    // Do an indirection.
                    let import_offset = self.vmoffsets.vmctx_vmtable_import(table_index);
                    self.machine.move_location(
                        Size::S64,
                        Location::Memory(self.machine.get_vmctx_reg(), import_offset as i32),
                        Location::GPR(table_base),
                    )?;

                    // Load len.
                    self.machine.move_location(
                        Size::S32,
                        Location::Memory(
                            table_base,
                            self.vmoffsets.vmtable_definition_current_elements() as _,
                        ),
                        Location::GPR(table_count),
                    )?;

                    // Load base.
                    self.machine.move_location(
                        Size::S64,
                        Location::Memory(table_base, self.vmoffsets.vmtable_definition_base() as _),
                        Location::GPR(table_base),
                    )?;
                }

                self.machine.jmp_on_condition(
                    UnsignedCondition::BelowEqual,
                    Size::S32,
                    Location::GPR(table_count),
                    func_index,
                    self.special_labels.table_access_oob,
                )?;
                self.machine
                    .move_location(Size::S32, func_index, Location::GPR(table_count))?;
                self.machine.emit_imul_imm32(
                    Size::S64,
                    self.vmoffsets.size_of_vm_funcref() as u32,
                    table_count,
                )?;
                self.machine.location_add(
                    Size::S64,
                    Location::GPR(table_base),
                    Location::GPR(table_count),
                    false,
                )?;

                // deref the table to get a VMFuncRef
                self.machine.move_location(
                    Size::S64,
                    Location::Memory(table_count, self.vmoffsets.vm_funcref_anyfunc_ptr() as i32),
                    Location::GPR(table_count),
                )?;
                // Trap if the FuncRef is null
                self.machine.jmp_on_condition(
                    UnsignedCondition::Equal,
                    Size::S64,
                    Location::GPR(table_count),
                    Location::Imm32(0),
                    self.special_labels.indirect_call_null,
                )?;
                self.machine.move_location(
                    Size::S64,
                    Location::Memory(
                        self.machine.get_vmctx_reg(),
                        self.vmoffsets.vmctx_vmshared_signature_id(index) as i32,
                    ),
                    Location::GPR(sigidx),
                )?;

                // Trap if signature mismatches.
                self.machine.jmp_on_condition(
                    UnsignedCondition::NotEqual,
                    Size::S32,
                    Location::GPR(sigidx),
                    Location::Memory(
                        table_count,
                        (self.vmoffsets.vmcaller_checked_anyfunc_type_index() as usize) as i32,
                    ),
                    self.special_labels.bad_signature,
                )?;
                self.machine.release_gpr(sigidx);
                self.machine.release_gpr(table_count);
                self.machine.release_gpr(table_base);

                let gpr_for_call = self.machine.get_gpr_for_call();
                if table_count != gpr_for_call {
                    self.machine.move_location(
                        Size::S64,
                        Location::GPR(table_count),
                        Location::GPR(gpr_for_call),
                    )?;
                }

                let vmcaller_checked_anyfunc_func_ptr =
                    self.vmoffsets.vmcaller_checked_anyfunc_func_ptr() as usize;
                let vmcaller_checked_anyfunc_vmctx =
                    self.vmoffsets.vmcaller_checked_anyfunc_vmctx() as usize;
                let calling_convention = self.calling_convention;

                self.emit_call_native(
                    |this| {
                        if this.machine.arch_requires_indirect_call_trampoline() {
                            this.machine
                                .arch_emit_indirect_call_with_trampoline(Location::Memory(
                                    gpr_for_call,
                                    vmcaller_checked_anyfunc_func_ptr as i32,
                                ))
                        } else {
                            let offset = this
                                .machine
                                .mark_instruction_with_trap_code(TrapCode::StackOverflow);

                            // We set the context pointer
                            this.machine.move_location(
                                Size::S64,
                                Location::Memory(
                                    gpr_for_call,
                                    vmcaller_checked_anyfunc_vmctx as i32,
                                ),
                                Location::GPR(
                                    this.machine
                                        .get_simple_param_location(0, calling_convention),
                                ),
                            )?;

                            this.machine.emit_call_location(Location::Memory(
                                gpr_for_call,
                                vmcaller_checked_anyfunc_func_ptr as i32,
                            ))?;
                            this.machine.mark_instruction_address_end(offset);
                            Ok(())
                        }
                    },
                    params.iter().copied(),
                    param_types.iter().copied(),
                    return_types.iter().copied(),
                    NativeCallType::IncludeVMCtxArgument,
                )?;
            }
            Operator::If { blockty } => {
                let label_end = self.machine.get_label();
                let label_else = self.machine.get_label();

                let return_types = self.return_types_for_block(blockty);
                let param_types = self.param_types_for_block(blockty);
                self.allocate_return_slots_and_swap(param_types.len() + 1, return_types.len())?;

                let cond = self.pop_value_released()?.0;

                /* We might hit a situation where an Operator::If is missing an Operator::Else. In such a situation,
                the result value just fallthrough from the If block inputs! However, we don't know the information upfront. */
                if param_types.len() == return_types.len() {
                    for (input, return_value) in self
                        .value_stack
                        .iter()
                        .rev()
                        .take(param_types.len())
                        .zip(self.value_stack.iter().rev().skip(param_types.len()))
                    {
                        self.machine
                            .emit_relaxed_mov(Size::S64, input.0, return_value.0)?;
                    }
                }

                let frame = ControlFrame {
                    state: ControlState::If {
                        label_else,
                        inputs: SmallVec::from_iter(
                            self.value_stack
                                .iter()
                                .rev()
                                .take(param_types.len())
                                .rev()
                                .copied(),
                        ),
                    },
                    label: label_end,
                    param_types,
                    return_types,
                    value_stack_depth: self.value_stack.len(),
                };
                self.control_stack.push(frame);
                self.machine.jmp_on_condition(
                    UnsignedCondition::Equal,
                    Size::S32,
                    cond,
                    Location::Imm32(0),
                    label_else,
                )?;
            }
            Operator::Else => {
                let frame = self.control_stack.last().unwrap();

                if !was_unreachable && !frame.return_types.is_empty() {
                    self.emit_return_values(
                        frame.value_stack_depth_after(),
                        frame.return_types.len(),
                    )?;
                }

                let frame = &self.control_stack.last_mut().unwrap();
                let locs = self
                    .value_stack
                    .drain(frame.value_stack_depth_after()..)
                    .collect_vec();
                self.release_locations(&locs)?;
                let frame = &mut self.control_stack.last_mut().unwrap();

                // The Else block must be provided the very same inputs as the previous If block had,
                // and so we need to copy the already consumed stack values.
                let ControlState::If {
                    label_else,
                    ref inputs,
                } = frame.state
                else {
                    panic!("Operator::Else must be connected to Operator::If statement");
                };
                for (input, _) in inputs {
                    match input {
                        Location::GPR(x) => {
                            self.machine.reserve_gpr(*x);
                        }
                        Location::SIMD(x) => {
                            self.machine.reserve_simd(*x);
                        }
                        Location::Memory(reg, _) => {
                            debug_assert_eq!(reg, &self.machine.local_pointer());
                            self.stack_offset += 8;
                        }
                        _ => {}
                    }
                }
                self.value_stack.extend(inputs);

                self.machine.jmp_unconditional(frame.label)?;
                self.machine.emit_label(label_else)?;
                frame.state = ControlState::Else;
            }
            // `TypedSelect` must be used for extern refs so ref counting should
            // be done with TypedSelect. But otherwise they're the same.
            Operator::TypedSelect { .. } | Operator::Select => {
                let cond = self.pop_value_released()?.0;
                let (v_b, canonicalize_b) = self.pop_value_released()?;
                let (v_a, canonicalize_a) = self.pop_value_released()?;
                let ret = self.acquire_location(&WpType::I64)?;
                self.value_stack.push((ret, CanonicalizeType::None));

                let end_label = self.machine.get_label();
                let zero_label = self.machine.get_label();

                self.machine.jmp_on_condition(
                    UnsignedCondition::Equal,
                    Size::S32,
                    cond,
                    Location::Imm32(0),
                    zero_label,
                )?;
                if self.machine.arch_supports_canonicalize_nan()
                    && self.config.enable_nan_canonicalization
                    && let Some(size) = canonicalize_a.to_size()
                {
                    self.machine.canonicalize_nan(size, v_a, ret)?;
                } else if v_a != ret {
                    self.machine.emit_relaxed_mov(Size::S64, v_a, ret)?;
                }
                self.machine.jmp_unconditional(end_label)?;
                self.machine.emit_label(zero_label)?;
                if self.machine.arch_supports_canonicalize_nan()
                    && self.config.enable_nan_canonicalization
                    && let Some(size) = canonicalize_b.to_size()
                {
                    self.machine.canonicalize_nan(size, v_b, ret)?;
                } else if v_b != ret {
                    self.machine.emit_relaxed_mov(Size::S64, v_b, ret)?;
                }
                self.machine.emit_label(end_label)?;
            }
            Operator::Block { blockty } => {
                let return_types = self.return_types_for_block(blockty);
                let param_types = self.param_types_for_block(blockty);
                self.allocate_return_slots_and_swap(param_types.len(), return_types.len())?;

                let frame = ControlFrame {
                    state: ControlState::Block,
                    label: self.machine.get_label(),
                    param_types,
                    return_types,
                    value_stack_depth: self.value_stack.len(),
                };
                self.control_stack.push(frame);
            }
            Operator::Loop { blockty } => {
                self.machine.align_for_loop()?;
                let label = self.machine.get_label();

                let return_types = self.return_types_for_block(blockty);
                let param_types = self.param_types_for_block(blockty);
                let params_count = param_types.len();
                // We need extra space for params as we need to implement the PHI operation.
                self.allocate_return_slots_and_swap(
                    param_types.len(),
                    param_types.len() + return_types.len(),
                )?;

                self.control_stack.push(ControlFrame {
                    state: ControlState::Loop,
                    label,
                    param_types: param_types.clone(),
                    return_types: return_types.clone(),
                    value_stack_depth: self.value_stack.len(),
                });

                // For proper PHI implementation, we must copy pre-loop params to PHI params.
                let params = self
                    .value_stack
                    .drain((self.value_stack.len() - params_count)..)
                    .collect_vec();
                for (param, phi_param) in params.iter().rev().zip(self.value_stack.iter().rev()) {
                    self.machine
                        .emit_relaxed_mov(Size::S64, param.0, phi_param.0)?;
                }
                self.release_locations(&params)?;

                self.machine.emit_label(label)?;

                // Put on the stack PHI inputs for further use.
                let phi_params = self
                    .value_stack
                    .iter()
                    .rev()
                    .take(params_count)
                    .rev()
                    .copied()
                    .collect_vec();
                for (i, phi_param) in phi_params.into_iter().enumerate() {
                    let loc = self.acquire_location(&param_types[i])?;
                    self.machine.emit_relaxed_mov(Size::S64, phi_param.0, loc)?;
                    self.value_stack.push((loc, phi_param.1));
                }

                // TODO: Re-enable interrupt signal check without branching
            }
            Operator::Nop => {}
            Operator::MemorySize { mem } => {
                let memory_index = MemoryIndex::new(mem as usize);
                self.machine.move_location(
                    Size::S64,
                    Location::Memory(
                        self.machine.get_vmctx_reg(),
                        self.vmoffsets.vmctx_builtin_function(
                            if self.module.local_memory_index(memory_index).is_some() {
                                VMBuiltinFunctionIndex::get_memory32_size_index()
                            } else {
                                VMBuiltinFunctionIndex::get_imported_memory32_size_index()
                            },
                        ) as i32,
                    ),
                    Location::GPR(self.machine.get_gpr_for_call()),
                )?;
                self.emit_call_native(
                    |this| {
                        this.machine
                            .emit_call_register(this.machine.get_gpr_for_call())
                    },
                    // [vmctx, memory_index]
                    iter::once((
                        Location::Imm32(memory_index.index() as u32),
                        CanonicalizeType::None,
                    )),
                    iter::once(WpType::I64),
                    iter::once(WpType::I64),
                    NativeCallType::IncludeVMCtxArgument,
                )?;
            }
            Operator::MemoryInit { data_index, mem } => {
                let len = self.value_stack.pop().unwrap();
                let src = self.value_stack.pop().unwrap();
                let dst = self.value_stack.pop().unwrap();

                self.machine.move_location(
                    Size::S64,
                    Location::Memory(
                        self.machine.get_vmctx_reg(),
                        self.vmoffsets
                            .vmctx_builtin_function(VMBuiltinFunctionIndex::get_memory_init_index())
                            as i32,
                    ),
                    Location::GPR(self.machine.get_gpr_for_call()),
                )?;

                self.emit_call_native(
                    |this| {
                        this.machine
                            .emit_call_register(this.machine.get_gpr_for_call())
                    },
                    // [vmctx, memory_index, data_index, dst, src, len]
                    [
                        (Location::Imm32(mem), CanonicalizeType::None),
                        (Location::Imm32(data_index), CanonicalizeType::None),
                        dst,
                        src,
                        len,
                    ]
                    .iter()
                    .cloned(),
                    [
                        WpType::I64,
                        WpType::I64,
                        WpType::I64,
                        WpType::I64,
                        WpType::I64,
                    ]
                    .iter()
                    .cloned(),
                    iter::empty(),
                    NativeCallType::IncludeVMCtxArgument,
                )?;
            }
            Operator::DataDrop { data_index } => {
                self.machine.move_location(
                    Size::S64,
                    Location::Memory(
                        self.machine.get_vmctx_reg(),
                        self.vmoffsets
                            .vmctx_builtin_function(VMBuiltinFunctionIndex::get_data_drop_index())
                            as i32,
                    ),
                    Location::GPR(self.machine.get_gpr_for_call()),
                )?;

                self.emit_call_native(
                    |this| {
                        this.machine
                            .emit_call_register(this.machine.get_gpr_for_call())
                    },
                    // [vmctx, data_index]
                    iter::once((Location::Imm32(data_index), CanonicalizeType::None)),
                    iter::once(WpType::I64),
                    iter::empty(),
                    NativeCallType::IncludeVMCtxArgument,
                )?;
            }
            Operator::MemoryCopy { src_mem, .. } => {
                // ignore until we support multiple memories
                let len = self.value_stack.pop().unwrap();
                let src_pos = self.value_stack.pop().unwrap();
                let dst_pos = self.value_stack.pop().unwrap();

                let memory_index = MemoryIndex::new(src_mem as usize);
                let (memory_copy_index, memory_index) =
                    if self.module.local_memory_index(memory_index).is_some() {
                        (
                            VMBuiltinFunctionIndex::get_memory_copy_index(),
                            memory_index,
                        )
                    } else {
                        (
                            VMBuiltinFunctionIndex::get_imported_memory_copy_index(),
                            memory_index,
                        )
                    };

                self.machine.move_location(
                    Size::S64,
                    Location::Memory(
                        self.machine.get_vmctx_reg(),
                        self.vmoffsets.vmctx_builtin_function(memory_copy_index) as i32,
                    ),
                    Location::GPR(self.machine.get_gpr_for_call()),
                )?;

                self.emit_call_native(
                    |this| {
                        this.machine
                            .emit_call_register(this.machine.get_gpr_for_call())
                    },
                    // [vmctx, memory_index, dst, src, len]
                    [
                        (
                            Location::Imm32(memory_index.index() as u32),
                            CanonicalizeType::None,
                        ),
                        dst_pos,
                        src_pos,
                        len,
                    ]
                    .iter()
                    .cloned(),
                    [WpType::I32, WpType::I64, WpType::I64, WpType::I64]
                        .iter()
                        .cloned(),
                    iter::empty(),
                    NativeCallType::IncludeVMCtxArgument,
                )?;
            }
            Operator::MemoryFill { mem } => {
                let len = self.value_stack.pop().unwrap();
                let val = self.value_stack.pop().unwrap();
                let dst = self.value_stack.pop().unwrap();

                let memory_index = MemoryIndex::new(mem as usize);
                let (memory_fill_index, memory_index) =
                    if self.module.local_memory_index(memory_index).is_some() {
                        (
                            VMBuiltinFunctionIndex::get_memory_fill_index(),
                            memory_index,
                        )
                    } else {
                        (
                            VMBuiltinFunctionIndex::get_imported_memory_fill_index(),
                            memory_index,
                        )
                    };

                self.machine.move_location(
                    Size::S64,
                    Location::Memory(
                        self.machine.get_vmctx_reg(),
                        self.vmoffsets.vmctx_builtin_function(memory_fill_index) as i32,
                    ),
                    Location::GPR(self.machine.get_gpr_for_call()),
                )?;

                self.emit_call_native(
                    |this| {
                        this.machine
                            .emit_call_register(this.machine.get_gpr_for_call())
                    },
                    // [vmctx, memory_index, dst, src, len]
                    [
                        (
                            Location::Imm32(memory_index.index() as u32),
                            CanonicalizeType::None,
                        ),
                        dst,
                        val,
                        len,
                    ]
                    .iter()
                    .cloned(),
                    [WpType::I32, WpType::I64, WpType::I64, WpType::I64]
                        .iter()
                        .cloned(),
                    iter::empty(),
                    NativeCallType::IncludeVMCtxArgument,
                )?;
            }
            Operator::MemoryGrow { mem } => {
                let memory_index = MemoryIndex::new(mem as usize);
                let param_pages = self.value_stack.pop().unwrap();

                self.machine.move_location(
                    Size::S64,
                    Location::Memory(
                        self.machine.get_vmctx_reg(),
                        self.vmoffsets.vmctx_builtin_function(
                            if self.module.local_memory_index(memory_index).is_some() {
                                VMBuiltinFunctionIndex::get_memory32_grow_index()
                            } else {
                                VMBuiltinFunctionIndex::get_imported_memory32_grow_index()
                            },
                        ) as i32,
                    ),
                    Location::GPR(self.machine.get_gpr_for_call()),
                )?;

                self.emit_call_native(
                    |this| {
                        this.machine
                            .emit_call_register(this.machine.get_gpr_for_call())
                    },
                    // [vmctx, val, memory_index]
                    [
                        param_pages,
                        (
                            Location::Imm32(memory_index.index() as u32),
                            CanonicalizeType::None,
                        ),
                    ]
                    .iter()
                    .cloned(),
                    [WpType::I64, WpType::I64].iter().cloned(),
                    iter::once(WpType::I64),
                    NativeCallType::IncludeVMCtxArgument,
                )?;
            }
            Operator::I32Load { ref memarg } => {
                let target = self.pop_value_released()?.0;
                let ret = self.acquire_location(&WpType::I32)?;
                self.value_stack.push((ret, CanonicalizeType::None));
                self.op_memory(
                    |this,
                     need_check,
                     imported_memories,
                     offset,
                     heap_access_oob,
                     unaligned_atomic| {
                        this.machine.i32_load(
                            target,
                            memarg,
                            ret,
                            need_check,
                            imported_memories,
                            offset,
                            heap_access_oob,
                            unaligned_atomic,
                        )
                    },
                )?;
            }
            Operator::F32Load { ref memarg } => {
                let target = self.pop_value_released()?.0;
                let ret = self.acquire_location(&WpType::F32)?;
                self.value_stack.push((ret, CanonicalizeType::None));
                self.op_memory(
                    |this,
                     need_check,
                     imported_memories,
                     offset,
                     heap_access_oob,
                     unaligned_atomic| {
                        this.machine.f32_load(
                            target,
                            memarg,
                            ret,
                            need_check,
                            imported_memories,
                            offset,
                            heap_access_oob,
                            unaligned_atomic,
                        )
                    },
                )?;
            }
            Operator::I32Load8U { ref memarg } => {
                let target = self.pop_value_released()?.0;
                let ret = self.acquire_location(&WpType::I32)?;
                self.value_stack.push((ret, CanonicalizeType::None));
                self.op_memory(
                    |this,
                     need_check,
                     imported_memories,
                     offset,
                     heap_access_oob,
                     unaligned_atomic| {
                        this.machine.i32_load_8u(
                            target,
                            memarg,
                            ret,
                            need_check,
                            imported_memories,
                            offset,
                            heap_access_oob,
                            unaligned_atomic,
                        )
                    },
                )?;
            }
            Operator::I32Load8S { ref memarg } => {
                let target = self.pop_value_released()?.0;
                let ret = self.acquire_location(&WpType::I32)?;
                self.value_stack.push((ret, CanonicalizeType::None));
                self.op_memory(
                    |this,
                     need_check,
                     imported_memories,
                     offset,
                     heap_access_oob,
                     unaligned_atomic| {
                        this.machine.i32_load_8s(
                            target,
                            memarg,
                            ret,
                            need_check,
                            imported_memories,
                            offset,
                            heap_access_oob,
                            unaligned_atomic,
                        )
                    },
                )?;
            }
            Operator::I32Load16U { ref memarg } => {
                let target = self.pop_value_released()?.0;
                let ret = self.acquire_location(&WpType::I32)?;
                self.value_stack.push((ret, CanonicalizeType::None));
                self.op_memory(
                    |this,
                     need_check,
                     imported_memories,
                     offset,
                     heap_access_oob,
                     unaligned_atomic| {
                        this.machine.i32_load_16u(
                            target,
                            memarg,
                            ret,
                            need_check,
                            imported_memories,
                            offset,
                            heap_access_oob,
                            unaligned_atomic,
                        )
                    },
                )?;
            }
            Operator::I32Load16S { ref memarg } => {
                let target = self.pop_value_released()?.0;
                let ret = self.acquire_location(&WpType::I32)?;
                self.value_stack.push((ret, CanonicalizeType::None));
                self.op_memory(
                    |this,
                     need_check,
                     imported_memories,
                     offset,
                     heap_access_oob,
                     unaligned_atomic| {
                        this.machine.i32_load_16s(
                            target,
                            memarg,
                            ret,
                            need_check,
                            imported_memories,
                            offset,
                            heap_access_oob,
                            unaligned_atomic,
                        )
                    },
                )?;
            }
            Operator::I32Store { ref memarg } => {
                let target_value = self.pop_value_released()?.0;
                let target_addr = self.pop_value_released()?.0;
                self.op_memory(
                    |this,
                     need_check,
                     imported_memories,
                     offset,
                     heap_access_oob,
                     unaligned_atomic| {
                        this.machine.i32_save(
                            target_value,
                            memarg,
                            target_addr,
                            need_check,
                            imported_memories,
                            offset,
                            heap_access_oob,
                            unaligned_atomic,
                        )
                    },
                )?;
            }
            Operator::F32Store { ref memarg } => {
                let (target_value, canonicalize) = self.pop_value_released()?;
                let target_addr = self.pop_value_released()?.0;
                self.op_memory(
                    |this,
                     need_check,
                     imported_memories,
                     offset,
                     heap_access_oob,
                     unaligned_atomic| {
                        this.machine.f32_save(
                            target_value,
                            memarg,
                            target_addr,
                            self.config.enable_nan_canonicalization
                                && !matches!(canonicalize, CanonicalizeType::None),
                            need_check,
                            imported_memories,
                            offset,
                            heap_access_oob,
                            unaligned_atomic,
                        )
                    },
                )?;
            }
            Operator::I32Store8 { ref memarg } => {
                let target_value = self.pop_value_released()?.0;
                let target_addr = self.pop_value_released()?.0;
                self.op_memory(
                    |this,
                     need_check,
                     imported_memories,
                     offset,
                     heap_access_oob,
                     unaligned_atomic| {
                        this.machine.i32_save_8(
                            target_value,
                            memarg,
                            target_addr,
                            need_check,
                            imported_memories,
                            offset,
                            heap_access_oob,
                            unaligned_atomic,
                        )
                    },
                )?;
            }
            Operator::I32Store16 { ref memarg } => {
                let target_value = self.pop_value_released()?.0;
                let target_addr = self.pop_value_released()?.0;
                self.op_memory(
                    |this,
                     need_check,
                     imported_memories,
                     offset,
                     heap_access_oob,
                     unaligned_atomic| {
                        this.machine.i32_save_16(
                            target_value,
                            memarg,
                            target_addr,
                            need_check,
                            imported_memories,
                            offset,
                            heap_access_oob,
                            unaligned_atomic,
                        )
                    },
                )?;
            }
            Operator::I64Load { ref memarg } => {
                let target = self.pop_value_released()?.0;
                let ret = self.acquire_location(&WpType::I64)?;
                self.value_stack.push((ret, CanonicalizeType::None));
                self.op_memory(
                    |this,
                     need_check,
                     imported_memories,
                     offset,
                     heap_access_oob,
                     unaligned_atomic| {
                        this.machine.i64_load(
                            target,
                            memarg,
                            ret,
                            need_check,
                            imported_memories,
                            offset,
                            heap_access_oob,
                            unaligned_atomic,
                        )
                    },
                )?;
            }
            Operator::F64Load { ref memarg } => {
                let target = self.pop_value_released()?.0;
                let ret = self.acquire_location(&WpType::F64)?;
                self.value_stack.push((ret, CanonicalizeType::None));
                self.op_memory(
                    |this,
                     need_check,
                     imported_memories,
                     offset,
                     heap_access_oob,
                     unaligned_atomic| {
                        this.machine.f64_load(
                            target,
                            memarg,
                            ret,
                            need_check,
                            imported_memories,
                            offset,
                            heap_access_oob,
                            unaligned_atomic,
                        )
                    },
                )?;
            }
            Operator::I64Load8U { ref memarg } => {
                let target = self.pop_value_released()?.0;
                let ret = self.acquire_location(&WpType::I64)?;
                self.value_stack.push((ret, CanonicalizeType::None));
                self.op_memory(
                    |this,
                     need_check,
                     imported_memories,
                     offset,
                     heap_access_oob,
                     unaligned_atomic| {
                        this.machine.i64_load_8u(
                            target,
                            memarg,
                            ret,
                            need_check,
                            imported_memories,
                            offset,
                            heap_access_oob,
                            unaligned_atomic,
                        )
                    },
                )?;
            }
            Operator::I64Load8S { ref memarg } => {
                let target = self.pop_value_released()?.0;
                let ret = self.acquire_location(&WpType::I64)?;
                self.value_stack.push((ret, CanonicalizeType::None));
                self.op_memory(
                    |this,
                     need_check,
                     imported_memories,
                     offset,
                     heap_access_oob,
                     unaligned_atomic| {
                        this.machine.i64_load_8s(
                            target,
                            memarg,
                            ret,
                            need_check,
                            imported_memories,
                            offset,
                            heap_access_oob,
                            unaligned_atomic,
                        )
                    },
                )?;
            }
            Operator::I64Load16U { ref memarg } => {
                let target = self.pop_value_released()?.0;
                let ret = self.acquire_location(&WpType::I64)?;
                self.value_stack.push((ret, CanonicalizeType::None));
                self.op_memory(
                    |this,
                     need_check,
                     imported_memories,
                     offset,
                     heap_access_oob,
                     unaligned_atomic| {
                        this.machine.i64_load_16u(
                            target,
                            memarg,
                            ret,
                            need_check,
                            imported_memories,
                            offset,
                            heap_access_oob,
                            unaligned_atomic,
                        )
                    },
                )?;
            }
            Operator::I64Load16S { ref memarg } => {
                let target = self.pop_value_released()?.0;
                let ret = self.acquire_location(&WpType::I64)?;
                self.value_stack.push((ret, CanonicalizeType::None));
                self.op_memory(
                    |this,
                     need_check,
                     imported_memories,
                     offset,
                     heap_access_oob,
                     unaligned_atomic| {
                        this.machine.i64_load_16s(
                            target,
                            memarg,
                            ret,
                            need_check,
                            imported_memories,
                            offset,
                            heap_access_oob,
                            unaligned_atomic,
                        )
                    },
                )?;
            }
            Operator::I64Load32U { ref memarg } => {
                let target = self.pop_value_released()?.0;
                let ret = self.acquire_location(&WpType::I64)?;
                self.value_stack.push((ret, CanonicalizeType::None));
                self.op_memory(
                    |this,
                     need_check,
                     imported_memories,
                     offset,
                     heap_access_oob,
                     unaligned_atomic| {
                        this.machine.i64_load_32u(
                            target,
                            memarg,
                            ret,
                            need_check,
                            imported_memories,
                            offset,
                            heap_access_oob,
                            unaligned_atomic,
                        )
                    },
                )?;
            }
            Operator::I64Load32S { ref memarg } => {
                let target = self.pop_value_released()?.0;
                let ret = self.acquire_location(&WpType::I64)?;
                self.value_stack.push((ret, CanonicalizeType::None));
                self.op_memory(
                    |this,
                     need_check,
                     imported_memories,
                     offset,
                     heap_access_oob,
                     unaligned_atomic| {
                        this.machine.i64_load_32s(
                            target,
                            memarg,
                            ret,
                            need_check,
                            imported_memories,
                            offset,
                            heap_access_oob,
                            unaligned_atomic,
                        )
                    },
                )?;
            }
            Operator::I64Store { ref memarg } => {
                let target_value = self.pop_value_released()?.0;
                let target_addr = self.pop_value_released()?.0;

                self.op_memory(
                    |this,
                     need_check,
                     imported_memories,
                     offset,
                     heap_access_oob,
                     unaligned_atomic| {
                        this.machine.i64_save(
                            target_value,
                            memarg,
                            target_addr,
                            need_check,
                            imported_memories,
                            offset,
                            heap_access_oob,
                            unaligned_atomic,
                        )
                    },
                )?;
            }
            Operator::F64Store { ref memarg } => {
                let (target_value, canonicalize) = self.pop_value_released()?;
                let target_addr = self.pop_value_released()?.0;
                self.op_memory(
                    |this,
                     need_check,
                     imported_memories,
                     offset,
                     heap_access_oob,
                     unaligned_atomic| {
                        this.machine.f64_save(
                            target_value,
                            memarg,
                            target_addr,
                            self.config.enable_nan_canonicalization
                                && !matches!(canonicalize, CanonicalizeType::None),
                            need_check,
                            imported_memories,
                            offset,
                            heap_access_oob,
                            unaligned_atomic,
                        )
                    },
                )?;
            }
            Operator::I64Store8 { ref memarg } => {
                let target_value = self.pop_value_released()?.0;
                let target_addr = self.pop_value_released()?.0;
                self.op_memory(
                    |this,
                     need_check,
                     imported_memories,
                     offset,
                     heap_access_oob,
                     unaligned_atomic| {
                        this.machine.i64_save_8(
                            target_value,
                            memarg,
                            target_addr,
                            need_check,
                            imported_memories,
                            offset,
                            heap_access_oob,
                            unaligned_atomic,
                        )
                    },
                )?;
            }
            Operator::I64Store16 { ref memarg } => {
                let target_value = self.pop_value_released()?.0;
                let target_addr = self.pop_value_released()?.0;
                self.op_memory(
                    |this,
                     need_check,
                     imported_memories,
                     offset,
                     heap_access_oob,
                     unaligned_atomic| {
                        this.machine.i64_save_16(
                            target_value,
                            memarg,
                            target_addr,
                            need_check,
                            imported_memories,
                            offset,
                            heap_access_oob,
                            unaligned_atomic,
                        )
                    },
                )?;
            }
            Operator::I64Store32 { ref memarg } => {
                let target_value = self.pop_value_released()?.0;
                let target_addr = self.pop_value_released()?.0;
                self.op_memory(
                    |this,
                     need_check,
                     imported_memories,
                     offset,
                     heap_access_oob,
                     unaligned_atomic| {
                        this.machine.i64_save_32(
                            target_value,
                            memarg,
                            target_addr,
                            need_check,
                            imported_memories,
                            offset,
                            heap_access_oob,
                            unaligned_atomic,
                        )
                    },
                )?;
            }
            Operator::Unreachable => {
                self.machine.move_location(
                    Size::S64,
                    Location::Memory(
                        self.machine.get_vmctx_reg(),
                        self.vmoffsets
                            .vmctx_builtin_function(VMBuiltinFunctionIndex::get_raise_trap_index())
                            as i32,
                    ),
                    Location::GPR(self.machine.get_gpr_for_call()),
                )?;

                self.emit_call_native(
                    |this| {
                        this.machine
                            .emit_call_register(this.machine.get_gpr_for_call())
                    },
                    // [trap_code]
                    [(
                        Location::Imm32(TrapCode::UnreachableCodeReached as u32),
                        CanonicalizeType::None,
                    )]
                    .iter()
                    .cloned(),
                    [WpType::I32].iter().cloned(),
                    iter::empty(),
                    NativeCallType::Unreachable,
                )?;
                self.unreachable_depth = 1;
            }
            Operator::Return => {
                let frame = &self.control_stack[0];
                if !frame.return_types.is_empty() {
                    self.emit_return_values(
                        frame.value_stack_depth_after(),
                        frame.return_types.len(),
                    )?;
                }
                let frame = &self.control_stack[0];
                let frame_depth = frame.value_stack_depth_for_release();
                let label = frame.label;
                self.release_stack_locations_keep_stack_offset(frame_depth)?;
                self.machine.jmp_unconditional(label)?;
                self.unreachable_depth = 1;
            }
            Operator::Br { relative_depth } => {
                let frame =
                    &self.control_stack[self.control_stack.len() - 1 - (relative_depth as usize)];
                if !frame.return_types.is_empty() {
                    if matches!(frame.state, ControlState::Loop) {
                        // Store into the PHI params of the loop, not to the return values.
                        self.emit_loop_params_store(
                            frame.value_stack_depth_after(),
                            frame.param_types.len(),
                        )?;
                    } else {
                        self.emit_return_values(
                            frame.value_stack_depth_after(),
                            frame.return_types.len(),
                        )?;
                    }
                }
                let stack_len = self.control_stack.len();
                let frame = &mut self.control_stack[stack_len - 1 - (relative_depth as usize)];
                let frame_depth = frame.value_stack_depth_for_release();
                let label = frame.label;

                self.release_stack_locations_keep_stack_offset(frame_depth)?;
                self.machine.jmp_unconditional(label)?;
                self.unreachable_depth = 1;
            }
            Operator::BrIf { relative_depth } => {
                let after = self.machine.get_label();
                let cond = self.pop_value_released()?.0;
                self.machine.jmp_on_condition(
                    UnsignedCondition::Equal,
                    Size::S32,
                    cond,
                    Location::Imm32(0),
                    after,
                )?;

                let frame =
                    &self.control_stack[self.control_stack.len() - 1 - (relative_depth as usize)];
                if !frame.return_types.is_empty() {
                    if matches!(frame.state, ControlState::Loop) {
                        // Store into the PHI params of the loop, not to the return values.
                        self.emit_loop_params_store(
                            frame.value_stack_depth_after(),
                            frame.param_types.len(),
                        )?;
                    } else {
                        self.emit_return_values(
                            frame.value_stack_depth_after(),
                            frame.return_types.len(),
                        )?;
                    }
                }
                let stack_len = self.control_stack.len();
                let frame = &mut self.control_stack[stack_len - 1 - (relative_depth as usize)];
                let stack_depth = frame.value_stack_depth_for_release();
                let label = frame.label;
                self.release_stack_locations_keep_stack_offset(stack_depth)?;
                self.machine.jmp_unconditional(label)?;

                self.machine.emit_label(after)?;
            }
            Operator::BrTable { ref targets } => {
                let default_target = targets.default();
                let targets = targets
                    .targets()
                    .collect::<Result<Vec<_>, _>>()
                    .map_err(|e| CompileError::Codegen(format!("BrTable read_table: {e:?}")))?;
                let cond = self.pop_value_released()?.0;
                let table_label = self.machine.get_label();
                let mut table: Vec<Label> = vec![];
                let default_br = self.machine.get_label();
                self.machine.jmp_on_condition(
                    UnsignedCondition::AboveEqual,
                    Size::S32,
                    cond,
                    Location::Imm32(targets.len() as u32),
                    default_br,
                )?;

                self.machine.emit_jmp_to_jumptable(table_label, cond)?;

                for target in targets.iter() {
                    let label = self.machine.get_label();
                    self.machine.emit_label(label)?;
                    table.push(label);
                    let frame =
                        &self.control_stack[self.control_stack.len() - 1 - (*target as usize)];
                    if !frame.return_types.is_empty() {
                        if matches!(frame.state, ControlState::Loop) {
                            // Store into the PHI params of the loop, not to the return values.
                            self.emit_loop_params_store(
                                frame.value_stack_depth_after(),
                                frame.param_types.len(),
                            )?;
                        } else {
                            self.emit_return_values(
                                frame.value_stack_depth_after(),
                                frame.return_types.len(),
                            )?;
                        }
                    }
                    let frame =
                        &self.control_stack[self.control_stack.len() - 1 - (*target as usize)];
                    let stack_depth = frame.value_stack_depth_for_release();
                    let label = frame.label;
                    self.release_stack_locations_keep_stack_offset(stack_depth)?;
                    self.machine.jmp_unconditional(label)?;
                }
                self.machine.emit_label(default_br)?;

                {
                    let frame = &self.control_stack
                        [self.control_stack.len() - 1 - (default_target as usize)];
                    if !frame.return_types.is_empty() {
                        if matches!(frame.state, ControlState::Loop) {
                            // Store into the PHI params of the loop, not to the return values.
                            self.emit_loop_params_store(
                                frame.value_stack_depth_after(),
                                frame.param_types.len(),
                            )?;
                        } else {
                            self.emit_return_values(
                                frame.value_stack_depth_after(),
                                frame.return_types.len(),
                            )?;
                        }
                    }
                    let frame = &self.control_stack
                        [self.control_stack.len() - 1 - (default_target as usize)];
                    let stack_depth = frame.value_stack_depth_for_release();
                    let label = frame.label;
                    self.release_stack_locations_keep_stack_offset(stack_depth)?;
                    self.machine.jmp_unconditional(label)?;
                }

                self.machine.emit_label(table_label)?;
                for x in table {
                    self.machine.jmp_unconditional(x)?;
                }
                self.unreachable_depth = 1;
            }
            Operator::Drop => {
                self.pop_value_released()?;
            }
            Operator::End => {
                let frame = self.control_stack.pop().unwrap();

                if !was_unreachable && !frame.return_types.is_empty() {
                    self.emit_return_values(
                        frame.value_stack_depth_after(),
                        frame.return_types.len(),
                    )?;
                }

                if self.control_stack.is_empty() {
                    self.machine.emit_label(frame.label)?;
                    self.finalize_locals(self.calling_convention)?;
                    self.machine.emit_function_epilog()?;

                    // Make a copy of the return value in XMM0, as required by the SysV CC.
<<<<<<< HEAD
                    #[allow(clippy::collapsible_if, reason = "hard to read otherwise")]
                    if let Ok(&return_type) = self.signature.results().iter().exactly_one() {
                        if return_type == Type::F32 || return_type == Type::F64 {
                            self.machine.emit_function_return_float()?;
                        }
=======
                    if let Ok(&return_type) = self.signature.results().iter().exactly_one()
                        && (return_type == Type::F32 || return_type == Type::F64)
                    {
                        self.machine.emit_function_return_float()?;
>>>>>>> 47ef166f
                    };
                    self.machine.emit_ret()?;
                } else {
                    let released = &self.value_stack.clone()[frame.value_stack_depth_after()..];
                    self.release_locations(released)?;
                    self.value_stack.truncate(frame.value_stack_depth_after());

                    if !matches!(frame.state, ControlState::Loop) {
                        self.machine.emit_label(frame.label)?;
                    }

                    if let ControlState::If { label_else, .. } = frame.state {
                        self.machine.emit_label(label_else)?;
                    }

                    // At this point the return values are properly sitting in the value_stack and are properly canonicalized.
                }
            }
            Operator::AtomicFence => {
                // Fence is a nop.
                //
                // Fence was added to preserve information about fences from
                // source languages. If in the future Wasm extends the memory
                // model, and if we hadn't recorded what fences used to be there,
                // it would lead to data races that weren't present in the
                // original source language.
                self.machine.emit_memory_fence()?;
            }
            Operator::I32AtomicLoad { ref memarg } => {
                let target = self.pop_value_released()?.0;
                let ret = self.acquire_location(&WpType::I32)?;
                self.value_stack.push((ret, CanonicalizeType::None));
                self.op_memory(
                    |this,
                     need_check,
                     imported_memories,
                     offset,
                     heap_access_oob,
                     unaligned_atomic| {
                        this.machine.i32_atomic_load(
                            target,
                            memarg,
                            ret,
                            need_check,
                            imported_memories,
                            offset,
                            heap_access_oob,
                            unaligned_atomic,
                        )
                    },
                )?;
            }
            Operator::I32AtomicLoad8U { ref memarg } => {
                let target = self.pop_value_released()?.0;
                let ret = self.acquire_location(&WpType::I32)?;
                self.value_stack.push((ret, CanonicalizeType::None));
                self.op_memory(
                    |this,
                     need_check,
                     imported_memories,
                     offset,
                     heap_access_oob,
                     unaligned_atomic| {
                        this.machine.i32_atomic_load_8u(
                            target,
                            memarg,
                            ret,
                            need_check,
                            imported_memories,
                            offset,
                            heap_access_oob,
                            unaligned_atomic,
                        )
                    },
                )?;
            }
            Operator::I32AtomicLoad16U { ref memarg } => {
                let target = self.pop_value_released()?.0;
                let ret = self.acquire_location(&WpType::I32)?;
                self.value_stack.push((ret, CanonicalizeType::None));
                self.op_memory(
                    |this,
                     need_check,
                     imported_memories,
                     offset,
                     heap_access_oob,
                     unaligned_atomic| {
                        this.machine.i32_atomic_load_16u(
                            target,
                            memarg,
                            ret,
                            need_check,
                            imported_memories,
                            offset,
                            heap_access_oob,
                            unaligned_atomic,
                        )
                    },
                )?;
            }
            Operator::I32AtomicStore { ref memarg } => {
                let target_value = self.pop_value_released()?.0;
                let target_addr = self.pop_value_released()?.0;
                self.op_memory(
                    |this,
                     need_check,
                     imported_memories,
                     offset,
                     heap_access_oob,
                     unaligned_atomic| {
                        this.machine.i32_atomic_save(
                            target_value,
                            memarg,
                            target_addr,
                            need_check,
                            imported_memories,
                            offset,
                            heap_access_oob,
                            unaligned_atomic,
                        )
                    },
                )?;
            }
            Operator::I32AtomicStore8 { ref memarg } => {
                let target_value = self.pop_value_released()?.0;
                let target_addr = self.pop_value_released()?.0;
                self.op_memory(
                    |this,
                     need_check,
                     imported_memories,
                     offset,
                     heap_access_oob,
                     unaligned_atomic| {
                        this.machine.i32_atomic_save_8(
                            target_value,
                            memarg,
                            target_addr,
                            need_check,
                            imported_memories,
                            offset,
                            heap_access_oob,
                            unaligned_atomic,
                        )
                    },
                )?;
            }
            Operator::I32AtomicStore16 { ref memarg } => {
                let target_value = self.pop_value_released()?.0;
                let target_addr = self.pop_value_released()?.0;
                self.op_memory(
                    |this,
                     need_check,
                     imported_memories,
                     offset,
                     heap_access_oob,
                     unaligned_atomic| {
                        this.machine.i32_atomic_save_16(
                            target_value,
                            memarg,
                            target_addr,
                            need_check,
                            imported_memories,
                            offset,
                            heap_access_oob,
                            unaligned_atomic,
                        )
                    },
                )?;
            }
            Operator::I64AtomicLoad { ref memarg } => {
                let target = self.pop_value_released()?.0;
                let ret = self.acquire_location(&WpType::I64)?;
                self.value_stack.push((ret, CanonicalizeType::None));
                self.op_memory(
                    |this,
                     need_check,
                     imported_memories,
                     offset,
                     heap_access_oob,
                     unaligned_atomic| {
                        this.machine.i64_atomic_load(
                            target,
                            memarg,
                            ret,
                            need_check,
                            imported_memories,
                            offset,
                            heap_access_oob,
                            unaligned_atomic,
                        )
                    },
                )?;
            }
            Operator::I64AtomicLoad8U { ref memarg } => {
                let target = self.pop_value_released()?.0;
                let ret = self.acquire_location(&WpType::I64)?;
                self.value_stack.push((ret, CanonicalizeType::None));
                self.op_memory(
                    |this,
                     need_check,
                     imported_memories,
                     offset,
                     heap_access_oob,
                     unaligned_atomic| {
                        this.machine.i64_atomic_load_8u(
                            target,
                            memarg,
                            ret,
                            need_check,
                            imported_memories,
                            offset,
                            heap_access_oob,
                            unaligned_atomic,
                        )
                    },
                )?;
            }
            Operator::I64AtomicLoad16U { ref memarg } => {
                let target = self.pop_value_released()?.0;
                let ret = self.acquire_location(&WpType::I64)?;
                self.value_stack.push((ret, CanonicalizeType::None));
                self.op_memory(
                    |this,
                     need_check,
                     imported_memories,
                     offset,
                     heap_access_oob,
                     unaligned_atomic| {
                        this.machine.i64_atomic_load_16u(
                            target,
                            memarg,
                            ret,
                            need_check,
                            imported_memories,
                            offset,
                            heap_access_oob,
                            unaligned_atomic,
                        )
                    },
                )?;
            }
            Operator::I64AtomicLoad32U { ref memarg } => {
                let target = self.pop_value_released()?.0;
                let ret = self.acquire_location(&WpType::I64)?;
                self.value_stack.push((ret, CanonicalizeType::None));
                self.op_memory(
                    |this,
                     need_check,
                     imported_memories,
                     offset,
                     heap_access_oob,
                     unaligned_atomic| {
                        this.machine.i64_atomic_load_32u(
                            target,
                            memarg,
                            ret,
                            need_check,
                            imported_memories,
                            offset,
                            heap_access_oob,
                            unaligned_atomic,
                        )
                    },
                )?;
            }
            Operator::I64AtomicStore { ref memarg } => {
                let target_value = self.pop_value_released()?.0;
                let target_addr = self.pop_value_released()?.0;
                self.op_memory(
                    |this,
                     need_check,
                     imported_memories,
                     offset,
                     heap_access_oob,
                     unaligned_atomic| {
                        this.machine.i64_atomic_save(
                            target_value,
                            memarg,
                            target_addr,
                            need_check,
                            imported_memories,
                            offset,
                            heap_access_oob,
                            unaligned_atomic,
                        )
                    },
                )?;
            }
            Operator::I64AtomicStore8 { ref memarg } => {
                let target_value = self.pop_value_released()?.0;
                let target_addr = self.pop_value_released()?.0;
                self.op_memory(
                    |this,
                     need_check,
                     imported_memories,
                     offset,
                     heap_access_oob,
                     unaligned_atomic| {
                        this.machine.i64_atomic_save_8(
                            target_value,
                            memarg,
                            target_addr,
                            need_check,
                            imported_memories,
                            offset,
                            heap_access_oob,
                            unaligned_atomic,
                        )
                    },
                )?;
            }
            Operator::I64AtomicStore16 { ref memarg } => {
                let target_value = self.pop_value_released()?.0;
                let target_addr = self.pop_value_released()?.0;
                self.op_memory(
                    |this,
                     need_check,
                     imported_memories,
                     offset,
                     heap_access_oob,
                     unaligned_atomic| {
                        this.machine.i64_atomic_save_16(
                            target_value,
                            memarg,
                            target_addr,
                            need_check,
                            imported_memories,
                            offset,
                            heap_access_oob,
                            unaligned_atomic,
                        )
                    },
                )?;
            }
            Operator::I64AtomicStore32 { ref memarg } => {
                let target_value = self.pop_value_released()?.0;
                let target_addr = self.pop_value_released()?.0;
                self.op_memory(
                    |this,
                     need_check,
                     imported_memories,
                     offset,
                     heap_access_oob,
                     unaligned_atomic| {
                        this.machine.i64_atomic_save_32(
                            target_value,
                            memarg,
                            target_addr,
                            need_check,
                            imported_memories,
                            offset,
                            heap_access_oob,
                            unaligned_atomic,
                        )
                    },
                )?;
            }
            Operator::I32AtomicRmwAdd { ref memarg } => {
                let loc = self.pop_value_released()?.0;
                let target = self.pop_value_released()?.0;
                let ret = self.acquire_location(&WpType::I32)?;
                self.value_stack.push((ret, CanonicalizeType::None));
                self.op_memory(
                    |this,
                     need_check,
                     imported_memories,
                     offset,
                     heap_access_oob,
                     unaligned_atomic| {
                        this.machine.i32_atomic_add(
                            loc,
                            target,
                            memarg,
                            ret,
                            need_check,
                            imported_memories,
                            offset,
                            heap_access_oob,
                            unaligned_atomic,
                        )
                    },
                )?;
            }
            Operator::I64AtomicRmwAdd { ref memarg } => {
                let loc = self.pop_value_released()?.0;
                let target = self.pop_value_released()?.0;
                let ret = self.acquire_location(&WpType::I64)?;
                self.value_stack.push((ret, CanonicalizeType::None));
                self.op_memory(
                    |this,
                     need_check,
                     imported_memories,
                     offset,
                     heap_access_oob,
                     unaligned_atomic| {
                        this.machine.i64_atomic_add(
                            loc,
                            target,
                            memarg,
                            ret,
                            need_check,
                            imported_memories,
                            offset,
                            heap_access_oob,
                            unaligned_atomic,
                        )
                    },
                )?;
            }
            Operator::I32AtomicRmw8AddU { ref memarg } => {
                let loc = self.pop_value_released()?.0;
                let target = self.pop_value_released()?.0;
                let ret = self.acquire_location(&WpType::I32)?;
                self.value_stack.push((ret, CanonicalizeType::None));
                self.op_memory(
                    |this,
                     need_check,
                     imported_memories,
                     offset,
                     heap_access_oob,
                     unaligned_atomic| {
                        this.machine.i32_atomic_add_8u(
                            loc,
                            target,
                            memarg,
                            ret,
                            need_check,
                            imported_memories,
                            offset,
                            heap_access_oob,
                            unaligned_atomic,
                        )
                    },
                )?;
            }
            Operator::I32AtomicRmw16AddU { ref memarg } => {
                let loc = self.pop_value_released()?.0;
                let target = self.pop_value_released()?.0;
                let ret = self.acquire_location(&WpType::I32)?;
                self.value_stack.push((ret, CanonicalizeType::None));
                self.op_memory(
                    |this,
                     need_check,
                     imported_memories,
                     offset,
                     heap_access_oob,
                     unaligned_atomic| {
                        this.machine.i32_atomic_add_16u(
                            loc,
                            target,
                            memarg,
                            ret,
                            need_check,
                            imported_memories,
                            offset,
                            heap_access_oob,
                            unaligned_atomic,
                        )
                    },
                )?;
            }
            Operator::I64AtomicRmw8AddU { ref memarg } => {
                let loc = self.pop_value_released()?.0;
                let target = self.pop_value_released()?.0;
                let ret = self.acquire_location(&WpType::I64)?;
                self.value_stack.push((ret, CanonicalizeType::None));
                self.op_memory(
                    |this,
                     need_check,
                     imported_memories,
                     offset,
                     heap_access_oob,
                     unaligned_atomic| {
                        this.machine.i64_atomic_add_8u(
                            loc,
                            target,
                            memarg,
                            ret,
                            need_check,
                            imported_memories,
                            offset,
                            heap_access_oob,
                            unaligned_atomic,
                        )
                    },
                )?;
            }
            Operator::I64AtomicRmw16AddU { ref memarg } => {
                let loc = self.pop_value_released()?.0;
                let target = self.pop_value_released()?.0;
                let ret = self.acquire_location(&WpType::I64)?;
                self.value_stack.push((ret, CanonicalizeType::None));
                self.op_memory(
                    |this,
                     need_check,
                     imported_memories,
                     offset,
                     heap_access_oob,
                     unaligned_atomic| {
                        this.machine.i64_atomic_add_16u(
                            loc,
                            target,
                            memarg,
                            ret,
                            need_check,
                            imported_memories,
                            offset,
                            heap_access_oob,
                            unaligned_atomic,
                        )
                    },
                )?;
            }
            Operator::I64AtomicRmw32AddU { ref memarg } => {
                let loc = self.pop_value_released()?.0;
                let target = self.pop_value_released()?.0;
                let ret = self.acquire_location(&WpType::I64)?;
                self.value_stack.push((ret, CanonicalizeType::None));
                self.op_memory(
                    |this,
                     need_check,
                     imported_memories,
                     offset,
                     heap_access_oob,
                     unaligned_atomic| {
                        this.machine.i64_atomic_add_32u(
                            loc,
                            target,
                            memarg,
                            ret,
                            need_check,
                            imported_memories,
                            offset,
                            heap_access_oob,
                            unaligned_atomic,
                        )
                    },
                )?;
            }
            Operator::I32AtomicRmwSub { ref memarg } => {
                let loc = self.pop_value_released()?.0;
                let target = self.pop_value_released()?.0;
                let ret = self.acquire_location(&WpType::I32)?;
                self.value_stack.push((ret, CanonicalizeType::None));
                self.op_memory(
                    |this,
                     need_check,
                     imported_memories,
                     offset,
                     heap_access_oob,
                     unaligned_atomic| {
                        this.machine.i32_atomic_sub(
                            loc,
                            target,
                            memarg,
                            ret,
                            need_check,
                            imported_memories,
                            offset,
                            heap_access_oob,
                            unaligned_atomic,
                        )
                    },
                )?;
            }
            Operator::I64AtomicRmwSub { ref memarg } => {
                let loc = self.pop_value_released()?.0;
                let target = self.pop_value_released()?.0;
                let ret = self.acquire_location(&WpType::I64)?;
                self.value_stack.push((ret, CanonicalizeType::None));
                self.op_memory(
                    |this,
                     need_check,
                     imported_memories,
                     offset,
                     heap_access_oob,
                     unaligned_atomic| {
                        this.machine.i64_atomic_sub(
                            loc,
                            target,
                            memarg,
                            ret,
                            need_check,
                            imported_memories,
                            offset,
                            heap_access_oob,
                            unaligned_atomic,
                        )
                    },
                )?;
            }
            Operator::I32AtomicRmw8SubU { ref memarg } => {
                let loc = self.pop_value_released()?.0;
                let target = self.pop_value_released()?.0;
                let ret = self.acquire_location(&WpType::I32)?;
                self.value_stack.push((ret, CanonicalizeType::None));
                self.op_memory(
                    |this,
                     need_check,
                     imported_memories,
                     offset,
                     heap_access_oob,
                     unaligned_atomic| {
                        this.machine.i32_atomic_sub_8u(
                            loc,
                            target,
                            memarg,
                            ret,
                            need_check,
                            imported_memories,
                            offset,
                            heap_access_oob,
                            unaligned_atomic,
                        )
                    },
                )?;
            }
            Operator::I32AtomicRmw16SubU { ref memarg } => {
                let loc = self.pop_value_released()?.0;
                let target = self.pop_value_released()?.0;
                let ret = self.acquire_location(&WpType::I32)?;
                self.value_stack.push((ret, CanonicalizeType::None));
                self.op_memory(
                    |this,
                     need_check,
                     imported_memories,
                     offset,
                     heap_access_oob,
                     unaligned_atomic| {
                        this.machine.i32_atomic_sub_16u(
                            loc,
                            target,
                            memarg,
                            ret,
                            need_check,
                            imported_memories,
                            offset,
                            heap_access_oob,
                            unaligned_atomic,
                        )
                    },
                )?;
            }
            Operator::I64AtomicRmw8SubU { ref memarg } => {
                let loc = self.pop_value_released()?.0;
                let target = self.pop_value_released()?.0;
                let ret = self.acquire_location(&WpType::I64)?;
                self.value_stack.push((ret, CanonicalizeType::None));
                self.op_memory(
                    |this,
                     need_check,
                     imported_memories,
                     offset,
                     heap_access_oob,
                     unaligned_atomic| {
                        this.machine.i64_atomic_sub_8u(
                            loc,
                            target,
                            memarg,
                            ret,
                            need_check,
                            imported_memories,
                            offset,
                            heap_access_oob,
                            unaligned_atomic,
                        )
                    },
                )?;
            }
            Operator::I64AtomicRmw16SubU { ref memarg } => {
                let loc = self.pop_value_released()?.0;
                let target = self.pop_value_released()?.0;
                let ret = self.acquire_location(&WpType::I64)?;
                self.value_stack.push((ret, CanonicalizeType::None));
                self.op_memory(
                    |this,
                     need_check,
                     imported_memories,
                     offset,
                     heap_access_oob,
                     unaligned_atomic| {
                        this.machine.i64_atomic_sub_16u(
                            loc,
                            target,
                            memarg,
                            ret,
                            need_check,
                            imported_memories,
                            offset,
                            heap_access_oob,
                            unaligned_atomic,
                        )
                    },
                )?;
            }
            Operator::I64AtomicRmw32SubU { ref memarg } => {
                let loc = self.pop_value_released()?.0;
                let target = self.pop_value_released()?.0;
                let ret = self.acquire_location(&WpType::I64)?;
                self.value_stack.push((ret, CanonicalizeType::None));
                self.op_memory(
                    |this,
                     need_check,
                     imported_memories,
                     offset,
                     heap_access_oob,
                     unaligned_atomic| {
                        this.machine.i64_atomic_sub_32u(
                            loc,
                            target,
                            memarg,
                            ret,
                            need_check,
                            imported_memories,
                            offset,
                            heap_access_oob,
                            unaligned_atomic,
                        )
                    },
                )?;
            }
            Operator::I32AtomicRmwAnd { ref memarg } => {
                let loc = self.pop_value_released()?.0;
                let target = self.pop_value_released()?.0;
                let ret = self.acquire_location(&WpType::I32)?;
                self.value_stack.push((ret, CanonicalizeType::None));
                self.op_memory(
                    |this,
                     need_check,
                     imported_memories,
                     offset,
                     heap_access_oob,
                     unaligned_atomic| {
                        this.machine.i32_atomic_and(
                            loc,
                            target,
                            memarg,
                            ret,
                            need_check,
                            imported_memories,
                            offset,
                            heap_access_oob,
                            unaligned_atomic,
                        )
                    },
                )?;
            }
            Operator::I64AtomicRmwAnd { ref memarg } => {
                let loc = self.pop_value_released()?.0;
                let target = self.pop_value_released()?.0;
                let ret = self.acquire_location(&WpType::I64)?;
                self.value_stack.push((ret, CanonicalizeType::None));
                self.op_memory(
                    |this,
                     need_check,
                     imported_memories,
                     offset,
                     heap_access_oob,
                     unaligned_atomic| {
                        this.machine.i64_atomic_and(
                            loc,
                            target,
                            memarg,
                            ret,
                            need_check,
                            imported_memories,
                            offset,
                            heap_access_oob,
                            unaligned_atomic,
                        )
                    },
                )?;
            }
            Operator::I32AtomicRmw8AndU { ref memarg } => {
                let loc = self.pop_value_released()?.0;
                let target = self.pop_value_released()?.0;
                let ret = self.acquire_location(&WpType::I32)?;
                self.value_stack.push((ret, CanonicalizeType::None));
                self.op_memory(
                    |this,
                     need_check,
                     imported_memories,
                     offset,
                     heap_access_oob,
                     unaligned_atomic| {
                        this.machine.i32_atomic_and_8u(
                            loc,
                            target,
                            memarg,
                            ret,
                            need_check,
                            imported_memories,
                            offset,
                            heap_access_oob,
                            unaligned_atomic,
                        )
                    },
                )?;
            }
            Operator::I32AtomicRmw16AndU { ref memarg } => {
                let loc = self.pop_value_released()?.0;
                let target = self.pop_value_released()?.0;
                let ret = self.acquire_location(&WpType::I32)?;
                self.value_stack.push((ret, CanonicalizeType::None));
                self.op_memory(
                    |this,
                     need_check,
                     imported_memories,
                     offset,
                     heap_access_oob,
                     unaligned_atomic| {
                        this.machine.i32_atomic_and_16u(
                            loc,
                            target,
                            memarg,
                            ret,
                            need_check,
                            imported_memories,
                            offset,
                            heap_access_oob,
                            unaligned_atomic,
                        )
                    },
                )?;
            }
            Operator::I64AtomicRmw8AndU { ref memarg } => {
                let loc = self.pop_value_released()?.0;
                let target = self.pop_value_released()?.0;
                let ret = self.acquire_location(&WpType::I64)?;
                self.value_stack.push((ret, CanonicalizeType::None));
                self.op_memory(
                    |this,
                     need_check,
                     imported_memories,
                     offset,
                     heap_access_oob,
                     unaligned_atomic| {
                        this.machine.i64_atomic_and_8u(
                            loc,
                            target,
                            memarg,
                            ret,
                            need_check,
                            imported_memories,
                            offset,
                            heap_access_oob,
                            unaligned_atomic,
                        )
                    },
                )?;
            }
            Operator::I64AtomicRmw16AndU { ref memarg } => {
                let loc = self.pop_value_released()?.0;
                let target = self.pop_value_released()?.0;
                let ret = self.acquire_location(&WpType::I64)?;
                self.value_stack.push((ret, CanonicalizeType::None));
                self.op_memory(
                    |this,
                     need_check,
                     imported_memories,
                     offset,
                     heap_access_oob,
                     unaligned_atomic| {
                        this.machine.i64_atomic_and_16u(
                            loc,
                            target,
                            memarg,
                            ret,
                            need_check,
                            imported_memories,
                            offset,
                            heap_access_oob,
                            unaligned_atomic,
                        )
                    },
                )?;
            }
            Operator::I64AtomicRmw32AndU { ref memarg } => {
                let loc = self.pop_value_released()?.0;
                let target = self.pop_value_released()?.0;
                let ret = self.acquire_location(&WpType::I64)?;
                self.value_stack.push((ret, CanonicalizeType::None));
                self.op_memory(
                    |this,
                     need_check,
                     imported_memories,
                     offset,
                     heap_access_oob,
                     unaligned_atomic| {
                        this.machine.i64_atomic_and_32u(
                            loc,
                            target,
                            memarg,
                            ret,
                            need_check,
                            imported_memories,
                            offset,
                            heap_access_oob,
                            unaligned_atomic,
                        )
                    },
                )?;
            }
            Operator::I32AtomicRmwOr { ref memarg } => {
                let loc = self.pop_value_released()?.0;
                let target = self.pop_value_released()?.0;
                let ret = self.acquire_location(&WpType::I32)?;
                self.value_stack.push((ret, CanonicalizeType::None));
                self.op_memory(
                    |this,
                     need_check,
                     imported_memories,
                     offset,
                     heap_access_oob,
                     unaligned_atomic| {
                        this.machine.i32_atomic_or(
                            loc,
                            target,
                            memarg,
                            ret,
                            need_check,
                            imported_memories,
                            offset,
                            heap_access_oob,
                            unaligned_atomic,
                        )
                    },
                )?;
            }
            Operator::I64AtomicRmwOr { ref memarg } => {
                let loc = self.pop_value_released()?.0;
                let target = self.pop_value_released()?.0;
                let ret = self.acquire_location(&WpType::I64)?;
                self.value_stack.push((ret, CanonicalizeType::None));
                self.op_memory(
                    |this,
                     need_check,
                     imported_memories,
                     offset,
                     heap_access_oob,
                     unaligned_atomic| {
                        this.machine.i64_atomic_or(
                            loc,
                            target,
                            memarg,
                            ret,
                            need_check,
                            imported_memories,
                            offset,
                            heap_access_oob,
                            unaligned_atomic,
                        )
                    },
                )?;
            }
            Operator::I32AtomicRmw8OrU { ref memarg } => {
                let loc = self.pop_value_released()?.0;
                let target = self.pop_value_released()?.0;
                let ret = self.acquire_location(&WpType::I32)?;
                self.value_stack.push((ret, CanonicalizeType::None));
                self.op_memory(
                    |this,
                     need_check,
                     imported_memories,
                     offset,
                     heap_access_oob,
                     unaligned_atomic| {
                        this.machine.i32_atomic_or_8u(
                            loc,
                            target,
                            memarg,
                            ret,
                            need_check,
                            imported_memories,
                            offset,
                            heap_access_oob,
                            unaligned_atomic,
                        )
                    },
                )?;
            }
            Operator::I32AtomicRmw16OrU { ref memarg } => {
                let loc = self.pop_value_released()?.0;
                let target = self.pop_value_released()?.0;
                let ret = self.acquire_location(&WpType::I32)?;
                self.value_stack.push((ret, CanonicalizeType::None));
                self.op_memory(
                    |this,
                     need_check,
                     imported_memories,
                     offset,
                     heap_access_oob,
                     unaligned_atomic| {
                        this.machine.i32_atomic_or_16u(
                            loc,
                            target,
                            memarg,
                            ret,
                            need_check,
                            imported_memories,
                            offset,
                            heap_access_oob,
                            unaligned_atomic,
                        )
                    },
                )?;
            }
            Operator::I64AtomicRmw8OrU { ref memarg } => {
                let loc = self.pop_value_released()?.0;
                let target = self.pop_value_released()?.0;
                let ret = self.acquire_location(&WpType::I64)?;
                self.value_stack.push((ret, CanonicalizeType::None));
                self.op_memory(
                    |this,
                     need_check,
                     imported_memories,
                     offset,
                     heap_access_oob,
                     unaligned_atomic| {
                        this.machine.i64_atomic_or_8u(
                            loc,
                            target,
                            memarg,
                            ret,
                            need_check,
                            imported_memories,
                            offset,
                            heap_access_oob,
                            unaligned_atomic,
                        )
                    },
                )?;
            }
            Operator::I64AtomicRmw16OrU { ref memarg } => {
                let loc = self.pop_value_released()?.0;
                let target = self.pop_value_released()?.0;
                let ret = self.acquire_location(&WpType::I64)?;
                self.value_stack.push((ret, CanonicalizeType::None));
                self.op_memory(
                    |this,
                     need_check,
                     imported_memories,
                     offset,
                     heap_access_oob,
                     unaligned_atomic| {
                        this.machine.i64_atomic_or_16u(
                            loc,
                            target,
                            memarg,
                            ret,
                            need_check,
                            imported_memories,
                            offset,
                            heap_access_oob,
                            unaligned_atomic,
                        )
                    },
                )?;
            }
            Operator::I64AtomicRmw32OrU { ref memarg } => {
                let loc = self.pop_value_released()?.0;
                let target = self.pop_value_released()?.0;
                let ret = self.acquire_location(&WpType::I64)?;
                self.value_stack.push((ret, CanonicalizeType::None));
                self.op_memory(
                    |this,
                     need_check,
                     imported_memories,
                     offset,
                     heap_access_oob,
                     unaligned_atomic| {
                        this.machine.i64_atomic_or_32u(
                            loc,
                            target,
                            memarg,
                            ret,
                            need_check,
                            imported_memories,
                            offset,
                            heap_access_oob,
                            unaligned_atomic,
                        )
                    },
                )?;
            }
            Operator::I32AtomicRmwXor { ref memarg } => {
                let loc = self.pop_value_released()?.0;
                let target = self.pop_value_released()?.0;
                let ret = self.acquire_location(&WpType::I32)?;
                self.value_stack.push((ret, CanonicalizeType::None));
                self.op_memory(
                    |this,
                     need_check,
                     imported_memories,
                     offset,
                     heap_access_oob,
                     unaligned_atomic| {
                        this.machine.i32_atomic_xor(
                            loc,
                            target,
                            memarg,
                            ret,
                            need_check,
                            imported_memories,
                            offset,
                            heap_access_oob,
                            unaligned_atomic,
                        )
                    },
                )?;
            }
            Operator::I64AtomicRmwXor { ref memarg } => {
                let loc = self.pop_value_released()?.0;
                let target = self.pop_value_released()?.0;
                let ret = self.acquire_location(&WpType::I64)?;
                self.value_stack.push((ret, CanonicalizeType::None));
                self.op_memory(
                    |this,
                     need_check,
                     imported_memories,
                     offset,
                     heap_access_oob,
                     unaligned_atomic| {
                        this.machine.i64_atomic_xor(
                            loc,
                            target,
                            memarg,
                            ret,
                            need_check,
                            imported_memories,
                            offset,
                            heap_access_oob,
                            unaligned_atomic,
                        )
                    },
                )?;
            }
            Operator::I32AtomicRmw8XorU { ref memarg } => {
                let loc = self.pop_value_released()?.0;
                let target = self.pop_value_released()?.0;
                let ret = self.acquire_location(&WpType::I32)?;
                self.value_stack.push((ret, CanonicalizeType::None));
                self.op_memory(
                    |this,
                     need_check,
                     imported_memories,
                     offset,
                     heap_access_oob,
                     unaligned_atomic| {
                        this.machine.i32_atomic_xor_8u(
                            loc,
                            target,
                            memarg,
                            ret,
                            need_check,
                            imported_memories,
                            offset,
                            heap_access_oob,
                            unaligned_atomic,
                        )
                    },
                )?;
            }
            Operator::I32AtomicRmw16XorU { ref memarg } => {
                let loc = self.pop_value_released()?.0;
                let target = self.pop_value_released()?.0;
                let ret = self.acquire_location(&WpType::I32)?;
                self.value_stack.push((ret, CanonicalizeType::None));
                self.op_memory(
                    |this,
                     need_check,
                     imported_memories,
                     offset,
                     heap_access_oob,
                     unaligned_atomic| {
                        this.machine.i32_atomic_xor_16u(
                            loc,
                            target,
                            memarg,
                            ret,
                            need_check,
                            imported_memories,
                            offset,
                            heap_access_oob,
                            unaligned_atomic,
                        )
                    },
                )?;
            }
            Operator::I64AtomicRmw8XorU { ref memarg } => {
                let loc = self.pop_value_released()?.0;
                let target = self.pop_value_released()?.0;
                let ret = self.acquire_location(&WpType::I64)?;
                self.value_stack.push((ret, CanonicalizeType::None));
                self.op_memory(
                    |this,
                     need_check,
                     imported_memories,
                     offset,
                     heap_access_oob,
                     unaligned_atomic| {
                        this.machine.i64_atomic_xor_8u(
                            loc,
                            target,
                            memarg,
                            ret,
                            need_check,
                            imported_memories,
                            offset,
                            heap_access_oob,
                            unaligned_atomic,
                        )
                    },
                )?;
            }
            Operator::I64AtomicRmw16XorU { ref memarg } => {
                let loc = self.pop_value_released()?.0;
                let target = self.pop_value_released()?.0;
                let ret = self.acquire_location(&WpType::I64)?;
                self.value_stack.push((ret, CanonicalizeType::None));
                self.op_memory(
                    |this,
                     need_check,
                     imported_memories,
                     offset,
                     heap_access_oob,
                     unaligned_atomic| {
                        this.machine.i64_atomic_xor_16u(
                            loc,
                            target,
                            memarg,
                            ret,
                            need_check,
                            imported_memories,
                            offset,
                            heap_access_oob,
                            unaligned_atomic,
                        )
                    },
                )?;
            }
            Operator::I64AtomicRmw32XorU { ref memarg } => {
                let loc = self.pop_value_released()?.0;
                let target = self.pop_value_released()?.0;
                let ret = self.acquire_location(&WpType::I64)?;
                self.value_stack.push((ret, CanonicalizeType::None));
                self.op_memory(
                    |this,
                     need_check,
                     imported_memories,
                     offset,
                     heap_access_oob,
                     unaligned_atomic| {
                        this.machine.i64_atomic_xor_32u(
                            loc,
                            target,
                            memarg,
                            ret,
                            need_check,
                            imported_memories,
                            offset,
                            heap_access_oob,
                            unaligned_atomic,
                        )
                    },
                )?;
            }
            Operator::I32AtomicRmwXchg { ref memarg } => {
                let loc = self.pop_value_released()?.0;
                let target = self.pop_value_released()?.0;
                let ret = self.acquire_location(&WpType::I32)?;
                self.value_stack.push((ret, CanonicalizeType::None));
                self.op_memory(
                    |this,
                     need_check,
                     imported_memories,
                     offset,
                     heap_access_oob,
                     unaligned_atomic| {
                        this.machine.i32_atomic_xchg(
                            loc,
                            target,
                            memarg,
                            ret,
                            need_check,
                            imported_memories,
                            offset,
                            heap_access_oob,
                            unaligned_atomic,
                        )
                    },
                )?;
            }
            Operator::I64AtomicRmwXchg { ref memarg } => {
                let loc = self.pop_value_released()?.0;
                let target = self.pop_value_released()?.0;
                let ret = self.acquire_location(&WpType::I64)?;
                self.value_stack.push((ret, CanonicalizeType::None));
                self.op_memory(
                    |this,
                     need_check,
                     imported_memories,
                     offset,
                     heap_access_oob,
                     unaligned_atomic| {
                        this.machine.i64_atomic_xchg(
                            loc,
                            target,
                            memarg,
                            ret,
                            need_check,
                            imported_memories,
                            offset,
                            heap_access_oob,
                            unaligned_atomic,
                        )
                    },
                )?;
            }
            Operator::I32AtomicRmw8XchgU { ref memarg } => {
                let loc = self.pop_value_released()?.0;
                let target = self.pop_value_released()?.0;
                let ret = self.acquire_location(&WpType::I32)?;
                self.value_stack.push((ret, CanonicalizeType::None));
                self.op_memory(
                    |this,
                     need_check,
                     imported_memories,
                     offset,
                     heap_access_oob,
                     unaligned_atomic| {
                        this.machine.i32_atomic_xchg_8u(
                            loc,
                            target,
                            memarg,
                            ret,
                            need_check,
                            imported_memories,
                            offset,
                            heap_access_oob,
                            unaligned_atomic,
                        )
                    },
                )?;
            }
            Operator::I32AtomicRmw16XchgU { ref memarg } => {
                let loc = self.pop_value_released()?.0;
                let target = self.pop_value_released()?.0;
                let ret = self.acquire_location(&WpType::I32)?;
                self.value_stack.push((ret, CanonicalizeType::None));
                self.op_memory(
                    |this,
                     need_check,
                     imported_memories,
                     offset,
                     heap_access_oob,
                     unaligned_atomic| {
                        this.machine.i32_atomic_xchg_16u(
                            loc,
                            target,
                            memarg,
                            ret,
                            need_check,
                            imported_memories,
                            offset,
                            heap_access_oob,
                            unaligned_atomic,
                        )
                    },
                )?;
            }
            Operator::I64AtomicRmw8XchgU { ref memarg } => {
                let loc = self.pop_value_released()?.0;
                let target = self.pop_value_released()?.0;
                let ret = self.acquire_location(&WpType::I64)?;
                self.value_stack.push((ret, CanonicalizeType::None));
                self.op_memory(
                    |this,
                     need_check,
                     imported_memories,
                     offset,
                     heap_access_oob,
                     unaligned_atomic| {
                        this.machine.i64_atomic_xchg_8u(
                            loc,
                            target,
                            memarg,
                            ret,
                            need_check,
                            imported_memories,
                            offset,
                            heap_access_oob,
                            unaligned_atomic,
                        )
                    },
                )?;
            }
            Operator::I64AtomicRmw16XchgU { ref memarg } => {
                let loc = self.pop_value_released()?.0;
                let target = self.pop_value_released()?.0;
                let ret = self.acquire_location(&WpType::I64)?;
                self.value_stack.push((ret, CanonicalizeType::None));
                self.op_memory(
                    |this,
                     need_check,
                     imported_memories,
                     offset,
                     heap_access_oob,
                     unaligned_atomic| {
                        this.machine.i64_atomic_xchg_16u(
                            loc,
                            target,
                            memarg,
                            ret,
                            need_check,
                            imported_memories,
                            offset,
                            heap_access_oob,
                            unaligned_atomic,
                        )
                    },
                )?;
            }
            Operator::I64AtomicRmw32XchgU { ref memarg } => {
                let loc = self.pop_value_released()?.0;
                let target = self.pop_value_released()?.0;
                let ret = self.acquire_location(&WpType::I64)?;
                self.value_stack.push((ret, CanonicalizeType::None));
                self.op_memory(
                    |this,
                     need_check,
                     imported_memories,
                     offset,
                     heap_access_oob,
                     unaligned_atomic| {
                        this.machine.i64_atomic_xchg_32u(
                            loc,
                            target,
                            memarg,
                            ret,
                            need_check,
                            imported_memories,
                            offset,
                            heap_access_oob,
                            unaligned_atomic,
                        )
                    },
                )?;
            }
            Operator::I32AtomicRmwCmpxchg { ref memarg } => {
                let new = self.pop_value_released()?.0;
                let cmp = self.pop_value_released()?.0;
                let target = self.pop_value_released()?.0;
                let ret = self.acquire_location(&WpType::I32)?;
                self.value_stack.push((ret, CanonicalizeType::None));
                self.op_memory(
                    |this,
                     need_check,
                     imported_memories,
                     offset,
                     heap_access_oob,
                     unaligned_atomic| {
                        this.machine.i32_atomic_cmpxchg(
                            new,
                            cmp,
                            target,
                            memarg,
                            ret,
                            need_check,
                            imported_memories,
                            offset,
                            heap_access_oob,
                            unaligned_atomic,
                        )
                    },
                )?;
            }
            Operator::I64AtomicRmwCmpxchg { ref memarg } => {
                let new = self.pop_value_released()?.0;
                let cmp = self.pop_value_released()?.0;
                let target = self.pop_value_released()?.0;
                let ret = self.acquire_location(&WpType::I64)?;
                self.value_stack.push((ret, CanonicalizeType::None));
                self.op_memory(
                    |this,
                     need_check,
                     imported_memories,
                     offset,
                     heap_access_oob,
                     unaligned_atomic| {
                        this.machine.i64_atomic_cmpxchg(
                            new,
                            cmp,
                            target,
                            memarg,
                            ret,
                            need_check,
                            imported_memories,
                            offset,
                            heap_access_oob,
                            unaligned_atomic,
                        )
                    },
                )?;
            }
            Operator::I32AtomicRmw8CmpxchgU { ref memarg } => {
                let new = self.pop_value_released()?.0;
                let cmp = self.pop_value_released()?.0;
                let target = self.pop_value_released()?.0;
                let ret = self.acquire_location(&WpType::I32)?;
                self.value_stack.push((ret, CanonicalizeType::None));
                self.op_memory(
                    |this,
                     need_check,
                     imported_memories,
                     offset,
                     heap_access_oob,
                     unaligned_atomic| {
                        this.machine.i32_atomic_cmpxchg_8u(
                            new,
                            cmp,
                            target,
                            memarg,
                            ret,
                            need_check,
                            imported_memories,
                            offset,
                            heap_access_oob,
                            unaligned_atomic,
                        )
                    },
                )?;
            }
            Operator::I32AtomicRmw16CmpxchgU { ref memarg } => {
                let new = self.pop_value_released()?.0;
                let cmp = self.pop_value_released()?.0;
                let target = self.pop_value_released()?.0;
                let ret = self.acquire_location(&WpType::I32)?;
                self.value_stack.push((ret, CanonicalizeType::None));
                self.op_memory(
                    |this,
                     need_check,
                     imported_memories,
                     offset,
                     heap_access_oob,
                     unaligned_atomic| {
                        this.machine.i32_atomic_cmpxchg_16u(
                            new,
                            cmp,
                            target,
                            memarg,
                            ret,
                            need_check,
                            imported_memories,
                            offset,
                            heap_access_oob,
                            unaligned_atomic,
                        )
                    },
                )?;
            }
            Operator::I64AtomicRmw8CmpxchgU { ref memarg } => {
                let new = self.pop_value_released()?.0;
                let cmp = self.pop_value_released()?.0;
                let target = self.pop_value_released()?.0;
                let ret = self.acquire_location(&WpType::I64)?;
                self.value_stack.push((ret, CanonicalizeType::None));
                self.op_memory(
                    |this,
                     need_check,
                     imported_memories,
                     offset,
                     heap_access_oob,
                     unaligned_atomic| {
                        this.machine.i64_atomic_cmpxchg_8u(
                            new,
                            cmp,
                            target,
                            memarg,
                            ret,
                            need_check,
                            imported_memories,
                            offset,
                            heap_access_oob,
                            unaligned_atomic,
                        )
                    },
                )?;
            }
            Operator::I64AtomicRmw16CmpxchgU { ref memarg } => {
                let new = self.pop_value_released()?.0;
                let cmp = self.pop_value_released()?.0;
                let target = self.pop_value_released()?.0;
                let ret = self.acquire_location(&WpType::I64)?;
                self.value_stack.push((ret, CanonicalizeType::None));
                self.op_memory(
                    |this,
                     need_check,
                     imported_memories,
                     offset,
                     heap_access_oob,
                     unaligned_atomic| {
                        this.machine.i64_atomic_cmpxchg_16u(
                            new,
                            cmp,
                            target,
                            memarg,
                            ret,
                            need_check,
                            imported_memories,
                            offset,
                            heap_access_oob,
                            unaligned_atomic,
                        )
                    },
                )?;
            }
            Operator::I64AtomicRmw32CmpxchgU { ref memarg } => {
                let new = self.pop_value_released()?.0;
                let cmp = self.pop_value_released()?.0;
                let target = self.pop_value_released()?.0;
                let ret = self.acquire_location(&WpType::I64)?;
                self.value_stack.push((ret, CanonicalizeType::None));
                self.op_memory(
                    |this,
                     need_check,
                     imported_memories,
                     offset,
                     heap_access_oob,
                     unaligned_atomic| {
                        this.machine.i64_atomic_cmpxchg_32u(
                            new,
                            cmp,
                            target,
                            memarg,
                            ret,
                            need_check,
                            imported_memories,
                            offset,
                            heap_access_oob,
                            unaligned_atomic,
                        )
                    },
                )?;
            }

            Operator::RefNull { .. } => {
                self.value_stack
                    .push((Location::Imm64(0), CanonicalizeType::None));
            }
            Operator::RefFunc { function_index } => {
                self.machine.move_location(
                    Size::S64,
                    Location::Memory(
                        self.machine.get_vmctx_reg(),
                        self.vmoffsets
                            .vmctx_builtin_function(VMBuiltinFunctionIndex::get_func_ref_index())
                            as i32,
                    ),
                    Location::GPR(self.machine.get_gpr_for_call()),
                )?;

                self.emit_call_native(
                    |this| {
                        this.machine
                            .emit_call_register(this.machine.get_gpr_for_call())
                    },
                    // [vmctx, func_index] -> funcref
                    iter::once((
                        Location::Imm32(function_index as u32),
                        CanonicalizeType::None,
                    )),
                    iter::once(WpType::I64),
                    iter::once(WpType::Ref(WpRefType::new(true, WpHeapType::FUNC).unwrap())),
                    NativeCallType::IncludeVMCtxArgument,
                )?;
            }
            Operator::RefIsNull => {
                let loc_a = self.pop_value_released()?.0;
                let ret = self.acquire_location(&WpType::I32)?;
                self.machine.i64_cmp_eq(loc_a, Location::Imm64(0), ret)?;
                self.value_stack.push((ret, CanonicalizeType::None));
            }
            Operator::TableSet { table: index } => {
                let table_index = TableIndex::new(index as _);
                let value = self.value_stack.pop().unwrap();
                let index = self.value_stack.pop().unwrap();

                self.machine.move_location(
                    Size::S64,
                    Location::Memory(
                        self.machine.get_vmctx_reg(),
                        self.vmoffsets.vmctx_builtin_function(
                            if self.module.local_table_index(table_index).is_some() {
                                VMBuiltinFunctionIndex::get_table_set_index()
                            } else {
                                VMBuiltinFunctionIndex::get_imported_table_set_index()
                            },
                        ) as i32,
                    ),
                    Location::GPR(self.machine.get_gpr_for_call()),
                )?;

                self.emit_call_native(
                    |this| {
                        this.machine
                            .emit_call_register(this.machine.get_gpr_for_call())
                    },
                    // [vmctx, table_index, elem_index, reftype]
                    [
                        (
                            Location::Imm32(table_index.index() as u32),
                            CanonicalizeType::None,
                        ),
                        index,
                        value,
                    ]
                    .iter()
                    .cloned(),
                    [WpType::I32, WpType::I64, WpType::I64].iter().cloned(),
                    iter::empty(),
                    NativeCallType::IncludeVMCtxArgument,
                )?;
            }
            Operator::TableGet { table: index } => {
                let table_index = TableIndex::new(index as _);
                let index = self.value_stack.pop().unwrap();

                self.machine.move_location(
                    Size::S64,
                    Location::Memory(
                        self.machine.get_vmctx_reg(),
                        self.vmoffsets.vmctx_builtin_function(
                            if self.module.local_table_index(table_index).is_some() {
                                VMBuiltinFunctionIndex::get_table_get_index()
                            } else {
                                VMBuiltinFunctionIndex::get_imported_table_get_index()
                            },
                        ) as i32,
                    ),
                    Location::GPR(self.machine.get_gpr_for_call()),
                )?;

                self.emit_call_native(
                    |this| {
                        this.machine
                            .emit_call_register(this.machine.get_gpr_for_call())
                    },
                    // [vmctx, table_index, elem_index] -> reftype
                    [
                        (
                            Location::Imm32(table_index.index() as u32),
                            CanonicalizeType::None,
                        ),
                        index,
                    ]
                    .iter()
                    .cloned(),
                    [WpType::I32, WpType::I64].iter().cloned(),
                    iter::once(WpType::Ref(WpRefType::new(true, WpHeapType::FUNC).unwrap())),
                    NativeCallType::IncludeVMCtxArgument,
                )?;
            }
            Operator::TableSize { table: index } => {
                let table_index = TableIndex::new(index as _);

                self.machine.move_location(
                    Size::S64,
                    Location::Memory(
                        self.machine.get_vmctx_reg(),
                        self.vmoffsets.vmctx_builtin_function(
                            if self.module.local_table_index(table_index).is_some() {
                                VMBuiltinFunctionIndex::get_table_size_index()
                            } else {
                                VMBuiltinFunctionIndex::get_imported_table_size_index()
                            },
                        ) as i32,
                    ),
                    Location::GPR(self.machine.get_gpr_for_call()),
                )?;

                self.emit_call_native(
                    |this| {
                        this.machine
                            .emit_call_register(this.machine.get_gpr_for_call())
                    },
                    // [vmctx, table_index] -> i32
                    iter::once((
                        Location::Imm32(table_index.index() as u32),
                        CanonicalizeType::None,
                    )),
                    iter::once(WpType::I32),
                    iter::once(WpType::I32),
                    NativeCallType::IncludeVMCtxArgument,
                )?;
            }
            Operator::TableGrow { table: index } => {
                let table_index = TableIndex::new(index as _);
                let delta = self.value_stack.pop().unwrap();
                let init_value = self.value_stack.pop().unwrap();

                self.machine.move_location(
                    Size::S64,
                    Location::Memory(
                        self.machine.get_vmctx_reg(),
                        self.vmoffsets.vmctx_builtin_function(
                            if self.module.local_table_index(table_index).is_some() {
                                VMBuiltinFunctionIndex::get_table_grow_index()
                            } else {
                                VMBuiltinFunctionIndex::get_imported_table_grow_index()
                            },
                        ) as i32,
                    ),
                    Location::GPR(self.machine.get_gpr_for_call()),
                )?;

                self.emit_call_native(
                    |this| {
                        this.machine
                            .emit_call_register(this.machine.get_gpr_for_call())
                    },
                    // [vmctx, init_value, delta, table_index] -> u32
                    [
                        init_value,
                        delta,
                        (
                            Location::Imm32(table_index.index() as u32),
                            CanonicalizeType::None,
                        ),
                    ]
                    .iter()
                    .cloned(),
                    [WpType::I64, WpType::I64, WpType::I64].iter().cloned(),
                    iter::once(WpType::I32),
                    NativeCallType::IncludeVMCtxArgument,
                )?;
            }
            Operator::TableCopy {
                dst_table,
                src_table,
            } => {
                let len = self.value_stack.pop().unwrap();
                let src = self.value_stack.pop().unwrap();
                let dest = self.value_stack.pop().unwrap();

                self.machine.move_location(
                    Size::S64,
                    Location::Memory(
                        self.machine.get_vmctx_reg(),
                        self.vmoffsets
                            .vmctx_builtin_function(VMBuiltinFunctionIndex::get_table_copy_index())
                            as i32,
                    ),
                    Location::GPR(self.machine.get_gpr_for_call()),
                )?;

                self.emit_call_native(
                    |this| {
                        this.machine
                            .emit_call_register(this.machine.get_gpr_for_call())
                    },
                    // [vmctx, dst_table_index, src_table_index, dst, src, len]
                    [
                        (Location::Imm32(dst_table), CanonicalizeType::None),
                        (Location::Imm32(src_table), CanonicalizeType::None),
                        dest,
                        src,
                        len,
                    ]
                    .iter()
                    .cloned(),
                    [
                        WpType::I32,
                        WpType::I32,
                        WpType::I64,
                        WpType::I64,
                        WpType::I64,
                    ]
                    .iter()
                    .cloned(),
                    iter::empty(),
                    NativeCallType::IncludeVMCtxArgument,
                )?;
            }

            Operator::TableFill { table } => {
                let len = self.value_stack.pop().unwrap();
                let val = self.value_stack.pop().unwrap();
                let dest = self.value_stack.pop().unwrap();

                self.machine.move_location(
                    Size::S64,
                    Location::Memory(
                        self.machine.get_vmctx_reg(),
                        self.vmoffsets
                            .vmctx_builtin_function(VMBuiltinFunctionIndex::get_table_fill_index())
                            as i32,
                    ),
                    Location::GPR(self.machine.get_gpr_for_call()),
                )?;

                self.emit_call_native(
                    |this| {
                        this.machine
                            .emit_call_register(this.machine.get_gpr_for_call())
                    },
                    // [vmctx, table_index, start_idx, item, len]
                    [
                        (Location::Imm32(table), CanonicalizeType::None),
                        dest,
                        val,
                        len,
                    ]
                    .iter()
                    .cloned(),
                    [WpType::I32, WpType::I64, WpType::I64, WpType::I64]
                        .iter()
                        .cloned(),
                    iter::empty(),
                    NativeCallType::IncludeVMCtxArgument,
                )?;
            }
            Operator::TableInit { elem_index, table } => {
                let len = self.value_stack.pop().unwrap();
                let src = self.value_stack.pop().unwrap();
                let dest = self.value_stack.pop().unwrap();

                self.machine.move_location(
                    Size::S64,
                    Location::Memory(
                        self.machine.get_vmctx_reg(),
                        self.vmoffsets
                            .vmctx_builtin_function(VMBuiltinFunctionIndex::get_table_init_index())
                            as i32,
                    ),
                    Location::GPR(self.machine.get_gpr_for_call()),
                )?;

                self.emit_call_native(
                    |this| {
                        this.machine
                            .emit_call_register(this.machine.get_gpr_for_call())
                    },
                    // [vmctx, table_index, elem_index, dst, src, len]
                    [
                        (Location::Imm32(table), CanonicalizeType::None),
                        (Location::Imm32(elem_index), CanonicalizeType::None),
                        dest,
                        src,
                        len,
                    ]
                    .iter()
                    .cloned(),
                    [
                        WpType::I32,
                        WpType::I32,
                        WpType::I64,
                        WpType::I64,
                        WpType::I64,
                    ]
                    .iter()
                    .cloned(),
                    iter::empty(),
                    NativeCallType::IncludeVMCtxArgument,
                )?;
            }
            Operator::ElemDrop { elem_index } => {
                self.machine.move_location(
                    Size::S64,
                    Location::Memory(
                        self.machine.get_vmctx_reg(),
                        self.vmoffsets
                            .vmctx_builtin_function(VMBuiltinFunctionIndex::get_elem_drop_index())
                            as i32,
                    ),
                    Location::GPR(self.machine.get_gpr_for_call()),
                )?;

                self.emit_call_native(
                    |this| {
                        this.machine
                            .emit_call_register(this.machine.get_gpr_for_call())
                    },
                    // [vmctx, elem_index]
                    iter::once((Location::Imm32(elem_index), CanonicalizeType::None)),
                    [WpType::I32].iter().cloned(),
                    iter::empty(),
                    NativeCallType::IncludeVMCtxArgument,
                )?;
            }
            Operator::MemoryAtomicWait32 { ref memarg } => {
                let timeout = self.value_stack.pop().unwrap();
                let val = self.value_stack.pop().unwrap();
                let dst = self.value_stack.pop().unwrap();

                let memory_index = MemoryIndex::new(memarg.memory as usize);
                let (memory_atomic_wait32, memory_index) =
                    if self.module.local_memory_index(memory_index).is_some() {
                        (
                            VMBuiltinFunctionIndex::get_memory_atomic_wait32_index(),
                            memory_index,
                        )
                    } else {
                        (
                            VMBuiltinFunctionIndex::get_imported_memory_atomic_wait32_index(),
                            memory_index,
                        )
                    };

                self.machine.move_location(
                    Size::S64,
                    Location::Memory(
                        self.machine.get_vmctx_reg(),
                        self.vmoffsets.vmctx_builtin_function(memory_atomic_wait32) as i32,
                    ),
                    Location::GPR(self.machine.get_gpr_for_call()),
                )?;

                self.emit_call_native(
                    |this| {
                        this.machine
                            .emit_call_register(this.machine.get_gpr_for_call())
                    },
                    // [vmctx, memory_index, dst, src, timeout]
                    [
                        (
                            Location::Imm32(memory_index.index() as u32),
                            CanonicalizeType::None,
                        ),
                        dst,
                        val,
                        timeout,
                    ]
                    .iter()
                    .cloned(),
                    [WpType::I32, WpType::I32, WpType::I32, WpType::I64]
                        .iter()
                        .cloned(),
                    iter::once(WpType::I32),
                    NativeCallType::IncludeVMCtxArgument,
                )?;
            }
            Operator::MemoryAtomicWait64 { ref memarg } => {
                let timeout = self.value_stack.pop().unwrap();
                let val = self.value_stack.pop().unwrap();
                let dst = self.value_stack.pop().unwrap();

                let memory_index = MemoryIndex::new(memarg.memory as usize);
                let (memory_atomic_wait64, memory_index) =
                    if self.module.local_memory_index(memory_index).is_some() {
                        (
                            VMBuiltinFunctionIndex::get_memory_atomic_wait64_index(),
                            memory_index,
                        )
                    } else {
                        (
                            VMBuiltinFunctionIndex::get_imported_memory_atomic_wait64_index(),
                            memory_index,
                        )
                    };

                self.machine.move_location(
                    Size::S64,
                    Location::Memory(
                        self.machine.get_vmctx_reg(),
                        self.vmoffsets.vmctx_builtin_function(memory_atomic_wait64) as i32,
                    ),
                    Location::GPR(self.machine.get_gpr_for_call()),
                )?;

                self.emit_call_native(
                    |this| {
                        this.machine
                            .emit_call_register(this.machine.get_gpr_for_call())
                    },
                    // [vmctx, memory_index, dst, src, timeout]
                    [
                        (
                            Location::Imm32(memory_index.index() as u32),
                            CanonicalizeType::None,
                        ),
                        dst,
                        val,
                        timeout,
                    ]
                    .iter()
                    .cloned(),
                    [WpType::I32, WpType::I32, WpType::I64, WpType::I64]
                        .iter()
                        .cloned(),
                    iter::once(WpType::I32),
                    NativeCallType::IncludeVMCtxArgument,
                )?;
            }
            Operator::MemoryAtomicNotify { ref memarg } => {
                let _cnt = self.value_stack.pop().unwrap();
                let dst = self.value_stack.pop().unwrap();

                let memory_index = MemoryIndex::new(memarg.memory as usize);
                let (memory_atomic_notify, memory_index) =
                    if self.module.local_memory_index(memory_index).is_some() {
                        (
                            VMBuiltinFunctionIndex::get_memory_atomic_notify_index(),
                            memory_index,
                        )
                    } else {
                        (
                            VMBuiltinFunctionIndex::get_imported_memory_atomic_notify_index(),
                            memory_index,
                        )
                    };

                self.machine.move_location(
                    Size::S64,
                    Location::Memory(
                        self.machine.get_vmctx_reg(),
                        self.vmoffsets.vmctx_builtin_function(memory_atomic_notify) as i32,
                    ),
                    Location::GPR(self.machine.get_gpr_for_call()),
                )?;

                self.emit_call_native(
                    |this| {
                        this.machine
                            .emit_call_register(this.machine.get_gpr_for_call())
                    },
                    // [vmctx, memory_index, dst, src, timeout]
                    [
                        (
                            Location::Imm32(memory_index.index() as u32),
                            CanonicalizeType::None,
                        ),
                        dst,
                    ]
                    .iter()
                    .cloned(),
                    [WpType::I32, WpType::I32].iter().cloned(),
                    iter::once(WpType::I32),
                    NativeCallType::IncludeVMCtxArgument,
                )?;
            }
            _ => {
                return Err(CompileError::Codegen(format!(
                    "not yet implemented: {op:?}"
                )));
            }
        }

        Ok(())
    }

    fn add_assembly_comment(&mut self, comment: AssemblyComment) {
        // Collect assembly comments only if we're going to emit them.
        if self.config.callbacks.is_some() {
            self.assembly_comments
                .insert(self.machine.get_offset().0, comment);
        }
    }

    pub fn finalize(
        mut self,
        data: &FunctionBodyData,
        arch: Architecture,
    ) -> Result<(CompiledFunction, Option<UnwindFrame>), CompileError> {
        self.add_assembly_comment(AssemblyComment::TrapHandlersTable);
        // Generate actual code for special labels.
        self.machine
            .emit_label(self.special_labels.integer_division_by_zero)?;
        self.machine
            .emit_illegal_op(TrapCode::IntegerDivisionByZero)?;

        self.machine
            .emit_label(self.special_labels.integer_overflow)?;
        self.machine.emit_illegal_op(TrapCode::IntegerOverflow)?;

        self.machine
            .emit_label(self.special_labels.heap_access_oob)?;
        self.machine
            .emit_illegal_op(TrapCode::HeapAccessOutOfBounds)?;

        self.machine
            .emit_label(self.special_labels.table_access_oob)?;
        self.machine
            .emit_illegal_op(TrapCode::TableAccessOutOfBounds)?;

        self.machine
            .emit_label(self.special_labels.indirect_call_null)?;
        self.machine.emit_illegal_op(TrapCode::IndirectCallToNull)?;

        self.machine.emit_label(self.special_labels.bad_signature)?;
        self.machine.emit_illegal_op(TrapCode::BadSignature)?;

        self.machine
            .emit_label(self.special_labels.unaligned_atomic)?;
        self.machine.emit_illegal_op(TrapCode::UnalignedAtomic)?;

        // Notify the assembler backend to generate necessary code at end of function.
        self.machine.finalize_function()?;

        let body_len = self.machine.assembler_get_offset().0;

        #[cfg_attr(not(feature = "unwind"), allow(unused_mut))]
        let mut unwind_info = None;
        #[cfg_attr(not(feature = "unwind"), allow(unused_mut))]
        let mut fde = None;
        #[cfg(feature = "unwind")]
        match self.calling_convention {
            CallingConvention::SystemV | CallingConvention::AppleAarch64 => {
                let unwind = self.machine.gen_dwarf_unwind_info(body_len);
                if let Some(unwind) = unwind {
                    fde = Some(unwind.to_fde(Address::Symbol {
                        symbol: WriterRelocate::FUNCTION_SYMBOL,
                        addend: self.local_func_index.index() as _,
                    }));
                    unwind_info = Some(CompiledFunctionUnwindInfo::Dwarf);
                }
            }
            CallingConvention::WindowsFastcall => {
                let unwind = self.machine.gen_windows_unwind_info(body_len);
                if let Some(unwind) = unwind {
                    unwind_info = Some(CompiledFunctionUnwindInfo::WindowsX64(unwind));
                }
            }
            _ => (),
        };

        let address_map =
            get_function_address_map(self.machine.instructions_address_map(), data, body_len);
        let traps = self.machine.collect_trap_information();
        let FinalizedAssembly {
            mut body,
            assembly_comments,
        } = self.machine.assembler_finalize(self.assembly_comments)?;
        body.shrink_to_fit();

        if let Some(callbacks) = self.config.callbacks.as_ref() {
            callbacks.obj_memory_buffer(
                &CompiledKind::Local(self.local_func_index, self.function_name.clone()),
                &body,
            );
            callbacks.asm_memory_buffer(
                &CompiledKind::Local(self.local_func_index, self.function_name.clone()),
                arch,
                &body,
                assembly_comments,
            )?;
        }

        Ok((
            CompiledFunction {
                body: FunctionBody { body, unwind_info },
                relocations: self.relocations.clone(),
                frame_info: CompiledFunctionFrameInfo { traps, address_map },
            },
            fde,
        ))
    }
    // FIXME: This implementation seems to be not enough to resolve all kinds of register dependencies
    // at call place.
    #[allow(clippy::type_complexity)]
    fn sort_call_movs(movs: &mut [(Location<M::GPR, M::SIMD>, M::GPR)]) {
        for i in 0..movs.len() {
            for j in (i + 1)..movs.len() {
                if let Location::GPR(src_gpr) = movs[j].0
                    && src_gpr == movs[i].1
                {
                    movs.swap(i, j);
                }
            }
        }
    }

    // Cycle detector. Uncomment this to debug possibly incorrect call-mov sequences.
    /*
    {
        use std::collections::{HashMap, HashSet, VecDeque};
        let mut mov_map: HashMap<GPR, HashSet<GPR>> = HashMap::new();
        for mov in movs.iter() {
            if let Location::GPR(src_gpr) = mov.0 {
                if src_gpr != mov.1 {
                    mov_map.entry(src_gpr).or_insert_with(|| HashSet::new()).insert(mov.1);
                }
            }
        }

        for (start, _) in mov_map.iter() {
            let mut q: VecDeque<GPR> = VecDeque::new();
            let mut black: HashSet<GPR> = HashSet::new();

            q.push_back(*start);
            black.insert(*start);

            while q.len() > 0 {
                let reg = q.pop_front().unwrap();
                let empty_set = HashSet::new();
                for x in mov_map.get(&reg).unwrap_or(&empty_set).iter() {
                    if black.contains(x) {
                        panic!("cycle detected");
                    }
                    q.push_back(*x);
                    black.insert(*x);
                }
            }
        }
    }
    */
}<|MERGE_RESOLUTION|>--- conflicted
+++ resolved
@@ -3637,19 +3637,12 @@
                     self.machine.emit_function_epilog()?;
 
                     // Make a copy of the return value in XMM0, as required by the SysV CC.
-<<<<<<< HEAD
                     #[allow(clippy::collapsible_if, reason = "hard to read otherwise")]
                     if let Ok(&return_type) = self.signature.results().iter().exactly_one() {
                         if return_type == Type::F32 || return_type == Type::F64 {
                             self.machine.emit_function_return_float()?;
                         }
-=======
-                    if let Ok(&return_type) = self.signature.results().iter().exactly_one()
-                        && (return_type == Type::F32 || return_type == Type::F64)
-                    {
-                        self.machine.emit_function_return_float()?;
->>>>>>> 47ef166f
-                    };
+                    }
                     self.machine.emit_ret()?;
                 } else {
                     let released = &self.value_stack.clone()[frame.value_stack_depth_after()..];
