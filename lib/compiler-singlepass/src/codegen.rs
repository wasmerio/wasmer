#[cfg(feature = "unwind")]
use crate::dwarf::WriterRelocate;

use crate::{
    address_map::get_function_address_map,
    codegen_error,
    common_decl::*,
    config::Singlepass,
    location::{Location, Reg},
    machine::{Label, Machine, NATIVE_PAGE_SIZE, UnsignedCondition},
    unwind::UnwindFrame,
};
#[cfg(feature = "unwind")]
use gimli::write::Address;
use itertools::Itertools;
use smallvec::{SmallVec, smallvec};
use std::{cmp, iter, ops::Neg};

use wasmer_compiler::{
    FunctionBodyData,
    types::{
        function::{CompiledFunction, CompiledFunctionFrameInfo, FunctionBody},
        relocation::{Relocation, RelocationTarget},
        section::SectionIndex,
    },
    wasmparser::{
        BlockType as WpTypeOrFuncType, HeapType as WpHeapType, Operator, RefType as WpRefType,
        ValType as WpType,
    },
};

#[cfg(feature = "unwind")]
use wasmer_compiler::types::unwind::CompiledFunctionUnwindInfo;

use wasmer_types::target::CallingConvention;
use wasmer_types::{
    CompileError, FunctionIndex, FunctionType, GlobalIndex, LocalFunctionIndex, LocalMemoryIndex,
    MemoryIndex, MemoryStyle, ModuleInfo, SignatureIndex, TableIndex, TableStyle, TrapCode, Type,
    VMBuiltinFunctionIndex, VMOffsets,
    entity::{EntityRef, PrimaryMap},
};

#[allow(type_alias_bounds)]
type LocationWithCanonicalization<M: Machine> = (Location<M::GPR, M::SIMD>, CanonicalizeType);

/// The singlepass per-function code generator.
pub struct FuncGen<'a, M: Machine> {
    // Immutable properties assigned at creation time.
    /// Static module information.
    module: &'a ModuleInfo,

    /// ModuleInfo compilation config.
    config: &'a Singlepass,

    /// Offsets of vmctx fields.
    vmoffsets: &'a VMOffsets,

    // // Memory plans.
    memory_styles: &'a PrimaryMap<MemoryIndex, MemoryStyle>,

    // // Table plans.
    // table_styles: &'a PrimaryMap<TableIndex, TableStyle>,
    /// Function signature.
    signature: FunctionType,

    // Working storage.
    /// Memory locations of local variables.
    locals: Vec<Location<M::GPR, M::SIMD>>,

    /// Types of local variables, including arguments.
    local_types: Vec<WpType>,

    /// Value stack.
    value_stack: Vec<LocationWithCanonicalization<M>>,

    /// A list of frames describing the current control stack.
    control_stack: Vec<ControlFrame<M>>,

    /// Stack offset tracking in bytes.
    stack_offset: usize,

    save_area_offset: Option<usize>,

    /// Low-level machine state.
    machine: M,

    /// Nesting level of unreachable code.
    unreachable_depth: usize,

    /// Index of a function defined locally inside the WebAssembly module.
    local_func_index: LocalFunctionIndex,

    /// Relocation information.
    relocations: Vec<Relocation>,

    /// A set of special labels for trapping.
    special_labels: SpecialLabelSet,

    /// Calling convention to use.
    calling_convention: CallingConvention,
}

struct SpecialLabelSet {
    integer_division_by_zero: Label,
    integer_overflow: Label,
    heap_access_oob: Label,
    table_access_oob: Label,
    indirect_call_null: Label,
    bad_signature: Label,
    unaligned_atomic: Label,
}

/// Type of a pending canonicalization floating point value.
/// Sometimes we don't have the type information elsewhere and therefore we need to track it here.
#[derive(Copy, Clone, Debug)]
pub(crate) enum CanonicalizeType {
    None,
    F32,
    F64,
}

impl CanonicalizeType {
    fn to_size(self) -> Option<Size> {
        match self {
            CanonicalizeType::F32 => Some(Size::S32),
            CanonicalizeType::F64 => Some(Size::S64),
            CanonicalizeType::None => None,
        }
    }

    fn promote(self) -> Result<Self, CompileError> {
        match self {
            CanonicalizeType::None => Ok(CanonicalizeType::None),
            CanonicalizeType::F32 => Ok(CanonicalizeType::F64),
            CanonicalizeType::F64 => codegen_error!("cannot promote F64"),
        }
    }

    fn demote(self) -> Result<Self, CompileError> {
        match self {
            CanonicalizeType::None => Ok(CanonicalizeType::None),
            CanonicalizeType::F32 => codegen_error!("cannot demote F64"),
            CanonicalizeType::F64 => Ok(CanonicalizeType::F32),
        }
    }
}

trait WpTypeExt {
    fn is_float(&self) -> bool;
}

impl WpTypeExt for WpType {
    fn is_float(&self) -> bool {
        matches!(self, WpType::F32 | WpType::F64)
    }
}

#[derive(Clone)]
pub enum ControlState<M: Machine> {
    Function,
    Block,
    Loop,
    If {
        label_else: Label,
        // Store the input parameters for the If block, as they'll need to be
        // restored when processing the Else block (if present).
        inputs: SmallVec<[LocationWithCanonicalization<M>; 1]>,
    },
    Else,
}

#[derive(Clone)]
struct ControlFrame<M: Machine> {
    pub state: ControlState<M>,
    pub label: Label,
    pub param_types: SmallVec<[WpType; 8]>,
    pub return_types: SmallVec<[WpType; 1]>,
    /// Value stack depth at the beginning of the frame (including params and results).
    value_stack_depth: usize,
}

impl<M: Machine> ControlFrame<M> {
    // Get value stack depth at the end of the frame.
    fn value_stack_depth_after(&self) -> usize {
        let mut depth: usize = self.value_stack_depth - self.param_types.len();

        // For Loop, we have to use another slot for params that implements the PHI operation.
        if matches!(self.state, ControlState::Loop) {
            depth -= self.param_types.len();
        }

        depth
    }

    /// Returns the value stack depth at which resources should be deallocated.
    /// For loops, this preserves PHI arguments by excluding them from deallocation.
    fn value_stack_depth_for_release(&self) -> usize {
        self.value_stack_depth - self.param_types.len()
    }
}

fn type_to_wp_type(ty: &Type) -> WpType {
    match ty {
        Type::I32 => WpType::I32,
        Type::I64 => WpType::I64,
        Type::F32 => WpType::F32,
        Type::F64 => WpType::F64,
        Type::V128 => WpType::V128,
        Type::ExternRef => WpType::Ref(WpRefType::new(true, WpHeapType::EXTERN).unwrap()),
        Type::FuncRef => WpType::Ref(WpRefType::new(true, WpHeapType::FUNC).unwrap()),
        Type::ExceptionRef => todo!(),
    }
}

/// Abstraction for a 2-input, 1-output operator. Can be an integer/floating-point
/// binop/cmpop.
struct I2O1<R: Reg, S: Reg> {
    loc_a: Location<R, S>,
    loc_b: Location<R, S>,
    ret: Location<R, S>,
}

/// Type of native call we emit.
enum NativeCallType {
    IncludeVMCtxArgument,
    Unreachable,
}

impl<'a, M: Machine> FuncGen<'a, M> {
    /// Acquires location from the machine state.
    ///
    /// If the returned location is used for stack value, `release_location` needs to be called on it;
    /// Otherwise, if the returned locations is used for a local, `release_location` does not need to be called on it.
    fn acquire_location(&mut self, ty: &WpType) -> Result<Location<M::GPR, M::SIMD>, CompileError> {
        let loc = match *ty {
            WpType::F32 | WpType::F64 => self.machine.pick_simd().map(Location::SIMD),
            WpType::I32 | WpType::I64 => self.machine.pick_gpr().map(Location::GPR),
            WpType::Ref(ty) if ty.is_extern_ref() || ty.is_func_ref() => {
                self.machine.pick_gpr().map(Location::GPR)
            }
            _ => codegen_error!("can't acquire location for type {:?}", ty),
        };

        let Some(loc) = loc else {
            return self.acquire_location_on_stack();
        };

        if let Location::GPR(x) = loc {
            self.machine.reserve_gpr(x);
        } else if let Location::SIMD(x) = loc {
            self.machine.reserve_simd(x);
        }
        Ok(loc)
    }

    /// Acquire location that will live on the stack.
    fn acquire_location_on_stack(&mut self) -> Result<Location<M::GPR, M::SIMD>, CompileError> {
        self.stack_offset += 8;
        let loc = self.machine.local_on_stack(self.stack_offset as i32);
        self.machine
            .extend_stack(self.machine.round_stack_adjust(8) as u32)?;

        Ok(loc)
    }

    /// Releases locations used for stack value.
    fn release_locations(
        &mut self,
        locs: &[LocationWithCanonicalization<M>],
    ) -> Result<(), CompileError> {
        self.release_stack_locations(locs)?;
        self.release_reg_locations(locs)
    }

    fn release_reg_locations(
        &mut self,
        locs: &[LocationWithCanonicalization<M>],
    ) -> Result<(), CompileError> {
        for (loc, _) in locs.iter().rev() {
            match *loc {
                Location::GPR(ref x) => {
                    self.machine.release_gpr(*x);
                }
                Location::SIMD(ref x) => {
                    self.machine.release_simd(*x);
                }
                _ => {}
            }
        }
        Ok(())
    }

    fn release_stack_locations(
        &mut self,
        locs: &[LocationWithCanonicalization<M>],
    ) -> Result<(), CompileError> {
        let mut delta_stack_offset: usize = 0;

        for (loc, _) in locs.iter().rev() {
            if let Location::Memory(..) = *loc {
                self.check_location_on_stack(loc, self.stack_offset)?;
                self.stack_offset -= 8;
                delta_stack_offset += 8;
            }
        }

        let delta_stack_offset = self.machine.round_stack_adjust(delta_stack_offset);
        if delta_stack_offset != 0 {
            self.machine.truncate_stack(delta_stack_offset as u32)?;
        }
        Ok(())
    }

    fn release_stack_locations_keep_stack_offset(
        &mut self,
        stack_depth: usize,
    ) -> Result<(), CompileError> {
        let mut delta_stack_offset: usize = 0;
        let mut stack_offset = self.stack_offset;
        let locs = &self.value_stack[stack_depth..];

        for (loc, _) in locs.iter().rev() {
            if let Location::Memory(..) = *loc {
                self.check_location_on_stack(loc, stack_offset)?;
                stack_offset -= 8;
                delta_stack_offset += 8;
            }
        }

        let delta_stack_offset = self.machine.round_stack_adjust(delta_stack_offset);
        if delta_stack_offset != 0 {
            self.machine.truncate_stack(delta_stack_offset as u32)?;
        }
        Ok(())
    }

    fn check_location_on_stack(
        &self,
        loc: &Location<M::GPR, M::SIMD>,
        expected_stack_offset: usize,
    ) -> Result<(), CompileError> {
        let Location::Memory(reg, offset) = loc else {
            codegen_error!("Expected stack memory location");
        };
        if reg != &self.machine.local_pointer() {
            codegen_error!("Expected location pointer for value on stack");
        }
        if *offset >= 0 {
            codegen_error!("Invalid memory offset {offset}");
        }
        let offset = offset.neg() as usize;
        if offset != expected_stack_offset {
            codegen_error!("Invalid memory offset {offset}!={}", self.stack_offset);
        }
        Ok(())
    }

    /// Allocate return slots for block operands (Block, If, Loop) and swap them with
    /// the corresponding input parameters on the value stack.
    ///
    /// This method reserves memory slots that can accommodate both integer and
    /// floating-point types, then swaps these slots with the last `stack_slots`
    /// values on the stack to position them correctly for the block's return values.
    /// that are already present at the value stack.
    fn allocate_return_slots_and_swap(
        &mut self,
        stack_slots: usize,
        return_slots: usize,
    ) -> Result<(), CompileError> {
        // No shuffling needed.
        if return_slots == 0 {
            return Ok(());
        }

        /* To allocate N return slots, we first allocate N additional stack (memory) slots and then "shift" the
        existing stack slots. This results in the layout: [value stack before frame, ret0, ret1, ret2, ..., retN, arg0, arg1, ..., argN],
        where some of the argN values may reside in registers and others in memory on the stack. */
        let latest_slots = self
            .value_stack
            .drain(self.value_stack.len() - stack_slots..)
            .collect_vec();
        let extra_slots = (0..return_slots)
            .map(|_| self.acquire_location_on_stack())
            .collect::<Result<Vec<_>, _>>()?;

        let mut all_memory_slots = latest_slots
            .iter()
            .filter_map(|(loc, _)| {
                if let Location::Memory(..) = loc {
                    Some(loc)
                } else {
                    None
                }
            })
            .chain(extra_slots.iter())
            .collect_vec();

        // First put the newly allocated return values to the value stack.
        self.value_stack.extend(
            all_memory_slots
                .iter()
                .take(return_slots)
                .map(|loc| (**loc, CanonicalizeType::None)),
        );

        // Then map all memory stack slots to a new location (in reverse order).
        let mut new_params_reversed = Vec::new();
        for (loc, canonicalize) in latest_slots.iter().rev() {
            let mapped_loc = if matches!(loc, Location::Memory(..)) {
                let dest = all_memory_slots.pop().unwrap();
                self.machine.emit_relaxed_mov(Size::S64, *loc, *dest)?;
                *dest
            } else {
                *loc
            };
            new_params_reversed.push((mapped_loc, *canonicalize));
        }
        self.value_stack
            .extend(new_params_reversed.into_iter().rev());

        Ok(())
    }

    #[allow(clippy::type_complexity)]
    fn init_locals(
        &mut self,
        n: usize,
        sig: FunctionType,
        calling_convention: CallingConvention,
    ) -> Result<Vec<Location<M::GPR, M::SIMD>>, CompileError> {
        // How many machine stack slots will all the locals use?
        let num_mem_slots = (0..n)
            .filter(|&x| self.machine.is_local_on_stack(x))
            .count();

        // Total size (in bytes) of the pre-allocated "static area" for this function's
        // locals and callee-saved registers.
        let mut static_area_size: usize = 0;

        // Callee-saved registers used for locals.
        // Keep this consistent with the "Save callee-saved registers" code below.
        for i in 0..n {
            // If a local is not stored on stack, then it is allocated to a callee-saved register.
            if !self.machine.is_local_on_stack(i) {
                static_area_size += 8;
            }
        }

        // Callee-saved vmctx.
        static_area_size += 8;

        // Some ABI (like Windows) needs extrat reg save
        static_area_size += 8 * self.machine.list_to_save(calling_convention).len();

        // Total size of callee saved registers.
        let callee_saved_regs_size = static_area_size;

        // Now we can determine concrete locations for locals.
        let locations: Vec<Location<M::GPR, M::SIMD>> = (0..n)
            .map(|i| self.machine.get_local_location(i, callee_saved_regs_size))
            .collect();

        // Add size of locals on stack.
        static_area_size += num_mem_slots * 8;

        // Allocate save area, without actually writing to it.
        static_area_size = self.machine.round_stack_adjust(static_area_size);

        // Stack probe.
        //
        // `rep stosq` writes data from low address to high address and may skip the stack guard page.
        // so here we probe it explicitly when needed.
        for i in (sig.params().len()..n)
            .step_by(NATIVE_PAGE_SIZE / 8)
            .skip(1)
        {
            self.machine.zero_location(Size::S64, locations[i])?;
        }

        self.machine.extend_stack(static_area_size as _)?;

        // Save callee-saved registers.
        for loc in locations.iter() {
            if let Location::GPR(_) = *loc {
                self.stack_offset += 8;
                self.machine.move_local(self.stack_offset as i32, *loc)?;
            }
        }

        // Save the Reg use for vmctx.
        self.stack_offset += 8;
        self.machine.move_local(
            self.stack_offset as i32,
            Location::GPR(self.machine.get_vmctx_reg()),
        )?;

        // Check if need to same some CallingConvention specific regs
        let regs_to_save = self.machine.list_to_save(calling_convention);
        for loc in regs_to_save.iter() {
            self.stack_offset += 8;
            self.machine.move_local(self.stack_offset as i32, *loc)?;
        }

        // Save the offset of register save area.
        self.save_area_offset = Some(self.stack_offset);

        // Load in-register parameters into the allocated locations.
        // Locals are allocated on the stack from higher address to lower address,
        // so we won't skip the stack guard page here.
        let mut stack_offset: usize = 0;
        for (i, param) in sig.params().iter().enumerate() {
            let sz = match *param {
                Type::I32 | Type::F32 => Size::S32,
                Type::I64 | Type::F64 => Size::S64,
                Type::ExternRef | Type::FuncRef => Size::S64,
                _ => codegen_error!("singlepass init_local unimplemented"),
            };
            let loc = self.machine.get_call_param_location(
                sig.results().len(),
                i + 1,
                sz,
                &mut stack_offset,
                calling_convention,
            );
            self.machine
                .move_location_extend(sz, false, loc, Size::S64, locations[i])?;
        }

        // Load vmctx into it's GPR.
        self.machine.move_location(
            Size::S64,
            self.machine
                .get_simple_param_location(0, calling_convention),
            Location::GPR(self.machine.get_vmctx_reg()),
        )?;

        // Initialize all normal locals to zero.
        let mut init_stack_loc_cnt = 0;
        let mut last_stack_loc = Location::Memory(self.machine.local_pointer(), i32::MAX);
        for location in locations.iter().take(n).skip(sig.params().len()) {
            match location {
                Location::Memory(_, _) => {
                    init_stack_loc_cnt += 1;
                    last_stack_loc = cmp::min(last_stack_loc, *location);
                }
                Location::GPR(_) => {
                    self.machine.zero_location(Size::S64, *location)?;
                }
                _ => codegen_error!("singlepass init_local unreachable"),
            }
        }
        if init_stack_loc_cnt > 0 {
            self.machine
                .init_stack_loc(init_stack_loc_cnt, last_stack_loc)?;
        }

        // Add the size of all locals allocated to stack.
        self.stack_offset += static_area_size - callee_saved_regs_size;

        Ok(locations)
    }

    fn finalize_locals(
        &mut self,
        calling_convention: CallingConvention,
    ) -> Result<(), CompileError> {
        // Unwind stack to the "save area".
        self.machine
            .restore_saved_area(self.save_area_offset.unwrap() as i32)?;

        let regs_to_save = self.machine.list_to_save(calling_convention);
        for loc in regs_to_save.iter().rev() {
            self.machine.pop_location(*loc)?;
        }

        // Restore register used by vmctx.
        self.machine
            .pop_location(Location::GPR(self.machine.get_vmctx_reg()))?;

        // Restore callee-saved registers.
        for loc in self.locals.iter().rev() {
            if let Location::GPR(_) = *loc {
                self.machine.pop_location(*loc)?;
            }
        }
        Ok(())
    }

    /// Set the source location of the Wasm to the given offset.
    pub fn set_srcloc(&mut self, offset: u32) {
        self.machine.set_srcloc(offset);
    }

    fn get_location_released(
        &mut self,
        loc: (Location<M::GPR, M::SIMD>, CanonicalizeType),
    ) -> Result<LocationWithCanonicalization<M>, CompileError> {
        self.release_locations(&[loc])?;
        Ok(loc)
    }

    fn pop_value_released(&mut self) -> Result<LocationWithCanonicalization<M>, CompileError> {
        let loc = self.value_stack.pop().ok_or_else(|| {
            CompileError::Codegen("pop_value_released: value stack is empty".to_owned())
        })?;
        self.get_location_released(loc)?;
        Ok(loc)
    }

    /// Prepare data for binary operator with 2 inputs and 1 output.
    fn i2o1_prepare(
        &mut self,
        ty: WpType,
        canonicalize: CanonicalizeType,
    ) -> Result<I2O1<M::GPR, M::SIMD>, CompileError> {
        let loc_b = self.pop_value_released()?.0;
        let loc_a = self.pop_value_released()?.0;
        let ret = self.acquire_location(&ty)?;
        self.value_stack.push((ret, canonicalize));
        Ok(I2O1 { loc_a, loc_b, ret })
    }

    /// Emits a Native ABI call sequence.
    ///
    /// The caller MUST NOT hold any temporary registers allocated by `acquire_temp_gpr` when calling
    /// this function.
    fn emit_call_native<
        I: Iterator<Item = (Location<M::GPR, M::SIMD>, CanonicalizeType)>,
        J: Iterator<Item = WpType>,
        K: Iterator<Item = WpType>,
        F: FnOnce(&mut Self) -> Result<(), CompileError>,
    >(
        &mut self,
        cb: F,
        params: I,
        params_type: J,
        return_types: K,
        call_type: NativeCallType,
    ) -> Result<(), CompileError> {
        let params = params.collect_vec();
        let stack_params = params
            .iter()
            .copied()
            .filter(|(param, _)| {
                if let Location::Memory(reg, _) = param {
                    debug_assert_eq!(reg, &self.machine.local_pointer());
                    true
                } else {
                    false
                }
            })
            .collect_vec();
        let get_size = |param_type: WpType| match param_type {
            WpType::F32 | WpType::I32 => Size::S32,
            WpType::V128 => unimplemented!(),
            _ => Size::S64,
        };
        let param_sizes = params_type.map(get_size).collect_vec();
        let return_value_sizes = return_types.map(get_size).collect_vec();

        /* We're going to reuse the memory param locations for the return values. Any extra needed slots will be allocated on stack. */
        let used_stack_params = stack_params
            .iter()
            .take(return_value_sizes.len())
            .copied()
            .collect_vec();
        let mut return_values = used_stack_params.clone();
        let extra_return_values = (0..return_value_sizes.len().saturating_sub(stack_params.len()))
            .map(|_| -> Result<_, CompileError> {
                Ok((self.acquire_location_on_stack()?, CanonicalizeType::None))
            })
            .collect::<Result<Vec<_>, _>>()?;
        return_values.extend(extra_return_values);

        // Release the parameter slots that live in registers.
        self.release_reg_locations(&params)?;

        // Save used GPRs. Preserve correct stack alignment
        let used_gprs = self.machine.get_used_gprs();
        let mut used_stack = self.machine.push_used_gpr(&used_gprs)?;

        // Save used SIMD registers.
        let used_simds = self.machine.get_used_simd();
        if !used_simds.is_empty() {
            used_stack += self.machine.push_used_simd(&used_simds)?;
        }
        // mark the GPR used for Call as used
        self.machine
            .reserve_unused_temp_gpr(self.machine.get_gpr_for_call());

        let calling_convention = self.calling_convention;

        let stack_padding: usize = match calling_convention {
            CallingConvention::WindowsFastcall => 32,
            _ => 0,
        };

        let mut stack_offset: usize = 0;
        // Allocate space for return values relative to SP (the allocation happens in reverse order, thus start with return slots).
        let mut return_args = Vec::with_capacity(return_value_sizes.len());
        for i in 0..return_value_sizes.len() {
            return_args.push(self.machine.get_return_value_location(
                i,
                &mut stack_offset,
                self.calling_convention,
            ));
        }

        // Allocate space for arguments relative to SP.
        let mut args = Vec::with_capacity(params.len());
        for (i, param_size) in param_sizes.iter().enumerate() {
            args.push(self.machine.get_param_location(
                match call_type {
                    NativeCallType::IncludeVMCtxArgument => 1,
                    NativeCallType::Unreachable => 0,
                } + i,
                *param_size,
                &mut stack_offset,
                calling_convention,
            ));
        }

        // Align stack to 16 bytes.
        let stack_unaligned =
            (self.machine.round_stack_adjust(self.stack_offset) + used_stack + stack_offset) % 16;
        if stack_unaligned != 0 {
            stack_offset += 16 - stack_unaligned;
        }
        self.machine.extend_stack(stack_offset as u32)?;

        #[allow(clippy::type_complexity)]
        let mut call_movs: Vec<(Location<M::GPR, M::SIMD>, M::GPR)> = vec![];
        // Prepare register & stack parameters.
        for (i, (param, _)) in params.iter().enumerate().rev() {
            let loc = args[i];
            match loc {
                Location::GPR(x) => {
                    call_movs.push((*param, x));
                }
                Location::Memory(_, _) => {
                    self.machine
                        .move_location_for_native(param_sizes[i], *param, loc)?;
                }
                _ => {
                    return Err(CompileError::Codegen(
                        "emit_call_native loc: unreachable code".to_owned(),
                    ));
                }
            }
        }

        // Sort register moves so that register are not overwritten before read.
        Self::sort_call_movs(&mut call_movs);

        // Emit register moves.
        for (loc, gpr) in call_movs {
            if loc != Location::GPR(gpr) {
                self.machine
                    .move_location(Size::S64, loc, Location::GPR(gpr))?;
            }
        }

        if matches!(call_type, NativeCallType::IncludeVMCtxArgument) {
            // Put vmctx as the first parameter.
            self.machine.move_location(
                Size::S64,
                Location::GPR(self.machine.get_vmctx_reg()),
                self.machine
                    .get_simple_param_location(0, calling_convention),
            )?; // vmctx
        }

        if stack_padding > 0 {
            self.machine.extend_stack(stack_padding as u32)?;
        }
        // release the GPR used for call
        self.machine.release_gpr(self.machine.get_gpr_for_call());

        let begin = self.machine.assembler_get_offset().0;
        cb(self)?;
        if matches!(call_type, NativeCallType::Unreachable) {
            let end = self.machine.assembler_get_offset().0;
            self.machine.mark_address_range_with_trap_code(
                TrapCode::UnreachableCodeReached,
                begin,
                end,
            );
        }

        // Take the returned values from the fn call.
        for (i, &return_type) in return_value_sizes.iter().enumerate() {
            self.machine.move_location_for_native(
                return_type,
                return_args[i],
                return_values[i].0,
            )?;
        }

        // Restore stack.
        if stack_offset + stack_padding > 0 {
            self.machine
                .truncate_stack((stack_offset + stack_padding) as u32)?;
        }

        // Restore SIMDs.
        if !used_simds.is_empty() {
            self.machine.pop_used_simd(&used_simds)?;
        }

        // Restore GPRs.
        self.machine.pop_used_gpr(&used_gprs)?;

        // We are re-using the params for the return values, thus release just the chunk
        // we're not planning to use!
        let params_to_release =
            &stack_params[cmp::min(stack_params.len(), return_value_sizes.len())..];
        self.release_stack_locations(params_to_release)?;

        self.value_stack.extend(return_values);

        Ok(())
    }

    /// Emits a memory operation.
    fn op_memory<
        F: FnOnce(&mut Self, bool, bool, i32, Label, Label) -> Result<(), CompileError>,
    >(
        &mut self,
        cb: F,
    ) -> Result<(), CompileError> {
        let need_check = match self.memory_styles[MemoryIndex::new(0)] {
            MemoryStyle::Static { .. } => false,
            MemoryStyle::Dynamic { .. } => true,
        };

        let offset = if self.module.num_imported_memories != 0 {
            self.vmoffsets
                .vmctx_vmmemory_import_definition(MemoryIndex::new(0))
        } else {
            self.vmoffsets
                .vmctx_vmmemory_definition(LocalMemoryIndex::new(0))
        };
        cb(
            self,
            need_check,
            self.module.num_imported_memories != 0,
            offset as i32,
            self.special_labels.heap_access_oob,
            self.special_labels.unaligned_atomic,
        )
    }

    fn emit_head(&mut self) -> Result<(), CompileError> {
        self.machine.emit_function_prolog()?;

        // Initialize locals.
        self.locals = self.init_locals(
            self.local_types.len(),
            self.signature.clone(),
            self.calling_convention,
        )?;

        // simulate "red zone" if not supported by the platform
        self.machine.extend_stack(32)?;

        let return_types: SmallVec<_> = self
            .signature
            .results()
            .iter()
            .map(type_to_wp_type)
            .collect();

        // Push return value slots for the function return on the stack.
        self.value_stack.extend((0..return_types.len()).map(|i| {
            (
                self.machine
                    .get_call_return_value_location(i, self.calling_convention),
                CanonicalizeType::None,
            )
        }));

        self.control_stack.push(ControlFrame {
            state: ControlState::Function,
            label: self.machine.get_label(),
            value_stack_depth: return_types.len(),
            param_types: smallvec![],
            return_types,
        });

        // TODO: Full preemption by explicit signal checking

        // We insert set StackOverflow as the default trap that can happen
        // anywhere in the function prologue.
        self.machine.insert_stackoverflow();

        Ok(())
    }

    #[allow(clippy::too_many_arguments)]
    pub fn new(
        module: &'a ModuleInfo,
        config: &'a Singlepass,
        vmoffsets: &'a VMOffsets,
        memory_styles: &'a PrimaryMap<MemoryIndex, MemoryStyle>,
        _table_styles: &'a PrimaryMap<TableIndex, TableStyle>,
        local_func_index: LocalFunctionIndex,
        local_types_excluding_arguments: &[WpType],
        machine: M,
        calling_convention: CallingConvention,
    ) -> Result<FuncGen<'a, M>, CompileError> {
        let func_index = module.func_index(local_func_index);
        let sig_index = module.functions[func_index];
        let signature = module.signatures[sig_index].clone();

        let mut local_types: Vec<_> = signature.params().iter().map(type_to_wp_type).collect();
        local_types.extend_from_slice(local_types_excluding_arguments);

        let mut machine = machine;
        let special_labels = SpecialLabelSet {
            integer_division_by_zero: machine.get_label(),
            integer_overflow: machine.get_label(),
            heap_access_oob: machine.get_label(),
            table_access_oob: machine.get_label(),
            indirect_call_null: machine.get_label(),
            bad_signature: machine.get_label(),
            unaligned_atomic: machine.get_label(),
        };

        let mut fg = FuncGen {
            module,
            config,
            vmoffsets,
            memory_styles,
            // table_styles,
            signature,
            locals: vec![], // initialization deferred to emit_head
            local_types,
            value_stack: vec![],
            control_stack: vec![],
            stack_offset: 0,
            save_area_offset: None,
            machine,
            unreachable_depth: 0,
            local_func_index,
            relocations: vec![],
            special_labels,
            calling_convention,
        };
        fg.emit_head()?;
        Ok(fg)
    }

    pub fn has_control_frames(&self) -> bool {
        !self.control_stack.is_empty()
    }

    /// Moves the top `return_values` items from the value stack into the
    /// preallocated return slots starting at `value_stack_depth_after`.
    ///
    /// Used when completing Block/If/Loop constructs or returning from the
    /// function. Applies NaN canonicalization when enabled and supported.
    fn emit_return_values(
        &mut self,
        value_stack_depth_after: usize,
        return_values: usize,
    ) -> Result<(), CompileError> {
        for (i, (stack_value, canonicalize)) in self
            .value_stack
            .iter()
            .rev()
            .take(return_values)
            .enumerate()
        {
            let dst = self.value_stack[value_stack_depth_after - i - 1].0;
            if let Some(canonicalize_size) = canonicalize.to_size()
                && self.machine.arch_supports_canonicalize_nan()
                && self.config.enable_nan_canonicalization
            {
                self.machine
                    .canonicalize_nan(canonicalize_size, *stack_value, dst)?;
            } else {
                self.machine
                    .emit_relaxed_mov(Size::S64, *stack_value, dst)?;
            }
        }

        Ok(())
    }

    /// Similar to `emit_return_values`, except it stores the `return_values` items into the slots
    /// preallocated for parameters of a loop.
    fn emit_loop_params_store(
        &mut self,
        value_stack_depth_after: usize,
        param_count: usize,
    ) -> Result<(), CompileError> {
        for (i, (stack_value, _)) in self
            .value_stack
            .iter()
            .rev()
            .take(param_count)
            .rev()
            .enumerate()
        {
            let dst = self.value_stack[value_stack_depth_after + i].0;
            self.machine
                .emit_relaxed_mov(Size::S64, *stack_value, dst)?;
        }

        Ok(())
    }

    fn return_types_for_block(&self, block_type: WpTypeOrFuncType) -> SmallVec<[WpType; 1]> {
        match block_type {
            WpTypeOrFuncType::Empty => smallvec![],
            WpTypeOrFuncType::Type(inner_ty) => smallvec![inner_ty],
            WpTypeOrFuncType::FuncType(sig_index) => SmallVec::from_iter(
                self.module.signatures[SignatureIndex::from_u32(sig_index)]
                    .results()
                    .iter()
                    .map(type_to_wp_type),
            ),
        }
    }

    fn param_types_for_block(&self, block_type: WpTypeOrFuncType) -> SmallVec<[WpType; 8]> {
        match block_type {
            WpTypeOrFuncType::Empty | WpTypeOrFuncType::Type(_) => smallvec![],
            WpTypeOrFuncType::FuncType(sig_index) => SmallVec::from_iter(
                self.module.signatures[SignatureIndex::from_u32(sig_index)]
                    .params()
                    .iter()
                    .map(type_to_wp_type),
            ),
        }
    }

    pub fn feed_operator(&mut self, op: Operator) -> Result<(), CompileError> {
        let was_unreachable;

        if self.unreachable_depth > 0 {
            was_unreachable = true;

            match op {
                Operator::Block { .. } | Operator::Loop { .. } | Operator::If { .. } => {
                    self.unreachable_depth += 1;
                }
                Operator::End => {
                    self.unreachable_depth -= 1;
                }
                Operator::Else => {
                    // We are in a reachable true branch
                    if self.unreachable_depth == 1
                        && self
                            .control_stack
                            .last()
                            .is_some_and(|frame| matches!(frame.state, ControlState::If { .. }))
                    {
                        self.unreachable_depth -= 1;
                    }
                }
                _ => {}
            }
            if self.unreachable_depth > 0 {
                return Ok(());
            }
        } else {
            was_unreachable = false;
        }

        match op {
            Operator::GlobalGet { global_index } => {
                let global_index = GlobalIndex::from_u32(global_index);

                let ty = type_to_wp_type(&self.module.globals[global_index].ty);
                let loc = self.acquire_location(&ty)?;
                self.value_stack.push((loc, CanonicalizeType::None));

                let tmp = self.machine.acquire_temp_gpr().unwrap();

                let src = if let Some(local_global_index) =
                    self.module.local_global_index(global_index)
                {
                    let offset = self.vmoffsets.vmctx_vmglobal_definition(local_global_index);
                    self.machine.emit_relaxed_mov(
                        Size::S64,
                        Location::Memory(self.machine.get_vmctx_reg(), offset as i32),
                        Location::GPR(tmp),
                    )?;
                    Location::Memory(tmp, 0)
                } else {
                    // Imported globals require one level of indirection.
                    let offset = self
                        .vmoffsets
                        .vmctx_vmglobal_import_definition(global_index);
                    self.machine.emit_relaxed_mov(
                        Size::S64,
                        Location::Memory(self.machine.get_vmctx_reg(), offset as i32),
                        Location::GPR(tmp),
                    )?;
                    Location::Memory(tmp, 0)
                };

                self.machine.emit_relaxed_mov(Size::S64, src, loc)?;

                self.machine.release_gpr(tmp);
            }
            Operator::GlobalSet { global_index } => {
                let global_index = GlobalIndex::from_u32(global_index);
                let tmp = self.machine.acquire_temp_gpr().unwrap();
                let dst = if let Some(local_global_index) =
                    self.module.local_global_index(global_index)
                {
                    let offset = self.vmoffsets.vmctx_vmglobal_definition(local_global_index);
                    self.machine.emit_relaxed_mov(
                        Size::S64,
                        Location::Memory(self.machine.get_vmctx_reg(), offset as i32),
                        Location::GPR(tmp),
                    )?;
                    Location::Memory(tmp, 0)
                } else {
                    // Imported globals require one level of indirection.
                    let offset = self
                        .vmoffsets
                        .vmctx_vmglobal_import_definition(global_index);
                    self.machine.emit_relaxed_mov(
                        Size::S64,
                        Location::Memory(self.machine.get_vmctx_reg(), offset as i32),
                        Location::GPR(tmp),
                    )?;
                    Location::Memory(tmp, 0)
                };
                let (loc, canonicalize) = self.pop_value_released()?;
                if let Some(canonicalize_size) = canonicalize.to_size() {
                    if self.machine.arch_supports_canonicalize_nan()
                        && self.config.enable_nan_canonicalization
                    {
                        self.machine.canonicalize_nan(canonicalize_size, loc, dst)?;
                    } else {
                        self.machine.emit_relaxed_mov(Size::S64, loc, dst)?;
                    }
                } else {
                    self.machine.emit_relaxed_mov(Size::S64, loc, dst)?;
                }
                self.machine.release_gpr(tmp);
            }
            Operator::LocalGet { local_index } => {
                let local_index = local_index as usize;
                let ret = self.acquire_location(&WpType::I64)?;
                self.machine
                    .emit_relaxed_mov(Size::S64, self.locals[local_index], ret)?;
                self.value_stack.push((ret, CanonicalizeType::None));
            }
            Operator::LocalSet { local_index } => {
                let local_index = local_index as usize;
                let (loc, canonicalize) = self.pop_value_released()?;

                if self.local_types[local_index].is_float()
                    && let Some(canonicalize_size) = canonicalize.to_size()
                {
                    if self.machine.arch_supports_canonicalize_nan()
                        && self.config.enable_nan_canonicalization
                    {
                        self.machine.canonicalize_nan(
                            canonicalize_size,
                            loc,
                            self.locals[local_index],
                        )
                    } else {
                        self.machine
                            .emit_relaxed_mov(Size::S64, loc, self.locals[local_index])
                    }
                } else {
                    self.machine
                        .emit_relaxed_mov(Size::S64, loc, self.locals[local_index])
                }?;
            }
            Operator::LocalTee { local_index } => {
                let local_index = local_index as usize;
                let (loc, canonicalize) = *self.value_stack.last().unwrap();

                if self.local_types[local_index].is_float()
                    && let Some(canonicalize_size) = canonicalize.to_size()
                {
                    if self.machine.arch_supports_canonicalize_nan()
                        && self.config.enable_nan_canonicalization
                    {
                        self.machine.canonicalize_nan(
                            canonicalize_size,
                            loc,
                            self.locals[local_index],
                        )
                    } else {
                        self.machine
                            .emit_relaxed_mov(Size::S64, loc, self.locals[local_index])
                    }
                } else {
                    self.machine
                        .emit_relaxed_mov(Size::S64, loc, self.locals[local_index])
                }?;
            }
            Operator::I32Const { value } => {
                self.value_stack
                    .push((Location::Imm32(value as u32), CanonicalizeType::None));
            }
            Operator::I32Add => {
                let I2O1 { loc_a, loc_b, ret } =
                    self.i2o1_prepare(WpType::I32, CanonicalizeType::None)?;
                self.machine.emit_binop_add32(loc_a, loc_b, ret)?;
            }
            Operator::I32Sub => {
                let I2O1 { loc_a, loc_b, ret } =
                    self.i2o1_prepare(WpType::I32, CanonicalizeType::None)?;
                self.machine.emit_binop_sub32(loc_a, loc_b, ret)?;
            }
            Operator::I32Mul => {
                let I2O1 { loc_a, loc_b, ret } =
                    self.i2o1_prepare(WpType::I32, CanonicalizeType::None)?;
                self.machine.emit_binop_mul32(loc_a, loc_b, ret)?;
            }
            Operator::I32DivU => {
                let I2O1 { loc_a, loc_b, ret } =
                    self.i2o1_prepare(WpType::I32, CanonicalizeType::None)?;
                self.machine.emit_binop_udiv32(
                    loc_a,
                    loc_b,
                    ret,
                    self.special_labels.integer_division_by_zero,
                )?;
            }
            Operator::I32DivS => {
                let I2O1 { loc_a, loc_b, ret } =
                    self.i2o1_prepare(WpType::I32, CanonicalizeType::None)?;
                self.machine.emit_binop_sdiv32(
                    loc_a,
                    loc_b,
                    ret,
                    self.special_labels.integer_division_by_zero,
                    self.special_labels.integer_overflow,
                )?;
            }
            Operator::I32RemU => {
                let I2O1 { loc_a, loc_b, ret } =
                    self.i2o1_prepare(WpType::I32, CanonicalizeType::None)?;
                self.machine.emit_binop_urem32(
                    loc_a,
                    loc_b,
                    ret,
                    self.special_labels.integer_division_by_zero,
                )?;
            }
            Operator::I32RemS => {
                let I2O1 { loc_a, loc_b, ret } =
                    self.i2o1_prepare(WpType::I32, CanonicalizeType::None)?;
                self.machine.emit_binop_srem32(
                    loc_a,
                    loc_b,
                    ret,
                    self.special_labels.integer_division_by_zero,
                )?;
            }
            Operator::I32And => {
                let I2O1 { loc_a, loc_b, ret } =
                    self.i2o1_prepare(WpType::I32, CanonicalizeType::None)?;
                self.machine.emit_binop_and32(loc_a, loc_b, ret)?;
            }
            Operator::I32Or => {
                let I2O1 { loc_a, loc_b, ret } =
                    self.i2o1_prepare(WpType::I32, CanonicalizeType::None)?;
                self.machine.emit_binop_or32(loc_a, loc_b, ret)?;
            }
            Operator::I32Xor => {
                let I2O1 { loc_a, loc_b, ret } =
                    self.i2o1_prepare(WpType::I32, CanonicalizeType::None)?;
                self.machine.emit_binop_xor32(loc_a, loc_b, ret)?;
            }
            Operator::I32Eq => {
                let I2O1 { loc_a, loc_b, ret } =
                    self.i2o1_prepare(WpType::I32, CanonicalizeType::None)?;
                self.machine.i32_cmp_eq(loc_a, loc_b, ret)?;
            }
            Operator::I32Ne => {
                let I2O1 { loc_a, loc_b, ret } =
                    self.i2o1_prepare(WpType::I32, CanonicalizeType::None)?;
                self.machine.i32_cmp_ne(loc_a, loc_b, ret)?;
            }
            Operator::I32Eqz => {
                let loc_a = self.pop_value_released()?.0;
                let ret = self.acquire_location(&WpType::I32)?;
                self.machine.i32_cmp_eq(loc_a, Location::Imm32(0), ret)?;
                self.value_stack.push((ret, CanonicalizeType::None));
            }
            Operator::I32Clz => {
                let loc = self.pop_value_released()?.0;
                let ret = self.acquire_location(&WpType::I32)?;
                self.value_stack.push((ret, CanonicalizeType::None));
                self.machine.i32_clz(loc, ret)?;
            }
            Operator::I32Ctz => {
                let loc = self.pop_value_released()?.0;
                let ret = self.acquire_location(&WpType::I32)?;
                self.value_stack.push((ret, CanonicalizeType::None));
                self.machine.i32_ctz(loc, ret)?;
            }
            Operator::I32Popcnt => {
                let loc = self.pop_value_released()?.0;
                let ret = self.acquire_location(&WpType::I32)?;
                self.value_stack.push((ret, CanonicalizeType::None));
                self.machine.i32_popcnt(loc, ret)?;
            }
            Operator::I32Shl => {
                let I2O1 { loc_a, loc_b, ret } =
                    self.i2o1_prepare(WpType::I32, CanonicalizeType::None)?;
                self.machine.i32_shl(loc_a, loc_b, ret)?;
            }
            Operator::I32ShrU => {
                let I2O1 { loc_a, loc_b, ret } =
                    self.i2o1_prepare(WpType::I32, CanonicalizeType::None)?;
                self.machine.i32_shr(loc_a, loc_b, ret)?;
            }
            Operator::I32ShrS => {
                let I2O1 { loc_a, loc_b, ret } =
                    self.i2o1_prepare(WpType::I32, CanonicalizeType::None)?;
                self.machine.i32_sar(loc_a, loc_b, ret)?;
            }
            Operator::I32Rotl => {
                let I2O1 { loc_a, loc_b, ret } =
                    self.i2o1_prepare(WpType::I32, CanonicalizeType::None)?;
                self.machine.i32_rol(loc_a, loc_b, ret)?;
            }
            Operator::I32Rotr => {
                let I2O1 { loc_a, loc_b, ret } =
                    self.i2o1_prepare(WpType::I32, CanonicalizeType::None)?;
                self.machine.i32_ror(loc_a, loc_b, ret)?;
            }
            Operator::I32LtU => {
                let I2O1 { loc_a, loc_b, ret } =
                    self.i2o1_prepare(WpType::I32, CanonicalizeType::None)?;
                self.machine.i32_cmp_lt_u(loc_a, loc_b, ret)?;
            }
            Operator::I32LeU => {
                let I2O1 { loc_a, loc_b, ret } =
                    self.i2o1_prepare(WpType::I32, CanonicalizeType::None)?;
                self.machine.i32_cmp_le_u(loc_a, loc_b, ret)?;
            }
            Operator::I32GtU => {
                let I2O1 { loc_a, loc_b, ret } =
                    self.i2o1_prepare(WpType::I32, CanonicalizeType::None)?;
                self.machine.i32_cmp_gt_u(loc_a, loc_b, ret)?;
            }
            Operator::I32GeU => {
                let I2O1 { loc_a, loc_b, ret } =
                    self.i2o1_prepare(WpType::I32, CanonicalizeType::None)?;
                self.machine.i32_cmp_ge_u(loc_a, loc_b, ret)?;
            }
            Operator::I32LtS => {
                let I2O1 { loc_a, loc_b, ret } =
                    self.i2o1_prepare(WpType::I32, CanonicalizeType::None)?;
                self.machine.i32_cmp_lt_s(loc_a, loc_b, ret)?;
            }
            Operator::I32LeS => {
                let I2O1 { loc_a, loc_b, ret } =
                    self.i2o1_prepare(WpType::I32, CanonicalizeType::None)?;
                self.machine.i32_cmp_le_s(loc_a, loc_b, ret)?;
            }
            Operator::I32GtS => {
                let I2O1 { loc_a, loc_b, ret } =
                    self.i2o1_prepare(WpType::I32, CanonicalizeType::None)?;
                self.machine.i32_cmp_gt_s(loc_a, loc_b, ret)?;
            }
            Operator::I32GeS => {
                let I2O1 { loc_a, loc_b, ret } =
                    self.i2o1_prepare(WpType::I32, CanonicalizeType::None)?;
                self.machine.i32_cmp_ge_s(loc_a, loc_b, ret)?;
            }
            Operator::I64Const { value } => {
                let value = value as u64;
                self.value_stack
                    .push((Location::Imm64(value), CanonicalizeType::None));
            }
            Operator::I64Add => {
                let I2O1 { loc_a, loc_b, ret } =
                    self.i2o1_prepare(WpType::I64, CanonicalizeType::None)?;
                self.machine.emit_binop_add64(loc_a, loc_b, ret)?;
            }
            Operator::I64Sub => {
                let I2O1 { loc_a, loc_b, ret } =
                    self.i2o1_prepare(WpType::I64, CanonicalizeType::None)?;
                self.machine.emit_binop_sub64(loc_a, loc_b, ret)?;
            }
            Operator::I64Mul => {
                let I2O1 { loc_a, loc_b, ret } =
                    self.i2o1_prepare(WpType::I64, CanonicalizeType::None)?;
                self.machine.emit_binop_mul64(loc_a, loc_b, ret)?;
            }
            Operator::I64DivU => {
                let I2O1 { loc_a, loc_b, ret } =
                    self.i2o1_prepare(WpType::I64, CanonicalizeType::None)?;
                self.machine.emit_binop_udiv64(
                    loc_a,
                    loc_b,
                    ret,
                    self.special_labels.integer_division_by_zero,
                )?;
            }
            Operator::I64DivS => {
                let I2O1 { loc_a, loc_b, ret } =
                    self.i2o1_prepare(WpType::I64, CanonicalizeType::None)?;
                self.machine.emit_binop_sdiv64(
                    loc_a,
                    loc_b,
                    ret,
                    self.special_labels.integer_division_by_zero,
                    self.special_labels.integer_overflow,
                )?;
            }
            Operator::I64RemU => {
                let I2O1 { loc_a, loc_b, ret } =
                    self.i2o1_prepare(WpType::I64, CanonicalizeType::None)?;
                self.machine.emit_binop_urem64(
                    loc_a,
                    loc_b,
                    ret,
                    self.special_labels.integer_division_by_zero,
                )?;
            }
            Operator::I64RemS => {
                let I2O1 { loc_a, loc_b, ret } =
                    self.i2o1_prepare(WpType::I64, CanonicalizeType::None)?;
                self.machine.emit_binop_srem64(
                    loc_a,
                    loc_b,
                    ret,
                    self.special_labels.integer_division_by_zero,
                )?;
            }
            Operator::I64And => {
                let I2O1 { loc_a, loc_b, ret } =
                    self.i2o1_prepare(WpType::I64, CanonicalizeType::None)?;
                self.machine.emit_binop_and64(loc_a, loc_b, ret)?;
            }
            Operator::I64Or => {
                let I2O1 { loc_a, loc_b, ret } =
                    self.i2o1_prepare(WpType::I64, CanonicalizeType::None)?;
                self.machine.emit_binop_or64(loc_a, loc_b, ret)?;
            }
            Operator::I64Xor => {
                let I2O1 { loc_a, loc_b, ret } =
                    self.i2o1_prepare(WpType::I64, CanonicalizeType::None)?;
                self.machine.emit_binop_xor64(loc_a, loc_b, ret)?;
            }
            Operator::I64Eq => {
                let I2O1 { loc_a, loc_b, ret } =
                    self.i2o1_prepare(WpType::I64, CanonicalizeType::None)?;
                self.machine.i64_cmp_eq(loc_a, loc_b, ret)?;
            }
            Operator::I64Ne => {
                let I2O1 { loc_a, loc_b, ret } =
                    self.i2o1_prepare(WpType::I64, CanonicalizeType::None)?;
                self.machine.i64_cmp_ne(loc_a, loc_b, ret)?;
            }
            Operator::I64Eqz => {
                let loc_a = self.pop_value_released()?.0;
                let ret = self.acquire_location(&WpType::I64)?;
                self.machine.i64_cmp_eq(loc_a, Location::Imm64(0), ret)?;
                self.value_stack.push((ret, CanonicalizeType::None));
            }
            Operator::I64Clz => {
                let loc = self.pop_value_released()?.0;
                let ret = self.acquire_location(&WpType::I64)?;
                self.value_stack.push((ret, CanonicalizeType::None));
                self.machine.i64_clz(loc, ret)?;
            }
            Operator::I64Ctz => {
                let loc = self.pop_value_released()?.0;
                let ret = self.acquire_location(&WpType::I64)?;
                self.value_stack.push((ret, CanonicalizeType::None));
                self.machine.i64_ctz(loc, ret)?;
            }
            Operator::I64Popcnt => {
                let loc = self.pop_value_released()?.0;
                let ret = self.acquire_location(&WpType::I64)?;
                self.value_stack.push((ret, CanonicalizeType::None));
                self.machine.i64_popcnt(loc, ret)?;
            }
            Operator::I64Shl => {
                let I2O1 { loc_a, loc_b, ret } =
                    self.i2o1_prepare(WpType::I64, CanonicalizeType::None)?;
                self.machine.i64_shl(loc_a, loc_b, ret)?;
            }
            Operator::I64ShrU => {
                let I2O1 { loc_a, loc_b, ret } =
                    self.i2o1_prepare(WpType::I64, CanonicalizeType::None)?;
                self.machine.i64_shr(loc_a, loc_b, ret)?;
            }
            Operator::I64ShrS => {
                let I2O1 { loc_a, loc_b, ret } =
                    self.i2o1_prepare(WpType::I64, CanonicalizeType::None)?;
                self.machine.i64_sar(loc_a, loc_b, ret)?;
            }
            Operator::I64Rotl => {
                let I2O1 { loc_a, loc_b, ret } =
                    self.i2o1_prepare(WpType::I64, CanonicalizeType::None)?;
                self.machine.i64_rol(loc_a, loc_b, ret)?;
            }
            Operator::I64Rotr => {
                let I2O1 { loc_a, loc_b, ret } =
                    self.i2o1_prepare(WpType::I64, CanonicalizeType::None)?;
                self.machine.i64_ror(loc_a, loc_b, ret)?;
            }
            Operator::I64LtU => {
                let I2O1 { loc_a, loc_b, ret } =
                    self.i2o1_prepare(WpType::I64, CanonicalizeType::None)?;
                self.machine.i64_cmp_lt_u(loc_a, loc_b, ret)?;
            }
            Operator::I64LeU => {
                let I2O1 { loc_a, loc_b, ret } =
                    self.i2o1_prepare(WpType::I64, CanonicalizeType::None)?;
                self.machine.i64_cmp_le_u(loc_a, loc_b, ret)?;
            }
            Operator::I64GtU => {
                let I2O1 { loc_a, loc_b, ret } =
                    self.i2o1_prepare(WpType::I64, CanonicalizeType::None)?;
                self.machine.i64_cmp_gt_u(loc_a, loc_b, ret)?;
            }
            Operator::I64GeU => {
                let I2O1 { loc_a, loc_b, ret } =
                    self.i2o1_prepare(WpType::I64, CanonicalizeType::None)?;
                self.machine.i64_cmp_ge_u(loc_a, loc_b, ret)?;
            }
            Operator::I64LtS => {
                let I2O1 { loc_a, loc_b, ret } =
                    self.i2o1_prepare(WpType::I64, CanonicalizeType::None)?;
                self.machine.i64_cmp_lt_s(loc_a, loc_b, ret)?;
            }
            Operator::I64LeS => {
                let I2O1 { loc_a, loc_b, ret } =
                    self.i2o1_prepare(WpType::I64, CanonicalizeType::None)?;
                self.machine.i64_cmp_le_s(loc_a, loc_b, ret)?;
            }
            Operator::I64GtS => {
                let I2O1 { loc_a, loc_b, ret } =
                    self.i2o1_prepare(WpType::I64, CanonicalizeType::None)?;
                self.machine.i64_cmp_gt_s(loc_a, loc_b, ret)?;
            }
            Operator::I64GeS => {
                let I2O1 { loc_a, loc_b, ret } =
                    self.i2o1_prepare(WpType::I64, CanonicalizeType::None)?;
                self.machine.i64_cmp_ge_s(loc_a, loc_b, ret)?;
            }
            Operator::I64ExtendI32U => {
                let loc = self.pop_value_released()?.0;
                let ret = self.acquire_location(&WpType::I64)?;
                self.value_stack.push((ret, CanonicalizeType::None));
                self.machine.emit_relaxed_mov(Size::S32, loc, ret)?;

                // A 32-bit memory write does not automatically clear the upper 32 bits of a 64-bit word.
                // So, we need to explicitly write zero to the upper half here.
                if let Location::Memory(base, off) = ret {
                    self.machine.emit_relaxed_mov(
                        Size::S32,
                        Location::Imm32(0),
                        Location::Memory(base, off + 4),
                    )?;
                }
            }
            Operator::I64ExtendI32S => {
                let loc = self.pop_value_released()?.0;
                let ret = self.acquire_location(&WpType::I64)?;
                self.value_stack.push((ret, CanonicalizeType::None));
                self.machine
                    .emit_relaxed_sign_extension(Size::S32, loc, Size::S64, ret)?;
            }
            Operator::I32Extend8S => {
                let loc = self.pop_value_released()?.0;
                let ret = self.acquire_location(&WpType::I32)?;
                self.value_stack.push((ret, CanonicalizeType::None));

                self.machine
                    .emit_relaxed_sign_extension(Size::S8, loc, Size::S32, ret)?;
            }
            Operator::I32Extend16S => {
                let loc = self.pop_value_released()?.0;
                let ret = self.acquire_location(&WpType::I32)?;
                self.value_stack.push((ret, CanonicalizeType::None));

                self.machine
                    .emit_relaxed_sign_extension(Size::S16, loc, Size::S32, ret)?;
            }
            Operator::I64Extend8S => {
                let loc = self.pop_value_released()?.0;
                let ret = self.acquire_location(&WpType::I64)?;
                self.value_stack.push((ret, CanonicalizeType::None));

                self.machine
                    .emit_relaxed_sign_extension(Size::S8, loc, Size::S64, ret)?;
            }
            Operator::I64Extend16S => {
                let loc = self.pop_value_released()?.0;
                let ret = self.acquire_location(&WpType::I64)?;
                self.value_stack.push((ret, CanonicalizeType::None));

                self.machine
                    .emit_relaxed_sign_extension(Size::S16, loc, Size::S64, ret)?;
            }
            Operator::I64Extend32S => {
                let loc = self.pop_value_released()?.0;
                let ret = self.acquire_location(&WpType::I64)?;
                self.value_stack.push((ret, CanonicalizeType::None));

                self.machine
                    .emit_relaxed_sign_extension(Size::S32, loc, Size::S64, ret)?;
            }
            Operator::I32WrapI64 => {
                let loc = self.pop_value_released()?.0;
                let ret = self.acquire_location(&WpType::I32)?;
                self.value_stack.push((ret, CanonicalizeType::None));
                self.machine.emit_relaxed_mov(Size::S32, loc, ret)?;
            }

            Operator::F32Const { value } => {
                self.value_stack
                    .push((Location::Imm32(value.bits()), CanonicalizeType::None));
            }
            Operator::F32Add => {
                let I2O1 { loc_a, loc_b, ret } =
                    self.i2o1_prepare(WpType::F64, CanonicalizeType::F32)?;
                self.machine.f32_add(loc_a, loc_b, ret)?;
            }
            Operator::F32Sub => {
                let I2O1 { loc_a, loc_b, ret } =
                    self.i2o1_prepare(WpType::F64, CanonicalizeType::F32)?;
                self.machine.f32_sub(loc_a, loc_b, ret)?;
            }
            Operator::F32Mul => {
                let I2O1 { loc_a, loc_b, ret } =
                    self.i2o1_prepare(WpType::F64, CanonicalizeType::F32)?;
                self.machine.f32_mul(loc_a, loc_b, ret)?;
            }
            Operator::F32Div => {
                let I2O1 { loc_a, loc_b, ret } =
                    self.i2o1_prepare(WpType::F64, CanonicalizeType::F32)?;
                self.machine.f32_div(loc_a, loc_b, ret)?;
            }
            Operator::F32Max => {
                let I2O1 { loc_a, loc_b, ret } =
                    self.i2o1_prepare(WpType::F64, CanonicalizeType::None)?;
                self.machine.f32_max(loc_a, loc_b, ret)?;
            }
            Operator::F32Min => {
                let I2O1 { loc_a, loc_b, ret } =
                    self.i2o1_prepare(WpType::F64, CanonicalizeType::None)?;
                self.machine.f32_min(loc_a, loc_b, ret)?;
            }
            Operator::F32Eq => {
                let I2O1 { loc_a, loc_b, ret } =
                    self.i2o1_prepare(WpType::I32, CanonicalizeType::None)?;
                self.machine.f32_cmp_eq(loc_a, loc_b, ret)?;
            }
            Operator::F32Ne => {
                let I2O1 { loc_a, loc_b, ret } =
                    self.i2o1_prepare(WpType::I32, CanonicalizeType::None)?;
                self.machine.f32_cmp_ne(loc_a, loc_b, ret)?;
            }
            Operator::F32Lt => {
                let I2O1 { loc_a, loc_b, ret } =
                    self.i2o1_prepare(WpType::I32, CanonicalizeType::None)?;
                self.machine.f32_cmp_lt(loc_a, loc_b, ret)?;
            }
            Operator::F32Le => {
                let I2O1 { loc_a, loc_b, ret } =
                    self.i2o1_prepare(WpType::I32, CanonicalizeType::None)?;
                self.machine.f32_cmp_le(loc_a, loc_b, ret)?;
            }
            Operator::F32Gt => {
                let I2O1 { loc_a, loc_b, ret } =
                    self.i2o1_prepare(WpType::I32, CanonicalizeType::None)?;
                self.machine.f32_cmp_gt(loc_a, loc_b, ret)?;
            }
            Operator::F32Ge => {
                let I2O1 { loc_a, loc_b, ret } =
                    self.i2o1_prepare(WpType::I32, CanonicalizeType::None)?;
                self.machine.f32_cmp_ge(loc_a, loc_b, ret)?;
            }
            Operator::F32Nearest => {
                let loc = self.pop_value_released()?.0;
                let ret = self.acquire_location(&WpType::F64)?;
                self.value_stack.push((ret, CanonicalizeType::F32));
                self.machine.f32_nearest(loc, ret)?;
            }
            Operator::F32Floor => {
                let loc = self.pop_value_released()?.0;
                let ret = self.acquire_location(&WpType::F64)?;
                self.value_stack.push((ret, CanonicalizeType::F32));
                self.machine.f32_floor(loc, ret)?;
            }
            Operator::F32Ceil => {
                let loc = self.pop_value_released()?.0;
                let ret = self.acquire_location(&WpType::F64)?;
                self.value_stack.push((ret, CanonicalizeType::F32));
                self.machine.f32_ceil(loc, ret)?;
            }
            Operator::F32Trunc => {
                let loc = self.pop_value_released()?.0;
                let ret = self.acquire_location(&WpType::F64)?;
                self.value_stack.push((ret, CanonicalizeType::F32));
                self.machine.f32_trunc(loc, ret)?;
            }
            Operator::F32Sqrt => {
                let loc = self.pop_value_released()?.0;
                let ret = self.acquire_location(&WpType::F64)?;
                self.value_stack.push((ret, CanonicalizeType::F32));
                self.machine.f32_sqrt(loc, ret)?;
            }

            Operator::F32Copysign => {
                let loc_b = self.pop_value_released()?;
                let loc_a = self.pop_value_released()?;
                let ret = self.acquire_location(&WpType::F32)?;
                self.value_stack.push((ret, CanonicalizeType::None));

                let tmp1 = self.machine.acquire_temp_gpr().unwrap();
                let tmp2 = self.machine.acquire_temp_gpr().unwrap();

                if self.machine.arch_supports_canonicalize_nan()
                    && self.config.enable_nan_canonicalization
                {
                    for ((loc, fp), tmp) in [(loc_a, tmp1), (loc_b, tmp2)] {
                        if fp.to_size().is_some() {
                            self.machine
                                .canonicalize_nan(Size::S32, loc, Location::GPR(tmp))?
                        } else {
                            self.machine
                                .move_location(Size::S32, loc, Location::GPR(tmp))?
                        }
                    }
                } else {
                    self.machine
                        .move_location(Size::S32, loc_a.0, Location::GPR(tmp1))?;
                    self.machine
                        .move_location(Size::S32, loc_b.0, Location::GPR(tmp2))?;
                }
                self.machine.emit_i32_copysign(tmp1, tmp2)?;
                self.machine
                    .move_location(Size::S32, Location::GPR(tmp1), ret)?;
                self.machine.release_gpr(tmp2);
                self.machine.release_gpr(tmp1);
            }

            Operator::F32Abs => {
                // Preserve canonicalization state.

                let loc = self.pop_value_released()?.0;
                let ret = self.acquire_location(&WpType::F32)?;
                self.value_stack.push((ret, CanonicalizeType::None));

                self.machine.f32_abs(loc, ret)?;
            }

            Operator::F32Neg => {
                // Preserve canonicalization state.

                let loc = self.pop_value_released()?.0;
                let ret = self.acquire_location(&WpType::F32)?;
                self.value_stack.push((ret, CanonicalizeType::None));

                self.machine.f32_neg(loc, ret)?;
            }

            Operator::F64Const { value } => {
                self.value_stack
                    .push((Location::Imm64(value.bits()), CanonicalizeType::None));
            }
            Operator::F64Add => {
                let I2O1 { loc_a, loc_b, ret } =
                    self.i2o1_prepare(WpType::F64, CanonicalizeType::F64)?;
                self.machine.f64_add(loc_a, loc_b, ret)?;
            }
            Operator::F64Sub => {
                let I2O1 { loc_a, loc_b, ret } =
                    self.i2o1_prepare(WpType::F64, CanonicalizeType::F64)?;
                self.machine.f64_sub(loc_a, loc_b, ret)?;
            }
            Operator::F64Mul => {
                let I2O1 { loc_a, loc_b, ret } =
                    self.i2o1_prepare(WpType::F64, CanonicalizeType::F64)?;
                self.machine.f64_mul(loc_a, loc_b, ret)?;
            }
            Operator::F64Div => {
                let I2O1 { loc_a, loc_b, ret } =
                    self.i2o1_prepare(WpType::F64, CanonicalizeType::F64)?;
                self.machine.f64_div(loc_a, loc_b, ret)?;
            }
            Operator::F64Max => {
                let I2O1 { loc_a, loc_b, ret } =
                    self.i2o1_prepare(WpType::F64, CanonicalizeType::None)?;
                self.machine.f64_max(loc_a, loc_b, ret)?;
            }
            Operator::F64Min => {
                let I2O1 { loc_a, loc_b, ret } =
                    self.i2o1_prepare(WpType::F64, CanonicalizeType::None)?;
                self.machine.f64_min(loc_a, loc_b, ret)?;
            }
            Operator::F64Eq => {
                let I2O1 { loc_a, loc_b, ret } =
                    self.i2o1_prepare(WpType::I32, CanonicalizeType::None)?;
                self.machine.f64_cmp_eq(loc_a, loc_b, ret)?;
            }
            Operator::F64Ne => {
                let I2O1 { loc_a, loc_b, ret } =
                    self.i2o1_prepare(WpType::I32, CanonicalizeType::None)?;
                self.machine.f64_cmp_ne(loc_a, loc_b, ret)?;
            }
            Operator::F64Lt => {
                let I2O1 { loc_a, loc_b, ret } =
                    self.i2o1_prepare(WpType::I32, CanonicalizeType::None)?;
                self.machine.f64_cmp_lt(loc_a, loc_b, ret)?;
            }
            Operator::F64Le => {
                let I2O1 { loc_a, loc_b, ret } =
                    self.i2o1_prepare(WpType::I32, CanonicalizeType::None)?;
                self.machine.f64_cmp_le(loc_a, loc_b, ret)?;
            }
            Operator::F64Gt => {
                let I2O1 { loc_a, loc_b, ret } =
                    self.i2o1_prepare(WpType::I32, CanonicalizeType::None)?;
                self.machine.f64_cmp_gt(loc_a, loc_b, ret)?;
            }
            Operator::F64Ge => {
                let I2O1 { loc_a, loc_b, ret } =
                    self.i2o1_prepare(WpType::I32, CanonicalizeType::None)?;
                self.machine.f64_cmp_ge(loc_a, loc_b, ret)?;
            }
            Operator::F64Nearest => {
                let loc = self.pop_value_released()?.0;
                let ret = self.acquire_location(&WpType::F64)?;
                self.value_stack.push((ret, CanonicalizeType::F64));
                self.machine.f64_nearest(loc, ret)?;
            }
            Operator::F64Floor => {
                let loc = self.pop_value_released()?.0;
                let ret = self.acquire_location(&WpType::F64)?;
                self.value_stack.push((ret, CanonicalizeType::F64));
                self.machine.f64_floor(loc, ret)?;
            }
            Operator::F64Ceil => {
                let loc = self.pop_value_released()?.0;
                let ret = self.acquire_location(&WpType::F64)?;
                self.value_stack.push((ret, CanonicalizeType::F64));
                self.machine.f64_ceil(loc, ret)?;
            }
            Operator::F64Trunc => {
                let loc = self.pop_value_released()?.0;
                let ret = self.acquire_location(&WpType::F64)?;
                self.value_stack.push((ret, CanonicalizeType::F64));
                self.machine.f64_trunc(loc, ret)?;
            }
            Operator::F64Sqrt => {
                let loc = self.pop_value_released()?.0;
                let ret = self.acquire_location(&WpType::F64)?;
                self.value_stack.push((ret, CanonicalizeType::F64));
                self.machine.f64_sqrt(loc, ret)?;
            }

            Operator::F64Copysign => {
                let loc_b = self.pop_value_released()?;
                let loc_a = self.pop_value_released()?;
                let ret = self.acquire_location(&WpType::F64)?;
                self.value_stack.push((ret, CanonicalizeType::None));

                let tmp1 = self.machine.acquire_temp_gpr().unwrap();
                let tmp2 = self.machine.acquire_temp_gpr().unwrap();

                if self.machine.arch_supports_canonicalize_nan()
                    && self.config.enable_nan_canonicalization
                {
                    for ((loc, fp), tmp) in [(loc_a, tmp1), (loc_b, tmp2)] {
                        if fp.to_size().is_some() {
                            self.machine
                                .canonicalize_nan(Size::S64, loc, Location::GPR(tmp))?
                        } else {
                            self.machine
                                .move_location(Size::S64, loc, Location::GPR(tmp))?
                        }
                    }
                } else {
                    self.machine
                        .move_location(Size::S64, loc_a.0, Location::GPR(tmp1))?;
                    self.machine
                        .move_location(Size::S64, loc_b.0, Location::GPR(tmp2))?;
                }
                self.machine.emit_i64_copysign(tmp1, tmp2)?;
                self.machine
                    .move_location(Size::S64, Location::GPR(tmp1), ret)?;

                self.machine.release_gpr(tmp2);
                self.machine.release_gpr(tmp1);
            }

            Operator::F64Abs => {
                let (loc, canonicalize) = self.pop_value_released()?;
                let ret = self.acquire_location(&WpType::F64)?;
                self.value_stack.push((ret, canonicalize));

                self.machine.f64_abs(loc, ret)?;
            }

            Operator::F64Neg => {
                let (loc, canonicalize) = self.pop_value_released()?;
                let ret = self.acquire_location(&WpType::F64)?;
                self.value_stack.push((ret, canonicalize));

                self.machine.f64_neg(loc, ret)?;
            }

            Operator::F64PromoteF32 => {
                let (loc, canonicalize) = self.pop_value_released()?;
                let ret = self.acquire_location(&WpType::F64)?;
                self.value_stack.push((ret, canonicalize.promote()?));
                self.machine.convert_f64_f32(loc, ret)?;
            }
            Operator::F32DemoteF64 => {
                let (loc, canonicalize) = self.pop_value_released()?;
                let ret = self.acquire_location(&WpType::F64)?;
                self.value_stack.push((ret, canonicalize.demote()?));
                self.machine.convert_f32_f64(loc, ret)?;
            }

            Operator::I32ReinterpretF32 => {
                let (loc, canonicalize) = self.pop_value_released()?;
                let ret = self.acquire_location(&WpType::I32)?;
                self.value_stack.push((ret, CanonicalizeType::None));

                if !self.machine.arch_supports_canonicalize_nan()
                    || !self.config.enable_nan_canonicalization
                    || matches!(canonicalize, CanonicalizeType::None)
                {
                    if loc != ret {
                        self.machine.emit_relaxed_mov(Size::S32, loc, ret)?;
                    }
                } else {
                    self.machine.canonicalize_nan(Size::S32, loc, ret)?;
                }
            }
            Operator::F32ReinterpretI32 => {
                let loc = self.pop_value_released()?.0;
                let ret = self.acquire_location(&WpType::F32)?;
                self.value_stack.push((ret, CanonicalizeType::None));

                if loc != ret {
                    self.machine.emit_relaxed_mov(Size::S32, loc, ret)?;
                }
            }

            Operator::I64ReinterpretF64 => {
                let (loc, canonicalize) = self.pop_value_released()?;
                let ret = self.acquire_location(&WpType::I64)?;
                self.value_stack.push((ret, CanonicalizeType::None));

                if !self.machine.arch_supports_canonicalize_nan()
                    || !self.config.enable_nan_canonicalization
                    || matches!(canonicalize, CanonicalizeType::None)
                {
                    if loc != ret {
                        self.machine.emit_relaxed_mov(Size::S64, loc, ret)?;
                    }
                } else {
                    self.machine.canonicalize_nan(Size::S64, loc, ret)?;
                }
            }
            Operator::F64ReinterpretI64 => {
                let loc = self.pop_value_released()?.0;
                let ret = self.acquire_location(&WpType::F64)?;
                self.value_stack.push((ret, CanonicalizeType::None));

                if loc != ret {
                    self.machine.emit_relaxed_mov(Size::S64, loc, ret)?;
                }
            }

            Operator::I32TruncF32U => {
                let loc = self.pop_value_released()?.0;
                let ret = self.acquire_location(&WpType::I32)?;
                self.value_stack.push((ret, CanonicalizeType::None));

                self.machine.convert_i32_f32(loc, ret, false, false)?;
            }

            Operator::I32TruncSatF32U => {
                let loc = self.pop_value_released()?.0;
                let ret = self.acquire_location(&WpType::I32)?;
                self.value_stack.push((ret, CanonicalizeType::None));

                self.machine.convert_i32_f32(loc, ret, false, true)?;
            }

            Operator::I32TruncF32S => {
                let loc = self.pop_value_released()?.0;
                let ret = self.acquire_location(&WpType::I32)?;
                self.value_stack.push((ret, CanonicalizeType::None));

                self.machine.convert_i32_f32(loc, ret, true, false)?;
            }
            Operator::I32TruncSatF32S => {
                let loc = self.pop_value_released()?.0;
                let ret = self.acquire_location(&WpType::I32)?;
                self.value_stack.push((ret, CanonicalizeType::None));

                self.machine.convert_i32_f32(loc, ret, true, true)?;
            }

            Operator::I64TruncF32S => {
                let loc = self.pop_value_released()?.0;
                let ret = self.acquire_location(&WpType::I64)?;
                self.value_stack.push((ret, CanonicalizeType::None));

                self.machine.convert_i64_f32(loc, ret, true, false)?;
            }

            Operator::I64TruncSatF32S => {
                let loc = self.pop_value_released()?.0;
                let ret = self.acquire_location(&WpType::I64)?;
                self.value_stack.push((ret, CanonicalizeType::None));

                self.machine.convert_i64_f32(loc, ret, true, true)?;
            }

            Operator::I64TruncF32U => {
                let loc = self.pop_value_released()?.0;
                let ret = self.acquire_location(&WpType::I64)?;
                self.value_stack.push((ret, CanonicalizeType::None));

                self.machine.convert_i64_f32(loc, ret, false, false)?;
            }
            Operator::I64TruncSatF32U => {
                let loc = self.pop_value_released()?.0;
                let ret = self.acquire_location(&WpType::I64)?;
                self.value_stack.push((ret, CanonicalizeType::None));

                self.machine.convert_i64_f32(loc, ret, false, true)?;
            }

            Operator::I32TruncF64U => {
                let loc = self.pop_value_released()?.0;
                let ret = self.acquire_location(&WpType::I32)?;
                self.value_stack.push((ret, CanonicalizeType::None));

                self.machine.convert_i32_f64(loc, ret, false, false)?;
            }

            Operator::I32TruncSatF64U => {
                let loc = self.pop_value_released()?.0;
                let ret = self.acquire_location(&WpType::I32)?;
                self.value_stack.push((ret, CanonicalizeType::None));

                self.machine.convert_i32_f64(loc, ret, false, true)?;
            }

            Operator::I32TruncF64S => {
                let loc = self.pop_value_released()?.0;
                let ret = self.acquire_location(&WpType::I32)?;
                self.value_stack.push((ret, CanonicalizeType::None));

                self.machine.convert_i32_f64(loc, ret, true, false)?;
            }

            Operator::I32TruncSatF64S => {
                let loc = self.pop_value_released()?.0;
                let ret = self.acquire_location(&WpType::I32)?;
                self.value_stack.push((ret, CanonicalizeType::None));

                self.machine.convert_i32_f64(loc, ret, true, true)?;
            }

            Operator::I64TruncF64S => {
                let loc = self.pop_value_released()?.0;
                let ret = self.acquire_location(&WpType::I64)?;
                self.value_stack.push((ret, CanonicalizeType::None));

                self.machine.convert_i64_f64(loc, ret, true, false)?;
            }

            Operator::I64TruncSatF64S => {
                let loc = self.pop_value_released()?.0;
                let ret = self.acquire_location(&WpType::I64)?;
                self.value_stack.push((ret, CanonicalizeType::None));

                self.machine.convert_i64_f64(loc, ret, true, true)?;
            }

            Operator::I64TruncF64U => {
                let loc = self.pop_value_released()?.0;
                let ret = self.acquire_location(&WpType::I64)?;
                self.value_stack.push((ret, CanonicalizeType::None));

                self.machine.convert_i64_f64(loc, ret, false, false)?;
            }

            Operator::I64TruncSatF64U => {
                let loc = self.pop_value_released()?.0;
                let ret = self.acquire_location(&WpType::I64)?;
                self.value_stack.push((ret, CanonicalizeType::None));

                self.machine.convert_i64_f64(loc, ret, false, true)?;
            }

            Operator::F32ConvertI32S => {
                let loc = self.pop_value_released()?.0;
                let ret = self.acquire_location(&WpType::F32)?;
                self.value_stack.push((ret, CanonicalizeType::None));

                self.machine.convert_f32_i32(loc, true, ret)?;
            }
            Operator::F32ConvertI32U => {
                let loc = self.pop_value_released()?.0;
                let ret = self.acquire_location(&WpType::F32)?;
                self.value_stack.push((ret, CanonicalizeType::None));

                self.machine.convert_f32_i32(loc, false, ret)?;
            }
            Operator::F32ConvertI64S => {
                let loc = self.pop_value_released()?.0;
                let ret = self.acquire_location(&WpType::F32)?;
                self.value_stack.push((ret, CanonicalizeType::None));

                self.machine.convert_f32_i64(loc, true, ret)?;
            }
            Operator::F32ConvertI64U => {
                let loc = self.pop_value_released()?.0;
                let ret = self.acquire_location(&WpType::F32)?;
                self.value_stack.push((ret, CanonicalizeType::None));

                self.machine.convert_f32_i64(loc, false, ret)?;
            }

            Operator::F64ConvertI32S => {
                let loc = self.pop_value_released()?.0;
                let ret = self.acquire_location(&WpType::F64)?;
                self.value_stack.push((ret, CanonicalizeType::None));

                self.machine.convert_f64_i32(loc, true, ret)?;
            }
            Operator::F64ConvertI32U => {
                let loc = self.pop_value_released()?.0;
                let ret = self.acquire_location(&WpType::F64)?;
                self.value_stack.push((ret, CanonicalizeType::None));

                self.machine.convert_f64_i32(loc, false, ret)?;
            }
            Operator::F64ConvertI64S => {
                let loc = self.pop_value_released()?.0;
                let ret = self.acquire_location(&WpType::F64)?;
                self.value_stack.push((ret, CanonicalizeType::None));

                self.machine.convert_f64_i64(loc, true, ret)?;
            }
            Operator::F64ConvertI64U => {
                let loc = self.pop_value_released()?.0;
                let ret = self.acquire_location(&WpType::F64)?;
                self.value_stack.push((ret, CanonicalizeType::None));

                self.machine.convert_f64_i64(loc, false, ret)?;
            }

            Operator::Call { function_index } => {
                let function_index = function_index as usize;

                let sig_index = *self
                    .module
                    .functions
                    .get(FunctionIndex::new(function_index))
                    .unwrap();
                let sig = self.module.signatures.get(sig_index).unwrap();
                let param_types: SmallVec<[WpType; 8]> =
                    sig.params().iter().map(type_to_wp_type).collect();
                let return_types: SmallVec<[WpType; 1]> =
                    sig.results().iter().map(type_to_wp_type).collect();

                let params: SmallVec<[_; 8]> = self
                    .value_stack
                    .drain(self.value_stack.len() - param_types.len()..)
                    .collect();

                // Pop arguments off the FP stack and canonicalize them if needed.
                //
                // Canonicalization state will be lost across function calls, so early canonicalization
                // is necessary here.
                if self.machine.arch_supports_canonicalize_nan()
                    && self.config.enable_nan_canonicalization
                {
                    for (loc, canonicalize) in params.iter() {
                        if let Some(size) = canonicalize.to_size() {
                            self.machine.canonicalize_nan(size, *loc, *loc)?;
                        }
                    }
                }

                // Imported functions are called through trampolines placed as custom sections.
                let reloc_target = if function_index < self.module.num_imported_functions {
                    RelocationTarget::CustomSection(SectionIndex::new(function_index))
                } else {
                    RelocationTarget::LocalFunc(LocalFunctionIndex::new(
                        function_index - self.module.num_imported_functions,
                    ))
                };
                let calling_convention = self.calling_convention;

                self.emit_call_native(
                    |this| {
                        let offset = this
                            .machine
                            .mark_instruction_with_trap_code(TrapCode::StackOverflow);
                        let mut relocations = this
                            .machine
                            .emit_call_with_reloc(calling_convention, reloc_target)?;
                        this.machine.mark_instruction_address_end(offset);
                        this.relocations.append(&mut relocations);
                        Ok(())
                    },
                    params.iter().copied(),
                    param_types.iter().copied(),
                    return_types.iter().copied(),
                    NativeCallType::IncludeVMCtxArgument,
                )?;
            }
            Operator::CallIndirect {
                type_index,
                table_index,
            } => {
                // TODO: removed restriction on always being table idx 0;
                // does any code depend on this?
                let table_index = TableIndex::new(table_index as _);
                let index = SignatureIndex::new(type_index as usize);
                let sig = self.module.signatures.get(index).unwrap();
                let param_types: SmallVec<[WpType; 8]> =
                    sig.params().iter().map(type_to_wp_type).collect();
                let return_types: SmallVec<[WpType; 1]> =
                    sig.results().iter().map(type_to_wp_type).collect();

                let func_index = self.pop_value_released()?.0;

                let params: SmallVec<[_; 8]> = self
                    .value_stack
                    .drain(self.value_stack.len() - param_types.len()..)
                    .collect();

                // Pop arguments off the FP stack and canonicalize them if needed.
                //
                // Canonicalization state will be lost across function calls, so early canonicalization
                // is necessary here.
                if self.machine.arch_supports_canonicalize_nan()
                    && self.config.enable_nan_canonicalization
                {
                    for (loc, canonicalize) in params.iter() {
                        if let Some(size) = canonicalize.to_size() {
                            self.machine.canonicalize_nan(size, *loc, *loc)?;
                        }
                    }
                }

                let table_base = self.machine.acquire_temp_gpr().unwrap();
                let table_count = self.machine.acquire_temp_gpr().unwrap();
                let sigidx = self.machine.acquire_temp_gpr().unwrap();

                if let Some(local_table_index) = self.module.local_table_index(table_index) {
                    let (vmctx_offset_base, vmctx_offset_len) = (
                        self.vmoffsets.vmctx_vmtable_definition(local_table_index),
                        self.vmoffsets
                            .vmctx_vmtable_definition_current_elements(local_table_index),
                    );
                    self.machine.move_location(
                        Size::S64,
                        Location::Memory(self.machine.get_vmctx_reg(), vmctx_offset_base as i32),
                        Location::GPR(table_base),
                    )?;
                    self.machine.move_location(
                        Size::S32,
                        Location::Memory(self.machine.get_vmctx_reg(), vmctx_offset_len as i32),
                        Location::GPR(table_count),
                    )?;
                } else {
                    // Do an indirection.
                    let import_offset = self.vmoffsets.vmctx_vmtable_import(table_index);
                    self.machine.move_location(
                        Size::S64,
                        Location::Memory(self.machine.get_vmctx_reg(), import_offset as i32),
                        Location::GPR(table_base),
                    )?;

                    // Load len.
                    self.machine.move_location(
                        Size::S32,
                        Location::Memory(
                            table_base,
                            self.vmoffsets.vmtable_definition_current_elements() as _,
                        ),
                        Location::GPR(table_count),
                    )?;

                    // Load base.
                    self.machine.move_location(
                        Size::S64,
                        Location::Memory(table_base, self.vmoffsets.vmtable_definition_base() as _),
                        Location::GPR(table_base),
                    )?;
                }

                self.machine.jmp_on_condition(
                    UnsignedCondition::BelowEqual,
                    Size::S32,
                    Location::GPR(table_count),
                    func_index,
                    self.special_labels.table_access_oob,
                )?;
                self.machine
                    .move_location(Size::S32, func_index, Location::GPR(table_count))?;
                self.machine.emit_imul_imm32(
                    Size::S64,
                    self.vmoffsets.size_of_vm_funcref() as u32,
                    table_count,
                )?;
                self.machine.location_add(
                    Size::S64,
                    Location::GPR(table_base),
                    Location::GPR(table_count),
                    false,
                )?;

                // deref the table to get a VMFuncRef
                self.machine.move_location(
                    Size::S64,
                    Location::Memory(table_count, self.vmoffsets.vm_funcref_anyfunc_ptr() as i32),
                    Location::GPR(table_count),
                )?;
                // Trap if the FuncRef is null
                self.machine.jmp_on_condition(
                    UnsignedCondition::Equal,
                    Size::S64,
                    Location::GPR(table_count),
                    Location::Imm32(0),
                    self.special_labels.indirect_call_null,
                )?;
                self.machine.move_location(
                    Size::S64,
                    Location::Memory(
                        self.machine.get_vmctx_reg(),
                        self.vmoffsets.vmctx_vmshared_signature_id(index) as i32,
                    ),
                    Location::GPR(sigidx),
                )?;

                // Trap if signature mismatches.
                self.machine.jmp_on_condition(
                    UnsignedCondition::NotEqual,
                    Size::S32,
                    Location::GPR(sigidx),
                    Location::Memory(
                        table_count,
                        (self.vmoffsets.vmcaller_checked_anyfunc_type_index() as usize) as i32,
                    ),
                    self.special_labels.bad_signature,
                )?;
                self.machine.release_gpr(sigidx);
                self.machine.release_gpr(table_count);
                self.machine.release_gpr(table_base);

                let gpr_for_call = self.machine.get_gpr_for_call();
                if table_count != gpr_for_call {
                    self.machine.move_location(
                        Size::S64,
                        Location::GPR(table_count),
                        Location::GPR(gpr_for_call),
                    )?;
                }

                let vmcaller_checked_anyfunc_func_ptr =
                    self.vmoffsets.vmcaller_checked_anyfunc_func_ptr() as usize;
                let vmcaller_checked_anyfunc_vmctx =
                    self.vmoffsets.vmcaller_checked_anyfunc_vmctx() as usize;
                let calling_convention = self.calling_convention;

                self.emit_call_native(
                    |this| {
                        if this.machine.arch_requires_indirect_call_trampoline() {
                            this.machine
                                .arch_emit_indirect_call_with_trampoline(Location::Memory(
                                    gpr_for_call,
                                    vmcaller_checked_anyfunc_func_ptr as i32,
                                ))
                        } else {
                            let offset = this
                                .machine
                                .mark_instruction_with_trap_code(TrapCode::StackOverflow);

                            // We set the context pointer
                            this.machine.move_location(
                                Size::S64,
                                Location::Memory(
                                    gpr_for_call,
                                    vmcaller_checked_anyfunc_vmctx as i32,
                                ),
                                this.machine
                                    .get_simple_param_location(0, calling_convention),
                            )?;

                            this.machine.emit_call_location(Location::Memory(
                                gpr_for_call,
                                vmcaller_checked_anyfunc_func_ptr as i32,
                            ))?;
                            this.machine.mark_instruction_address_end(offset);
                            Ok(())
                        }
                    },
                    params.iter().copied(),
                    param_types.iter().copied(),
                    return_types.iter().copied(),
                    NativeCallType::IncludeVMCtxArgument,
                )?;
            }
            Operator::If { blockty } => {
                let label_end = self.machine.get_label();
                let label_else = self.machine.get_label();

                let return_types = self.return_types_for_block(blockty);
                let param_types = self.param_types_for_block(blockty);
                self.allocate_return_slots_and_swap(param_types.len() + 1, return_types.len())?;

                let cond = self.pop_value_released()?.0;

                /* We might hit a situation where an Operator::If is missing an Operator::Else. In such a situation,
                the result value just fallthrough from the If block inputs! However, we don't know the information upfront. */
                if param_types.len() == return_types.len() {
                    for (input, return_value) in self
                        .value_stack
                        .iter()
                        .rev()
                        .take(param_types.len())
                        .zip(self.value_stack.iter().rev().skip(param_types.len()))
                    {
                        self.machine
                            .emit_relaxed_mov(Size::S64, input.0, return_value.0)?;
                    }
                }

                let frame = ControlFrame {
                    state: ControlState::If {
                        label_else,
                        inputs: SmallVec::from_iter(
                            self.value_stack
                                .iter()
                                .rev()
                                .take(param_types.len())
                                .rev()
                                .copied(),
                        ),
                    },
                    label: label_end,
                    param_types,
                    return_types,
                    value_stack_depth: self.value_stack.len(),
                };
                self.control_stack.push(frame);
                self.machine.jmp_on_condition(
                    UnsignedCondition::Equal,
                    Size::S32,
                    cond,
                    Location::Imm32(0),
                    label_else,
                )?;
            }
            Operator::Else => {
                let frame = self.control_stack.last().unwrap();

                if !was_unreachable && !frame.return_types.is_empty() {
                    self.emit_return_values(
                        frame.value_stack_depth_after(),
                        frame.return_types.len(),
                    )?;
                }

                let frame = &self.control_stack.last_mut().unwrap();
                let locs = self
                    .value_stack
                    .drain(frame.value_stack_depth_after()..)
                    .collect_vec();
                self.release_locations(&locs)?;
                let frame = &mut self.control_stack.last_mut().unwrap();

                // The Else block must be provided the very same inputs as the previous If block had,
                // and so we need to copy the already consumed stack values.
                let ControlState::If {
                    label_else,
                    ref inputs,
                } = frame.state
                else {
                    panic!("Operator::Else must be connected to Operator::If statement");
                };
                for (input, _) in inputs {
                    match input {
                        Location::GPR(x) => {
                            self.machine.reserve_gpr(*x);
                        }
                        Location::SIMD(x) => {
                            self.machine.reserve_simd(*x);
                        }
                        Location::Memory(reg, _) => {
                            debug_assert_eq!(reg, &self.machine.local_pointer());
                            self.stack_offset += 8;
                        }
                        _ => {}
                    }
                }
                self.value_stack.extend(inputs);

                self.machine.jmp_unconditional(frame.label)?;
                self.machine.emit_label(label_else)?;
                frame.state = ControlState::Else;
            }
            // `TypedSelect` must be used for extern refs so ref counting should
            // be done with TypedSelect. But otherwise they're the same.
            Operator::TypedSelect { .. } | Operator::Select => {
                let cond = self.pop_value_released()?.0;
                let (v_b, canonicalize_b) = self.pop_value_released()?;
                let (v_a, canonicalize_a) = self.pop_value_released()?;
                let ret = self.acquire_location(&WpType::I64)?;
                self.value_stack.push((ret, CanonicalizeType::None));

                let end_label = self.machine.get_label();
                let zero_label = self.machine.get_label();

                self.machine.jmp_on_condition(
                    UnsignedCondition::Equal,
                    Size::S32,
                    cond,
                    Location::Imm32(0),
                    zero_label,
                )?;
                if self.machine.arch_supports_canonicalize_nan()
                    && self.config.enable_nan_canonicalization
                    && let Some(size) = canonicalize_a.to_size()
                {
                    self.machine.canonicalize_nan(size, v_a, ret)?;
                } else if v_a != ret {
                    self.machine.emit_relaxed_mov(Size::S64, v_a, ret)?;
                }
                self.machine.jmp_unconditional(end_label)?;
                self.machine.emit_label(zero_label)?;
                if self.machine.arch_supports_canonicalize_nan()
                    && self.config.enable_nan_canonicalization
                    && let Some(size) = canonicalize_b.to_size()
                {
                    self.machine.canonicalize_nan(size, v_b, ret)?;
                } else if v_b != ret {
                    self.machine.emit_relaxed_mov(Size::S64, v_b, ret)?;
                }
                self.machine.emit_label(end_label)?;
            }
            Operator::Block { blockty } => {
                let return_types = self.return_types_for_block(blockty);
                let param_types = self.param_types_for_block(blockty);
                self.allocate_return_slots_and_swap(param_types.len(), return_types.len())?;

                let frame = ControlFrame {
                    state: ControlState::Block,
                    label: self.machine.get_label(),
                    param_types,
                    return_types,
                    value_stack_depth: self.value_stack.len(),
                };
                self.control_stack.push(frame);
            }
            Operator::Loop { blockty } => {
                self.machine.align_for_loop()?;
                let label = self.machine.get_label();

                let return_types = self.return_types_for_block(blockty);
                let param_types = self.param_types_for_block(blockty);
                let params_count = param_types.len();
                // We need extra space for params as we need to implement the PHI operation.
                self.allocate_return_slots_and_swap(
                    param_types.len(),
                    param_types.len() + return_types.len(),
                )?;

                self.control_stack.push(ControlFrame {
                    state: ControlState::Loop,
                    label,
                    param_types: param_types.clone(),
                    return_types: return_types.clone(),
                    value_stack_depth: self.value_stack.len(),
                });

                // For proper PHI implementation, we must copy pre-loop params to PHI params.
                let params = self
                    .value_stack
                    .drain((self.value_stack.len() - params_count)..)
                    .collect_vec();
                for (param, phi_param) in params.iter().rev().zip(self.value_stack.iter().rev()) {
                    self.machine
                        .emit_relaxed_mov(Size::S64, param.0, phi_param.0)?;
                }
                self.release_locations(&params)?;

                self.machine.emit_label(label)?;

                // Put on the stack PHI inputs for further use.
                let phi_params = self
                    .value_stack
                    .iter()
                    .rev()
                    .take(params_count)
                    .rev()
                    .copied()
                    .collect_vec();
                for (i, phi_param) in phi_params.into_iter().enumerate() {
                    let loc = self.acquire_location(&param_types[i])?;
                    self.machine.emit_relaxed_mov(Size::S64, phi_param.0, loc)?;
                    self.value_stack.push((loc, phi_param.1));
                }

                // TODO: Re-enable interrupt signal check without branching
            }
            Operator::Nop => {}
            Operator::MemorySize { mem } => {
                let memory_index = MemoryIndex::new(mem as usize);
                self.machine.move_location(
                    Size::S64,
                    Location::Memory(
                        self.machine.get_vmctx_reg(),
                        self.vmoffsets.vmctx_builtin_function(
                            if self.module.local_memory_index(memory_index).is_some() {
                                VMBuiltinFunctionIndex::get_memory32_size_index()
                            } else {
                                VMBuiltinFunctionIndex::get_imported_memory32_size_index()
                            },
                        ) as i32,
                    ),
                    Location::GPR(self.machine.get_gpr_for_call()),
                )?;
                self.emit_call_native(
                    |this| {
                        this.machine
                            .emit_call_register(this.machine.get_gpr_for_call())
                    },
                    // [vmctx, memory_index]
                    iter::once((
                        Location::Imm32(memory_index.index() as u32),
                        CanonicalizeType::None,
                    )),
                    iter::once(WpType::I64),
                    iter::once(WpType::I64),
                    NativeCallType::IncludeVMCtxArgument,
                )?;
            }
            Operator::MemoryInit { data_index, mem } => {
                let len = self.value_stack.pop().unwrap();
                let src = self.value_stack.pop().unwrap();
                let dst = self.value_stack.pop().unwrap();

                self.machine.move_location(
                    Size::S64,
                    Location::Memory(
                        self.machine.get_vmctx_reg(),
                        self.vmoffsets
                            .vmctx_builtin_function(VMBuiltinFunctionIndex::get_memory_init_index())
                            as i32,
                    ),
                    Location::GPR(self.machine.get_gpr_for_call()),
                )?;

                self.emit_call_native(
                    |this| {
                        this.machine
                            .emit_call_register(this.machine.get_gpr_for_call())
                    },
                    // [vmctx, memory_index, data_index, dst, src, len]
                    [
                        (Location::Imm32(mem), CanonicalizeType::None),
                        (Location::Imm32(data_index), CanonicalizeType::None),
                        dst,
                        src,
                        len,
                    ]
                    .iter()
                    .cloned(),
                    [
                        WpType::I64,
                        WpType::I64,
                        WpType::I64,
                        WpType::I64,
                        WpType::I64,
                    ]
                    .iter()
                    .cloned(),
                    iter::empty(),
                    NativeCallType::IncludeVMCtxArgument,
                )?;
            }
            Operator::DataDrop { data_index } => {
                self.machine.move_location(
                    Size::S64,
                    Location::Memory(
                        self.machine.get_vmctx_reg(),
                        self.vmoffsets
                            .vmctx_builtin_function(VMBuiltinFunctionIndex::get_data_drop_index())
                            as i32,
                    ),
                    Location::GPR(self.machine.get_gpr_for_call()),
                )?;

                self.emit_call_native(
                    |this| {
                        this.machine
                            .emit_call_register(this.machine.get_gpr_for_call())
                    },
                    // [vmctx, data_index]
                    iter::once((Location::Imm32(data_index), CanonicalizeType::None)),
                    iter::once(WpType::I64),
                    iter::empty(),
                    NativeCallType::IncludeVMCtxArgument,
                )?;
            }
            Operator::MemoryCopy { src_mem, .. } => {
                // ignore until we support multiple memories
                let len = self.value_stack.pop().unwrap();
                let src_pos = self.value_stack.pop().unwrap();
                let dst_pos = self.value_stack.pop().unwrap();

                let memory_index = MemoryIndex::new(src_mem as usize);
                let (memory_copy_index, memory_index) =
                    if self.module.local_memory_index(memory_index).is_some() {
                        (
                            VMBuiltinFunctionIndex::get_memory_copy_index(),
                            memory_index,
                        )
                    } else {
                        (
                            VMBuiltinFunctionIndex::get_imported_memory_copy_index(),
                            memory_index,
                        )
                    };

                self.machine.move_location(
                    Size::S64,
                    Location::Memory(
                        self.machine.get_vmctx_reg(),
                        self.vmoffsets.vmctx_builtin_function(memory_copy_index) as i32,
                    ),
                    Location::GPR(self.machine.get_gpr_for_call()),
                )?;

                self.emit_call_native(
                    |this| {
                        this.machine
                            .emit_call_register(this.machine.get_gpr_for_call())
                    },
                    // [vmctx, memory_index, dst, src, len]
                    [
                        (
                            Location::Imm32(memory_index.index() as u32),
                            CanonicalizeType::None,
                        ),
                        dst_pos,
                        src_pos,
                        len,
                    ]
                    .iter()
                    .cloned(),
                    [WpType::I32, WpType::I64, WpType::I64, WpType::I64]
                        .iter()
                        .cloned(),
                    iter::empty(),
                    NativeCallType::IncludeVMCtxArgument,
                )?;
            }
            Operator::MemoryFill { mem } => {
                let len = self.value_stack.pop().unwrap();
                let val = self.value_stack.pop().unwrap();
                let dst = self.value_stack.pop().unwrap();

                let memory_index = MemoryIndex::new(mem as usize);
                let (memory_fill_index, memory_index) =
                    if self.module.local_memory_index(memory_index).is_some() {
                        (
                            VMBuiltinFunctionIndex::get_memory_fill_index(),
                            memory_index,
                        )
                    } else {
                        (
                            VMBuiltinFunctionIndex::get_imported_memory_fill_index(),
                            memory_index,
                        )
                    };

                self.machine.move_location(
                    Size::S64,
                    Location::Memory(
                        self.machine.get_vmctx_reg(),
                        self.vmoffsets.vmctx_builtin_function(memory_fill_index) as i32,
                    ),
                    Location::GPR(self.machine.get_gpr_for_call()),
                )?;

                self.emit_call_native(
                    |this| {
                        this.machine
                            .emit_call_register(this.machine.get_gpr_for_call())
                    },
                    // [vmctx, memory_index, dst, src, len]
                    [
                        (
                            Location::Imm32(memory_index.index() as u32),
                            CanonicalizeType::None,
                        ),
                        dst,
                        val,
                        len,
                    ]
                    .iter()
                    .cloned(),
                    [WpType::I32, WpType::I64, WpType::I64, WpType::I64]
                        .iter()
                        .cloned(),
                    iter::empty(),
                    NativeCallType::IncludeVMCtxArgument,
                )?;
            }
            Operator::MemoryGrow { mem } => {
                let memory_index = MemoryIndex::new(mem as usize);
                let param_pages = self.value_stack.pop().unwrap();

                self.machine.move_location(
                    Size::S64,
                    Location::Memory(
                        self.machine.get_vmctx_reg(),
                        self.vmoffsets.vmctx_builtin_function(
                            if self.module.local_memory_index(memory_index).is_some() {
                                VMBuiltinFunctionIndex::get_memory32_grow_index()
                            } else {
                                VMBuiltinFunctionIndex::get_imported_memory32_grow_index()
                            },
                        ) as i32,
                    ),
                    Location::GPR(self.machine.get_gpr_for_call()),
                )?;

                self.emit_call_native(
                    |this| {
                        this.machine
                            .emit_call_register(this.machine.get_gpr_for_call())
                    },
                    // [vmctx, val, memory_index]
                    [
                        param_pages,
                        (
                            Location::Imm32(memory_index.index() as u32),
                            CanonicalizeType::None,
                        ),
                    ]
                    .iter()
                    .cloned(),
                    [WpType::I64, WpType::I64].iter().cloned(),
                    iter::once(WpType::I64),
                    NativeCallType::IncludeVMCtxArgument,
                )?;
            }
            Operator::I32Load { ref memarg } => {
                let target = self.pop_value_released()?.0;
                let ret = self.acquire_location(&WpType::I32)?;
                self.value_stack.push((ret, CanonicalizeType::None));
                self.op_memory(
                    |this,
                     need_check,
                     imported_memories,
                     offset,
                     heap_access_oob,
                     unaligned_atomic| {
                        this.machine.i32_load(
                            target,
                            memarg,
                            ret,
                            need_check,
                            imported_memories,
                            offset,
                            heap_access_oob,
                            unaligned_atomic,
                        )
                    },
                )?;
            }
            Operator::F32Load { ref memarg } => {
                let target = self.pop_value_released()?.0;
                let ret = self.acquire_location(&WpType::F32)?;
                self.value_stack.push((ret, CanonicalizeType::None));
                self.op_memory(
                    |this,
                     need_check,
                     imported_memories,
                     offset,
                     heap_access_oob,
                     unaligned_atomic| {
                        this.machine.f32_load(
                            target,
                            memarg,
                            ret,
                            need_check,
                            imported_memories,
                            offset,
                            heap_access_oob,
                            unaligned_atomic,
                        )
                    },
                )?;
            }
            Operator::I32Load8U { ref memarg } => {
                let target = self.pop_value_released()?.0;
                let ret = self.acquire_location(&WpType::I32)?;
                self.value_stack.push((ret, CanonicalizeType::None));
                self.op_memory(
                    |this,
                     need_check,
                     imported_memories,
                     offset,
                     heap_access_oob,
                     unaligned_atomic| {
                        this.machine.i32_load_8u(
                            target,
                            memarg,
                            ret,
                            need_check,
                            imported_memories,
                            offset,
                            heap_access_oob,
                            unaligned_atomic,
                        )
                    },
                )?;
            }
            Operator::I32Load8S { ref memarg } => {
                let target = self.pop_value_released()?.0;
                let ret = self.acquire_location(&WpType::I32)?;
                self.value_stack.push((ret, CanonicalizeType::None));
                self.op_memory(
                    |this,
                     need_check,
                     imported_memories,
                     offset,
                     heap_access_oob,
                     unaligned_atomic| {
                        this.machine.i32_load_8s(
                            target,
                            memarg,
                            ret,
                            need_check,
                            imported_memories,
                            offset,
                            heap_access_oob,
                            unaligned_atomic,
                        )
                    },
                )?;
            }
            Operator::I32Load16U { ref memarg } => {
                let target = self.pop_value_released()?.0;
                let ret = self.acquire_location(&WpType::I32)?;
                self.value_stack.push((ret, CanonicalizeType::None));
                self.op_memory(
                    |this,
                     need_check,
                     imported_memories,
                     offset,
                     heap_access_oob,
                     unaligned_atomic| {
                        this.machine.i32_load_16u(
                            target,
                            memarg,
                            ret,
                            need_check,
                            imported_memories,
                            offset,
                            heap_access_oob,
                            unaligned_atomic,
                        )
                    },
                )?;
            }
            Operator::I32Load16S { ref memarg } => {
                let target = self.pop_value_released()?.0;
                let ret = self.acquire_location(&WpType::I32)?;
                self.value_stack.push((ret, CanonicalizeType::None));
                self.op_memory(
                    |this,
                     need_check,
                     imported_memories,
                     offset,
                     heap_access_oob,
                     unaligned_atomic| {
                        this.machine.i32_load_16s(
                            target,
                            memarg,
                            ret,
                            need_check,
                            imported_memories,
                            offset,
                            heap_access_oob,
                            unaligned_atomic,
                        )
                    },
                )?;
            }
            Operator::I32Store { ref memarg } => {
                let target_value = self.pop_value_released()?.0;
                let target_addr = self.pop_value_released()?.0;
                self.op_memory(
                    |this,
                     need_check,
                     imported_memories,
                     offset,
                     heap_access_oob,
                     unaligned_atomic| {
                        this.machine.i32_save(
                            target_value,
                            memarg,
                            target_addr,
                            need_check,
                            imported_memories,
                            offset,
                            heap_access_oob,
                            unaligned_atomic,
                        )
                    },
                )?;
            }
            Operator::F32Store { ref memarg } => {
                let (target_value, canonicalize) = self.pop_value_released()?;
                let target_addr = self.pop_value_released()?.0;
                self.op_memory(
                    |this,
                     need_check,
                     imported_memories,
                     offset,
                     heap_access_oob,
                     unaligned_atomic| {
                        this.machine.f32_save(
                            target_value,
                            memarg,
                            target_addr,
                            self.config.enable_nan_canonicalization
                                && !matches!(canonicalize, CanonicalizeType::None),
                            need_check,
                            imported_memories,
                            offset,
                            heap_access_oob,
                            unaligned_atomic,
                        )
                    },
                )?;
            }
            Operator::I32Store8 { ref memarg } => {
                let target_value = self.pop_value_released()?.0;
                let target_addr = self.pop_value_released()?.0;
                self.op_memory(
                    |this,
                     need_check,
                     imported_memories,
                     offset,
                     heap_access_oob,
                     unaligned_atomic| {
                        this.machine.i32_save_8(
                            target_value,
                            memarg,
                            target_addr,
                            need_check,
                            imported_memories,
                            offset,
                            heap_access_oob,
                            unaligned_atomic,
                        )
                    },
                )?;
            }
            Operator::I32Store16 { ref memarg } => {
                let target_value = self.pop_value_released()?.0;
                let target_addr = self.pop_value_released()?.0;
                self.op_memory(
                    |this,
                     need_check,
                     imported_memories,
                     offset,
                     heap_access_oob,
                     unaligned_atomic| {
                        this.machine.i32_save_16(
                            target_value,
                            memarg,
                            target_addr,
                            need_check,
                            imported_memories,
                            offset,
                            heap_access_oob,
                            unaligned_atomic,
                        )
                    },
                )?;
            }
            Operator::I64Load { ref memarg } => {
                let target = self.pop_value_released()?.0;
                let ret = self.acquire_location(&WpType::I64)?;
                self.value_stack.push((ret, CanonicalizeType::None));
                self.op_memory(
                    |this,
                     need_check,
                     imported_memories,
                     offset,
                     heap_access_oob,
                     unaligned_atomic| {
                        this.machine.i64_load(
                            target,
                            memarg,
                            ret,
                            need_check,
                            imported_memories,
                            offset,
                            heap_access_oob,
                            unaligned_atomic,
                        )
                    },
                )?;
            }
            Operator::F64Load { ref memarg } => {
                let target = self.pop_value_released()?.0;
                let ret = self.acquire_location(&WpType::F64)?;
                self.value_stack.push((ret, CanonicalizeType::None));
                self.op_memory(
                    |this,
                     need_check,
                     imported_memories,
                     offset,
                     heap_access_oob,
                     unaligned_atomic| {
                        this.machine.f64_load(
                            target,
                            memarg,
                            ret,
                            need_check,
                            imported_memories,
                            offset,
                            heap_access_oob,
                            unaligned_atomic,
                        )
                    },
                )?;
            }
            Operator::I64Load8U { ref memarg } => {
                let target = self.pop_value_released()?.0;
                let ret = self.acquire_location(&WpType::I64)?;
                self.value_stack.push((ret, CanonicalizeType::None));
                self.op_memory(
                    |this,
                     need_check,
                     imported_memories,
                     offset,
                     heap_access_oob,
                     unaligned_atomic| {
                        this.machine.i64_load_8u(
                            target,
                            memarg,
                            ret,
                            need_check,
                            imported_memories,
                            offset,
                            heap_access_oob,
                            unaligned_atomic,
                        )
                    },
                )?;
            }
            Operator::I64Load8S { ref memarg } => {
                let target = self.pop_value_released()?.0;
                let ret = self.acquire_location(&WpType::I64)?;
                self.value_stack.push((ret, CanonicalizeType::None));
                self.op_memory(
                    |this,
                     need_check,
                     imported_memories,
                     offset,
                     heap_access_oob,
                     unaligned_atomic| {
                        this.machine.i64_load_8s(
                            target,
                            memarg,
                            ret,
                            need_check,
                            imported_memories,
                            offset,
                            heap_access_oob,
                            unaligned_atomic,
                        )
                    },
                )?;
            }
            Operator::I64Load16U { ref memarg } => {
                let target = self.pop_value_released()?.0;
                let ret = self.acquire_location(&WpType::I64)?;
                self.value_stack.push((ret, CanonicalizeType::None));
                self.op_memory(
                    |this,
                     need_check,
                     imported_memories,
                     offset,
                     heap_access_oob,
                     unaligned_atomic| {
                        this.machine.i64_load_16u(
                            target,
                            memarg,
                            ret,
                            need_check,
                            imported_memories,
                            offset,
                            heap_access_oob,
                            unaligned_atomic,
                        )
                    },
                )?;
            }
            Operator::I64Load16S { ref memarg } => {
                let target = self.pop_value_released()?.0;
                let ret = self.acquire_location(&WpType::I64)?;
                self.value_stack.push((ret, CanonicalizeType::None));
                self.op_memory(
                    |this,
                     need_check,
                     imported_memories,
                     offset,
                     heap_access_oob,
                     unaligned_atomic| {
                        this.machine.i64_load_16s(
                            target,
                            memarg,
                            ret,
                            need_check,
                            imported_memories,
                            offset,
                            heap_access_oob,
                            unaligned_atomic,
                        )
                    },
                )?;
            }
            Operator::I64Load32U { ref memarg } => {
                let target = self.pop_value_released()?.0;
                let ret = self.acquire_location(&WpType::I64)?;
                self.value_stack.push((ret, CanonicalizeType::None));
                self.op_memory(
                    |this,
                     need_check,
                     imported_memories,
                     offset,
                     heap_access_oob,
                     unaligned_atomic| {
                        this.machine.i64_load_32u(
                            target,
                            memarg,
                            ret,
                            need_check,
                            imported_memories,
                            offset,
                            heap_access_oob,
                            unaligned_atomic,
                        )
                    },
                )?;
            }
            Operator::I64Load32S { ref memarg } => {
                let target = self.pop_value_released()?.0;
                let ret = self.acquire_location(&WpType::I64)?;
                self.value_stack.push((ret, CanonicalizeType::None));
                self.op_memory(
                    |this,
                     need_check,
                     imported_memories,
                     offset,
                     heap_access_oob,
                     unaligned_atomic| {
                        this.machine.i64_load_32s(
                            target,
                            memarg,
                            ret,
                            need_check,
                            imported_memories,
                            offset,
                            heap_access_oob,
                            unaligned_atomic,
                        )
                    },
                )?;
            }
            Operator::I64Store { ref memarg } => {
                let target_value = self.pop_value_released()?.0;
                let target_addr = self.pop_value_released()?.0;

                self.op_memory(
                    |this,
                     need_check,
                     imported_memories,
                     offset,
                     heap_access_oob,
                     unaligned_atomic| {
                        this.machine.i64_save(
                            target_value,
                            memarg,
                            target_addr,
                            need_check,
                            imported_memories,
                            offset,
                            heap_access_oob,
                            unaligned_atomic,
                        )
                    },
                )?;
            }
            Operator::F64Store { ref memarg } => {
                let (target_value, canonicalize) = self.pop_value_released()?;
                let target_addr = self.pop_value_released()?.0;
                self.op_memory(
                    |this,
                     need_check,
                     imported_memories,
                     offset,
                     heap_access_oob,
                     unaligned_atomic| {
                        this.machine.f64_save(
                            target_value,
                            memarg,
                            target_addr,
                            self.config.enable_nan_canonicalization
                                && !matches!(canonicalize, CanonicalizeType::None),
                            need_check,
                            imported_memories,
                            offset,
                            heap_access_oob,
                            unaligned_atomic,
                        )
                    },
                )?;
            }
            Operator::I64Store8 { ref memarg } => {
                let target_value = self.pop_value_released()?.0;
                let target_addr = self.pop_value_released()?.0;
                self.op_memory(
                    |this,
                     need_check,
                     imported_memories,
                     offset,
                     heap_access_oob,
                     unaligned_atomic| {
                        this.machine.i64_save_8(
                            target_value,
                            memarg,
                            target_addr,
                            need_check,
                            imported_memories,
                            offset,
                            heap_access_oob,
                            unaligned_atomic,
                        )
                    },
                )?;
            }
            Operator::I64Store16 { ref memarg } => {
                let target_value = self.pop_value_released()?.0;
                let target_addr = self.pop_value_released()?.0;
                self.op_memory(
                    |this,
                     need_check,
                     imported_memories,
                     offset,
                     heap_access_oob,
                     unaligned_atomic| {
                        this.machine.i64_save_16(
                            target_value,
                            memarg,
                            target_addr,
                            need_check,
                            imported_memories,
                            offset,
                            heap_access_oob,
                            unaligned_atomic,
                        )
                    },
                )?;
            }
            Operator::I64Store32 { ref memarg } => {
                let target_value = self.pop_value_released()?.0;
                let target_addr = self.pop_value_released()?.0;
                self.op_memory(
                    |this,
                     need_check,
                     imported_memories,
                     offset,
                     heap_access_oob,
                     unaligned_atomic| {
                        this.machine.i64_save_32(
                            target_value,
                            memarg,
                            target_addr,
                            need_check,
                            imported_memories,
                            offset,
                            heap_access_oob,
                            unaligned_atomic,
                        )
                    },
                )?;
            }
            Operator::Unreachable => {
                self.machine.move_location(
                    Size::S64,
                    Location::Memory(
                        self.machine.get_vmctx_reg(),
                        self.vmoffsets
                            .vmctx_builtin_function(VMBuiltinFunctionIndex::get_raise_trap_index())
                            as i32,
                    ),
                    Location::GPR(self.machine.get_gpr_for_call()),
                )?;

                self.emit_call_native(
                    |this| {
                        this.machine
                            .emit_call_register(this.machine.get_gpr_for_call())
                    },
                    // [trap_code]
                    [(
                        Location::Imm32(TrapCode::UnreachableCodeReached as u32),
                        CanonicalizeType::None,
                    )]
                    .iter()
                    .cloned(),
                    [WpType::I32].iter().cloned(),
                    iter::empty(),
                    NativeCallType::Unreachable,
                )?;
                self.unreachable_depth = 1;
            }
            Operator::Return => {
                let frame = &self.control_stack[0];
                if !frame.return_types.is_empty() {
                    self.emit_return_values(
                        frame.value_stack_depth_after(),
                        frame.return_types.len(),
                    )?;
                }
                let frame = &self.control_stack[0];
                let frame_depth = frame.value_stack_depth_for_release();
                let label = frame.label;
                self.release_stack_locations_keep_stack_offset(frame_depth)?;
                self.machine.jmp_unconditional(label)?;
                self.unreachable_depth = 1;
            }
            Operator::Br { relative_depth } => {
                let frame =
                    &self.control_stack[self.control_stack.len() - 1 - (relative_depth as usize)];
                if !frame.return_types.is_empty() {
                    if matches!(frame.state, ControlState::Loop) {
                        // Store into the PHI params of the loop, not to the return values.
                        self.emit_loop_params_store(
                            frame.value_stack_depth_after(),
                            frame.param_types.len(),
                        )?;
                    } else {
                        self.emit_return_values(
                            frame.value_stack_depth_after(),
                            frame.return_types.len(),
                        )?;
                    }
                }
                let stack_len = self.control_stack.len();
                let frame = &mut self.control_stack[stack_len - 1 - (relative_depth as usize)];
                let frame_depth = frame.value_stack_depth_for_release();
                let label = frame.label;

                self.release_stack_locations_keep_stack_offset(frame_depth)?;
                self.machine.jmp_unconditional(label)?;
                self.unreachable_depth = 1;
            }
            Operator::BrIf { relative_depth } => {
                let after = self.machine.get_label();
                let cond = self.pop_value_released()?.0;
                self.machine.jmp_on_condition(
                    UnsignedCondition::Equal,
                    Size::S32,
                    cond,
                    Location::Imm32(0),
                    after,
                )?;

                let frame =
                    &self.control_stack[self.control_stack.len() - 1 - (relative_depth as usize)];
                if !frame.return_types.is_empty() {
                    if matches!(frame.state, ControlState::Loop) {
                        // Store into the PHI params of the loop, not to the return values.
                        self.emit_loop_params_store(
                            frame.value_stack_depth_after(),
                            frame.param_types.len(),
                        )?;
                    } else {
                        self.emit_return_values(
                            frame.value_stack_depth_after(),
                            frame.return_types.len(),
                        )?;
                    }
                }
                let stack_len = self.control_stack.len();
                let frame = &mut self.control_stack[stack_len - 1 - (relative_depth as usize)];
                let stack_depth = frame.value_stack_depth_for_release();
                let label = frame.label;
                self.release_stack_locations_keep_stack_offset(stack_depth)?;
                self.machine.jmp_unconditional(label)?;

                self.machine.emit_label(after)?;
            }
            Operator::BrTable { ref targets } => {
                let default_target = targets.default();
                let targets = targets
                    .targets()
                    .collect::<Result<Vec<_>, _>>()
                    .map_err(|e| CompileError::Codegen(format!("BrTable read_table: {e:?}")))?;
                let cond = self.pop_value_released()?.0;
                let table_label = self.machine.get_label();
                let mut table: Vec<Label> = vec![];
                let default_br = self.machine.get_label();
                self.machine.jmp_on_condition(
                    UnsignedCondition::AboveEqual,
                    Size::S32,
                    cond,
                    Location::Imm32(targets.len() as u32),
                    default_br,
                )?;

                self.machine.emit_jmp_to_jumptable(table_label, cond)?;

                for target in targets.iter() {
                    let label = self.machine.get_label();
                    self.machine.emit_label(label)?;
                    table.push(label);
                    let frame =
                        &self.control_stack[self.control_stack.len() - 1 - (*target as usize)];
                    if !frame.return_types.is_empty() {
                        if matches!(frame.state, ControlState::Loop) {
                            // Store into the PHI params of the loop, not to the return values.
                            self.emit_loop_params_store(
                                frame.value_stack_depth_after(),
                                frame.param_types.len(),
                            )?;
                        } else {
                            self.emit_return_values(
                                frame.value_stack_depth_after(),
                                frame.return_types.len(),
                            )?;
                        }
                    }
                    let frame =
                        &self.control_stack[self.control_stack.len() - 1 - (*target as usize)];
                    let stack_depth = frame.value_stack_depth_for_release();
                    let label = frame.label;
                    self.release_stack_locations_keep_stack_offset(stack_depth)?;
                    self.machine.jmp_unconditional(label)?;
                }
                self.machine.emit_label(default_br)?;

                {
                    let frame = &self.control_stack
                        [self.control_stack.len() - 1 - (default_target as usize)];
                    if !frame.return_types.is_empty() {
                        if matches!(frame.state, ControlState::Loop) {
                            // Store into the PHI params of the loop, not to the return values.
                            self.emit_loop_params_store(
                                frame.value_stack_depth_after(),
                                frame.param_types.len(),
                            )?;
                        } else {
                            self.emit_return_values(
                                frame.value_stack_depth_after(),
                                frame.return_types.len(),
                            )?;
                        }
                    }
                    let frame = &self.control_stack
                        [self.control_stack.len() - 1 - (default_target as usize)];
                    let stack_depth = frame.value_stack_depth_for_release();
                    let label = frame.label;
                    self.release_stack_locations_keep_stack_offset(stack_depth)?;
                    self.machine.jmp_unconditional(label)?;
                }

                self.machine.emit_label(table_label)?;
                for x in table {
                    self.machine.jmp_unconditional(x)?;
                }
                self.unreachable_depth = 1;
            }
            Operator::Drop => {
                self.pop_value_released()?;
            }
            Operator::End => {
                let frame = self.control_stack.pop().unwrap();

                if !was_unreachable && !frame.return_types.is_empty() {
                    self.emit_return_values(
                        frame.value_stack_depth_after(),
                        frame.return_types.len(),
                    )?;
                }

                if self.control_stack.is_empty() {
                    self.machine.emit_label(frame.label)?;
                    self.finalize_locals(self.calling_convention)?;
                    self.machine.emit_function_epilog()?;

                    // Make a copy of the return value in XMM0, as required by the SysV CC.
                    if let Ok(&return_type) = self.signature.results().iter().exactly_one()
                        && (return_type == Type::F32 || return_type == Type::F64)
                    {
                        self.machine.emit_function_return_float()?;
<<<<<<< HEAD
                    }
=======
                    };
>>>>>>> f2bf0165
                    self.machine.emit_ret()?;
                } else {
                    let released = &self.value_stack.clone()[frame.value_stack_depth_after()..];
                    self.release_locations(released)?;
                    self.value_stack.truncate(frame.value_stack_depth_after());

                    if !matches!(frame.state, ControlState::Loop) {
                        self.machine.emit_label(frame.label)?;
                    }

                    if let ControlState::If { label_else, .. } = frame.state {
                        self.machine.emit_label(label_else)?;
                    }

                    // At this point the return values are properly sitting in the value_stack and are properly canonicalized.
                }
            }
            Operator::AtomicFence => {
                // Fence is a nop.
                //
                // Fence was added to preserve information about fences from
                // source languages. If in the future Wasm extends the memory
                // model, and if we hadn't recorded what fences used to be there,
                // it would lead to data races that weren't present in the
                // original source language.
                self.machine.emit_memory_fence()?;
            }
            Operator::I32AtomicLoad { ref memarg } => {
                let target = self.pop_value_released()?.0;
                let ret = self.acquire_location(&WpType::I32)?;
                self.value_stack.push((ret, CanonicalizeType::None));
                self.op_memory(
                    |this,
                     need_check,
                     imported_memories,
                     offset,
                     heap_access_oob,
                     unaligned_atomic| {
                        this.machine.i32_atomic_load(
                            target,
                            memarg,
                            ret,
                            need_check,
                            imported_memories,
                            offset,
                            heap_access_oob,
                            unaligned_atomic,
                        )
                    },
                )?;
            }
            Operator::I32AtomicLoad8U { ref memarg } => {
                let target = self.pop_value_released()?.0;
                let ret = self.acquire_location(&WpType::I32)?;
                self.value_stack.push((ret, CanonicalizeType::None));
                self.op_memory(
                    |this,
                     need_check,
                     imported_memories,
                     offset,
                     heap_access_oob,
                     unaligned_atomic| {
                        this.machine.i32_atomic_load_8u(
                            target,
                            memarg,
                            ret,
                            need_check,
                            imported_memories,
                            offset,
                            heap_access_oob,
                            unaligned_atomic,
                        )
                    },
                )?;
            }
            Operator::I32AtomicLoad16U { ref memarg } => {
                let target = self.pop_value_released()?.0;
                let ret = self.acquire_location(&WpType::I32)?;
                self.value_stack.push((ret, CanonicalizeType::None));
                self.op_memory(
                    |this,
                     need_check,
                     imported_memories,
                     offset,
                     heap_access_oob,
                     unaligned_atomic| {
                        this.machine.i32_atomic_load_16u(
                            target,
                            memarg,
                            ret,
                            need_check,
                            imported_memories,
                            offset,
                            heap_access_oob,
                            unaligned_atomic,
                        )
                    },
                )?;
            }
            Operator::I32AtomicStore { ref memarg } => {
                let target_value = self.pop_value_released()?.0;
                let target_addr = self.pop_value_released()?.0;
                self.op_memory(
                    |this,
                     need_check,
                     imported_memories,
                     offset,
                     heap_access_oob,
                     unaligned_atomic| {
                        this.machine.i32_atomic_save(
                            target_value,
                            memarg,
                            target_addr,
                            need_check,
                            imported_memories,
                            offset,
                            heap_access_oob,
                            unaligned_atomic,
                        )
                    },
                )?;
            }
            Operator::I32AtomicStore8 { ref memarg } => {
                let target_value = self.pop_value_released()?.0;
                let target_addr = self.pop_value_released()?.0;
                self.op_memory(
                    |this,
                     need_check,
                     imported_memories,
                     offset,
                     heap_access_oob,
                     unaligned_atomic| {
                        this.machine.i32_atomic_save_8(
                            target_value,
                            memarg,
                            target_addr,
                            need_check,
                            imported_memories,
                            offset,
                            heap_access_oob,
                            unaligned_atomic,
                        )
                    },
                )?;
            }
            Operator::I32AtomicStore16 { ref memarg } => {
                let target_value = self.pop_value_released()?.0;
                let target_addr = self.pop_value_released()?.0;
                self.op_memory(
                    |this,
                     need_check,
                     imported_memories,
                     offset,
                     heap_access_oob,
                     unaligned_atomic| {
                        this.machine.i32_atomic_save_16(
                            target_value,
                            memarg,
                            target_addr,
                            need_check,
                            imported_memories,
                            offset,
                            heap_access_oob,
                            unaligned_atomic,
                        )
                    },
                )?;
            }
            Operator::I64AtomicLoad { ref memarg } => {
                let target = self.pop_value_released()?.0;
                let ret = self.acquire_location(&WpType::I64)?;
                self.value_stack.push((ret, CanonicalizeType::None));
                self.op_memory(
                    |this,
                     need_check,
                     imported_memories,
                     offset,
                     heap_access_oob,
                     unaligned_atomic| {
                        this.machine.i64_atomic_load(
                            target,
                            memarg,
                            ret,
                            need_check,
                            imported_memories,
                            offset,
                            heap_access_oob,
                            unaligned_atomic,
                        )
                    },
                )?;
            }
            Operator::I64AtomicLoad8U { ref memarg } => {
                let target = self.pop_value_released()?.0;
                let ret = self.acquire_location(&WpType::I64)?;
                self.value_stack.push((ret, CanonicalizeType::None));
                self.op_memory(
                    |this,
                     need_check,
                     imported_memories,
                     offset,
                     heap_access_oob,
                     unaligned_atomic| {
                        this.machine.i64_atomic_load_8u(
                            target,
                            memarg,
                            ret,
                            need_check,
                            imported_memories,
                            offset,
                            heap_access_oob,
                            unaligned_atomic,
                        )
                    },
                )?;
            }
            Operator::I64AtomicLoad16U { ref memarg } => {
                let target = self.pop_value_released()?.0;
                let ret = self.acquire_location(&WpType::I64)?;
                self.value_stack.push((ret, CanonicalizeType::None));
                self.op_memory(
                    |this,
                     need_check,
                     imported_memories,
                     offset,
                     heap_access_oob,
                     unaligned_atomic| {
                        this.machine.i64_atomic_load_16u(
                            target,
                            memarg,
                            ret,
                            need_check,
                            imported_memories,
                            offset,
                            heap_access_oob,
                            unaligned_atomic,
                        )
                    },
                )?;
            }
            Operator::I64AtomicLoad32U { ref memarg } => {
                let target = self.pop_value_released()?.0;
                let ret = self.acquire_location(&WpType::I64)?;
                self.value_stack.push((ret, CanonicalizeType::None));
                self.op_memory(
                    |this,
                     need_check,
                     imported_memories,
                     offset,
                     heap_access_oob,
                     unaligned_atomic| {
                        this.machine.i64_atomic_load_32u(
                            target,
                            memarg,
                            ret,
                            need_check,
                            imported_memories,
                            offset,
                            heap_access_oob,
                            unaligned_atomic,
                        )
                    },
                )?;
            }
            Operator::I64AtomicStore { ref memarg } => {
                let target_value = self.pop_value_released()?.0;
                let target_addr = self.pop_value_released()?.0;
                self.op_memory(
                    |this,
                     need_check,
                     imported_memories,
                     offset,
                     heap_access_oob,
                     unaligned_atomic| {
                        this.machine.i64_atomic_save(
                            target_value,
                            memarg,
                            target_addr,
                            need_check,
                            imported_memories,
                            offset,
                            heap_access_oob,
                            unaligned_atomic,
                        )
                    },
                )?;
            }
            Operator::I64AtomicStore8 { ref memarg } => {
                let target_value = self.pop_value_released()?.0;
                let target_addr = self.pop_value_released()?.0;
                self.op_memory(
                    |this,
                     need_check,
                     imported_memories,
                     offset,
                     heap_access_oob,
                     unaligned_atomic| {
                        this.machine.i64_atomic_save_8(
                            target_value,
                            memarg,
                            target_addr,
                            need_check,
                            imported_memories,
                            offset,
                            heap_access_oob,
                            unaligned_atomic,
                        )
                    },
                )?;
            }
            Operator::I64AtomicStore16 { ref memarg } => {
                let target_value = self.pop_value_released()?.0;
                let target_addr = self.pop_value_released()?.0;
                self.op_memory(
                    |this,
                     need_check,
                     imported_memories,
                     offset,
                     heap_access_oob,
                     unaligned_atomic| {
                        this.machine.i64_atomic_save_16(
                            target_value,
                            memarg,
                            target_addr,
                            need_check,
                            imported_memories,
                            offset,
                            heap_access_oob,
                            unaligned_atomic,
                        )
                    },
                )?;
            }
            Operator::I64AtomicStore32 { ref memarg } => {
                let target_value = self.pop_value_released()?.0;
                let target_addr = self.pop_value_released()?.0;
                self.op_memory(
                    |this,
                     need_check,
                     imported_memories,
                     offset,
                     heap_access_oob,
                     unaligned_atomic| {
                        this.machine.i64_atomic_save_32(
                            target_value,
                            memarg,
                            target_addr,
                            need_check,
                            imported_memories,
                            offset,
                            heap_access_oob,
                            unaligned_atomic,
                        )
                    },
                )?;
            }
            Operator::I32AtomicRmwAdd { ref memarg } => {
                let loc = self.pop_value_released()?.0;
                let target = self.pop_value_released()?.0;
                let ret = self.acquire_location(&WpType::I32)?;
                self.value_stack.push((ret, CanonicalizeType::None));
                self.op_memory(
                    |this,
                     need_check,
                     imported_memories,
                     offset,
                     heap_access_oob,
                     unaligned_atomic| {
                        this.machine.i32_atomic_add(
                            loc,
                            target,
                            memarg,
                            ret,
                            need_check,
                            imported_memories,
                            offset,
                            heap_access_oob,
                            unaligned_atomic,
                        )
                    },
                )?;
            }
            Operator::I64AtomicRmwAdd { ref memarg } => {
                let loc = self.pop_value_released()?.0;
                let target = self.pop_value_released()?.0;
                let ret = self.acquire_location(&WpType::I64)?;
                self.value_stack.push((ret, CanonicalizeType::None));
                self.op_memory(
                    |this,
                     need_check,
                     imported_memories,
                     offset,
                     heap_access_oob,
                     unaligned_atomic| {
                        this.machine.i64_atomic_add(
                            loc,
                            target,
                            memarg,
                            ret,
                            need_check,
                            imported_memories,
                            offset,
                            heap_access_oob,
                            unaligned_atomic,
                        )
                    },
                )?;
            }
            Operator::I32AtomicRmw8AddU { ref memarg } => {
                let loc = self.pop_value_released()?.0;
                let target = self.pop_value_released()?.0;
                let ret = self.acquire_location(&WpType::I32)?;
                self.value_stack.push((ret, CanonicalizeType::None));
                self.op_memory(
                    |this,
                     need_check,
                     imported_memories,
                     offset,
                     heap_access_oob,
                     unaligned_atomic| {
                        this.machine.i32_atomic_add_8u(
                            loc,
                            target,
                            memarg,
                            ret,
                            need_check,
                            imported_memories,
                            offset,
                            heap_access_oob,
                            unaligned_atomic,
                        )
                    },
                )?;
            }
            Operator::I32AtomicRmw16AddU { ref memarg } => {
                let loc = self.pop_value_released()?.0;
                let target = self.pop_value_released()?.0;
                let ret = self.acquire_location(&WpType::I32)?;
                self.value_stack.push((ret, CanonicalizeType::None));
                self.op_memory(
                    |this,
                     need_check,
                     imported_memories,
                     offset,
                     heap_access_oob,
                     unaligned_atomic| {
                        this.machine.i32_atomic_add_16u(
                            loc,
                            target,
                            memarg,
                            ret,
                            need_check,
                            imported_memories,
                            offset,
                            heap_access_oob,
                            unaligned_atomic,
                        )
                    },
                )?;
            }
            Operator::I64AtomicRmw8AddU { ref memarg } => {
                let loc = self.pop_value_released()?.0;
                let target = self.pop_value_released()?.0;
                let ret = self.acquire_location(&WpType::I64)?;
                self.value_stack.push((ret, CanonicalizeType::None));
                self.op_memory(
                    |this,
                     need_check,
                     imported_memories,
                     offset,
                     heap_access_oob,
                     unaligned_atomic| {
                        this.machine.i64_atomic_add_8u(
                            loc,
                            target,
                            memarg,
                            ret,
                            need_check,
                            imported_memories,
                            offset,
                            heap_access_oob,
                            unaligned_atomic,
                        )
                    },
                )?;
            }
            Operator::I64AtomicRmw16AddU { ref memarg } => {
                let loc = self.pop_value_released()?.0;
                let target = self.pop_value_released()?.0;
                let ret = self.acquire_location(&WpType::I64)?;
                self.value_stack.push((ret, CanonicalizeType::None));
                self.op_memory(
                    |this,
                     need_check,
                     imported_memories,
                     offset,
                     heap_access_oob,
                     unaligned_atomic| {
                        this.machine.i64_atomic_add_16u(
                            loc,
                            target,
                            memarg,
                            ret,
                            need_check,
                            imported_memories,
                            offset,
                            heap_access_oob,
                            unaligned_atomic,
                        )
                    },
                )?;
            }
            Operator::I64AtomicRmw32AddU { ref memarg } => {
                let loc = self.pop_value_released()?.0;
                let target = self.pop_value_released()?.0;
                let ret = self.acquire_location(&WpType::I64)?;
                self.value_stack.push((ret, CanonicalizeType::None));
                self.op_memory(
                    |this,
                     need_check,
                     imported_memories,
                     offset,
                     heap_access_oob,
                     unaligned_atomic| {
                        this.machine.i64_atomic_add_32u(
                            loc,
                            target,
                            memarg,
                            ret,
                            need_check,
                            imported_memories,
                            offset,
                            heap_access_oob,
                            unaligned_atomic,
                        )
                    },
                )?;
            }
            Operator::I32AtomicRmwSub { ref memarg } => {
                let loc = self.pop_value_released()?.0;
                let target = self.pop_value_released()?.0;
                let ret = self.acquire_location(&WpType::I32)?;
                self.value_stack.push((ret, CanonicalizeType::None));
                self.op_memory(
                    |this,
                     need_check,
                     imported_memories,
                     offset,
                     heap_access_oob,
                     unaligned_atomic| {
                        this.machine.i32_atomic_sub(
                            loc,
                            target,
                            memarg,
                            ret,
                            need_check,
                            imported_memories,
                            offset,
                            heap_access_oob,
                            unaligned_atomic,
                        )
                    },
                )?;
            }
            Operator::I64AtomicRmwSub { ref memarg } => {
                let loc = self.pop_value_released()?.0;
                let target = self.pop_value_released()?.0;
                let ret = self.acquire_location(&WpType::I64)?;
                self.value_stack.push((ret, CanonicalizeType::None));
                self.op_memory(
                    |this,
                     need_check,
                     imported_memories,
                     offset,
                     heap_access_oob,
                     unaligned_atomic| {
                        this.machine.i64_atomic_sub(
                            loc,
                            target,
                            memarg,
                            ret,
                            need_check,
                            imported_memories,
                            offset,
                            heap_access_oob,
                            unaligned_atomic,
                        )
                    },
                )?;
            }
            Operator::I32AtomicRmw8SubU { ref memarg } => {
                let loc = self.pop_value_released()?.0;
                let target = self.pop_value_released()?.0;
                let ret = self.acquire_location(&WpType::I32)?;
                self.value_stack.push((ret, CanonicalizeType::None));
                self.op_memory(
                    |this,
                     need_check,
                     imported_memories,
                     offset,
                     heap_access_oob,
                     unaligned_atomic| {
                        this.machine.i32_atomic_sub_8u(
                            loc,
                            target,
                            memarg,
                            ret,
                            need_check,
                            imported_memories,
                            offset,
                            heap_access_oob,
                            unaligned_atomic,
                        )
                    },
                )?;
            }
            Operator::I32AtomicRmw16SubU { ref memarg } => {
                let loc = self.pop_value_released()?.0;
                let target = self.pop_value_released()?.0;
                let ret = self.acquire_location(&WpType::I32)?;
                self.value_stack.push((ret, CanonicalizeType::None));
                self.op_memory(
                    |this,
                     need_check,
                     imported_memories,
                     offset,
                     heap_access_oob,
                     unaligned_atomic| {
                        this.machine.i32_atomic_sub_16u(
                            loc,
                            target,
                            memarg,
                            ret,
                            need_check,
                            imported_memories,
                            offset,
                            heap_access_oob,
                            unaligned_atomic,
                        )
                    },
                )?;
            }
            Operator::I64AtomicRmw8SubU { ref memarg } => {
                let loc = self.pop_value_released()?.0;
                let target = self.pop_value_released()?.0;
                let ret = self.acquire_location(&WpType::I64)?;
                self.value_stack.push((ret, CanonicalizeType::None));
                self.op_memory(
                    |this,
                     need_check,
                     imported_memories,
                     offset,
                     heap_access_oob,
                     unaligned_atomic| {
                        this.machine.i64_atomic_sub_8u(
                            loc,
                            target,
                            memarg,
                            ret,
                            need_check,
                            imported_memories,
                            offset,
                            heap_access_oob,
                            unaligned_atomic,
                        )
                    },
                )?;
            }
            Operator::I64AtomicRmw16SubU { ref memarg } => {
                let loc = self.pop_value_released()?.0;
                let target = self.pop_value_released()?.0;
                let ret = self.acquire_location(&WpType::I64)?;
                self.value_stack.push((ret, CanonicalizeType::None));
                self.op_memory(
                    |this,
                     need_check,
                     imported_memories,
                     offset,
                     heap_access_oob,
                     unaligned_atomic| {
                        this.machine.i64_atomic_sub_16u(
                            loc,
                            target,
                            memarg,
                            ret,
                            need_check,
                            imported_memories,
                            offset,
                            heap_access_oob,
                            unaligned_atomic,
                        )
                    },
                )?;
            }
            Operator::I64AtomicRmw32SubU { ref memarg } => {
                let loc = self.pop_value_released()?.0;
                let target = self.pop_value_released()?.0;
                let ret = self.acquire_location(&WpType::I64)?;
                self.value_stack.push((ret, CanonicalizeType::None));
                self.op_memory(
                    |this,
                     need_check,
                     imported_memories,
                     offset,
                     heap_access_oob,
                     unaligned_atomic| {
                        this.machine.i64_atomic_sub_32u(
                            loc,
                            target,
                            memarg,
                            ret,
                            need_check,
                            imported_memories,
                            offset,
                            heap_access_oob,
                            unaligned_atomic,
                        )
                    },
                )?;
            }
            Operator::I32AtomicRmwAnd { ref memarg } => {
                let loc = self.pop_value_released()?.0;
                let target = self.pop_value_released()?.0;
                let ret = self.acquire_location(&WpType::I32)?;
                self.value_stack.push((ret, CanonicalizeType::None));
                self.op_memory(
                    |this,
                     need_check,
                     imported_memories,
                     offset,
                     heap_access_oob,
                     unaligned_atomic| {
                        this.machine.i32_atomic_and(
                            loc,
                            target,
                            memarg,
                            ret,
                            need_check,
                            imported_memories,
                            offset,
                            heap_access_oob,
                            unaligned_atomic,
                        )
                    },
                )?;
            }
            Operator::I64AtomicRmwAnd { ref memarg } => {
                let loc = self.pop_value_released()?.0;
                let target = self.pop_value_released()?.0;
                let ret = self.acquire_location(&WpType::I64)?;
                self.value_stack.push((ret, CanonicalizeType::None));
                self.op_memory(
                    |this,
                     need_check,
                     imported_memories,
                     offset,
                     heap_access_oob,
                     unaligned_atomic| {
                        this.machine.i64_atomic_and(
                            loc,
                            target,
                            memarg,
                            ret,
                            need_check,
                            imported_memories,
                            offset,
                            heap_access_oob,
                            unaligned_atomic,
                        )
                    },
                )?;
            }
            Operator::I32AtomicRmw8AndU { ref memarg } => {
                let loc = self.pop_value_released()?.0;
                let target = self.pop_value_released()?.0;
                let ret = self.acquire_location(&WpType::I32)?;
                self.value_stack.push((ret, CanonicalizeType::None));
                self.op_memory(
                    |this,
                     need_check,
                     imported_memories,
                     offset,
                     heap_access_oob,
                     unaligned_atomic| {
                        this.machine.i32_atomic_and_8u(
                            loc,
                            target,
                            memarg,
                            ret,
                            need_check,
                            imported_memories,
                            offset,
                            heap_access_oob,
                            unaligned_atomic,
                        )
                    },
                )?;
            }
            Operator::I32AtomicRmw16AndU { ref memarg } => {
                let loc = self.pop_value_released()?.0;
                let target = self.pop_value_released()?.0;
                let ret = self.acquire_location(&WpType::I32)?;
                self.value_stack.push((ret, CanonicalizeType::None));
                self.op_memory(
                    |this,
                     need_check,
                     imported_memories,
                     offset,
                     heap_access_oob,
                     unaligned_atomic| {
                        this.machine.i32_atomic_and_16u(
                            loc,
                            target,
                            memarg,
                            ret,
                            need_check,
                            imported_memories,
                            offset,
                            heap_access_oob,
                            unaligned_atomic,
                        )
                    },
                )?;
            }
            Operator::I64AtomicRmw8AndU { ref memarg } => {
                let loc = self.pop_value_released()?.0;
                let target = self.pop_value_released()?.0;
                let ret = self.acquire_location(&WpType::I64)?;
                self.value_stack.push((ret, CanonicalizeType::None));
                self.op_memory(
                    |this,
                     need_check,
                     imported_memories,
                     offset,
                     heap_access_oob,
                     unaligned_atomic| {
                        this.machine.i64_atomic_and_8u(
                            loc,
                            target,
                            memarg,
                            ret,
                            need_check,
                            imported_memories,
                            offset,
                            heap_access_oob,
                            unaligned_atomic,
                        )
                    },
                )?;
            }
            Operator::I64AtomicRmw16AndU { ref memarg } => {
                let loc = self.pop_value_released()?.0;
                let target = self.pop_value_released()?.0;
                let ret = self.acquire_location(&WpType::I64)?;
                self.value_stack.push((ret, CanonicalizeType::None));
                self.op_memory(
                    |this,
                     need_check,
                     imported_memories,
                     offset,
                     heap_access_oob,
                     unaligned_atomic| {
                        this.machine.i64_atomic_and_16u(
                            loc,
                            target,
                            memarg,
                            ret,
                            need_check,
                            imported_memories,
                            offset,
                            heap_access_oob,
                            unaligned_atomic,
                        )
                    },
                )?;
            }
            Operator::I64AtomicRmw32AndU { ref memarg } => {
                let loc = self.pop_value_released()?.0;
                let target = self.pop_value_released()?.0;
                let ret = self.acquire_location(&WpType::I64)?;
                self.value_stack.push((ret, CanonicalizeType::None));
                self.op_memory(
                    |this,
                     need_check,
                     imported_memories,
                     offset,
                     heap_access_oob,
                     unaligned_atomic| {
                        this.machine.i64_atomic_and_32u(
                            loc,
                            target,
                            memarg,
                            ret,
                            need_check,
                            imported_memories,
                            offset,
                            heap_access_oob,
                            unaligned_atomic,
                        )
                    },
                )?;
            }
            Operator::I32AtomicRmwOr { ref memarg } => {
                let loc = self.pop_value_released()?.0;
                let target = self.pop_value_released()?.0;
                let ret = self.acquire_location(&WpType::I32)?;
                self.value_stack.push((ret, CanonicalizeType::None));
                self.op_memory(
                    |this,
                     need_check,
                     imported_memories,
                     offset,
                     heap_access_oob,
                     unaligned_atomic| {
                        this.machine.i32_atomic_or(
                            loc,
                            target,
                            memarg,
                            ret,
                            need_check,
                            imported_memories,
                            offset,
                            heap_access_oob,
                            unaligned_atomic,
                        )
                    },
                )?;
            }
            Operator::I64AtomicRmwOr { ref memarg } => {
                let loc = self.pop_value_released()?.0;
                let target = self.pop_value_released()?.0;
                let ret = self.acquire_location(&WpType::I64)?;
                self.value_stack.push((ret, CanonicalizeType::None));
                self.op_memory(
                    |this,
                     need_check,
                     imported_memories,
                     offset,
                     heap_access_oob,
                     unaligned_atomic| {
                        this.machine.i64_atomic_or(
                            loc,
                            target,
                            memarg,
                            ret,
                            need_check,
                            imported_memories,
                            offset,
                            heap_access_oob,
                            unaligned_atomic,
                        )
                    },
                )?;
            }
            Operator::I32AtomicRmw8OrU { ref memarg } => {
                let loc = self.pop_value_released()?.0;
                let target = self.pop_value_released()?.0;
                let ret = self.acquire_location(&WpType::I32)?;
                self.value_stack.push((ret, CanonicalizeType::None));
                self.op_memory(
                    |this,
                     need_check,
                     imported_memories,
                     offset,
                     heap_access_oob,
                     unaligned_atomic| {
                        this.machine.i32_atomic_or_8u(
                            loc,
                            target,
                            memarg,
                            ret,
                            need_check,
                            imported_memories,
                            offset,
                            heap_access_oob,
                            unaligned_atomic,
                        )
                    },
                )?;
            }
            Operator::I32AtomicRmw16OrU { ref memarg } => {
                let loc = self.pop_value_released()?.0;
                let target = self.pop_value_released()?.0;
                let ret = self.acquire_location(&WpType::I32)?;
                self.value_stack.push((ret, CanonicalizeType::None));
                self.op_memory(
                    |this,
                     need_check,
                     imported_memories,
                     offset,
                     heap_access_oob,
                     unaligned_atomic| {
                        this.machine.i32_atomic_or_16u(
                            loc,
                            target,
                            memarg,
                            ret,
                            need_check,
                            imported_memories,
                            offset,
                            heap_access_oob,
                            unaligned_atomic,
                        )
                    },
                )?;
            }
            Operator::I64AtomicRmw8OrU { ref memarg } => {
                let loc = self.pop_value_released()?.0;
                let target = self.pop_value_released()?.0;
                let ret = self.acquire_location(&WpType::I64)?;
                self.value_stack.push((ret, CanonicalizeType::None));
                self.op_memory(
                    |this,
                     need_check,
                     imported_memories,
                     offset,
                     heap_access_oob,
                     unaligned_atomic| {
                        this.machine.i64_atomic_or_8u(
                            loc,
                            target,
                            memarg,
                            ret,
                            need_check,
                            imported_memories,
                            offset,
                            heap_access_oob,
                            unaligned_atomic,
                        )
                    },
                )?;
            }
            Operator::I64AtomicRmw16OrU { ref memarg } => {
                let loc = self.pop_value_released()?.0;
                let target = self.pop_value_released()?.0;
                let ret = self.acquire_location(&WpType::I64)?;
                self.value_stack.push((ret, CanonicalizeType::None));
                self.op_memory(
                    |this,
                     need_check,
                     imported_memories,
                     offset,
                     heap_access_oob,
                     unaligned_atomic| {
                        this.machine.i64_atomic_or_16u(
                            loc,
                            target,
                            memarg,
                            ret,
                            need_check,
                            imported_memories,
                            offset,
                            heap_access_oob,
                            unaligned_atomic,
                        )
                    },
                )?;
            }
            Operator::I64AtomicRmw32OrU { ref memarg } => {
                let loc = self.pop_value_released()?.0;
                let target = self.pop_value_released()?.0;
                let ret = self.acquire_location(&WpType::I64)?;
                self.value_stack.push((ret, CanonicalizeType::None));
                self.op_memory(
                    |this,
                     need_check,
                     imported_memories,
                     offset,
                     heap_access_oob,
                     unaligned_atomic| {
                        this.machine.i64_atomic_or_32u(
                            loc,
                            target,
                            memarg,
                            ret,
                            need_check,
                            imported_memories,
                            offset,
                            heap_access_oob,
                            unaligned_atomic,
                        )
                    },
                )?;
            }
            Operator::I32AtomicRmwXor { ref memarg } => {
                let loc = self.pop_value_released()?.0;
                let target = self.pop_value_released()?.0;
                let ret = self.acquire_location(&WpType::I32)?;
                self.value_stack.push((ret, CanonicalizeType::None));
                self.op_memory(
                    |this,
                     need_check,
                     imported_memories,
                     offset,
                     heap_access_oob,
                     unaligned_atomic| {
                        this.machine.i32_atomic_xor(
                            loc,
                            target,
                            memarg,
                            ret,
                            need_check,
                            imported_memories,
                            offset,
                            heap_access_oob,
                            unaligned_atomic,
                        )
                    },
                )?;
            }
            Operator::I64AtomicRmwXor { ref memarg } => {
                let loc = self.pop_value_released()?.0;
                let target = self.pop_value_released()?.0;
                let ret = self.acquire_location(&WpType::I64)?;
                self.value_stack.push((ret, CanonicalizeType::None));
                self.op_memory(
                    |this,
                     need_check,
                     imported_memories,
                     offset,
                     heap_access_oob,
                     unaligned_atomic| {
                        this.machine.i64_atomic_xor(
                            loc,
                            target,
                            memarg,
                            ret,
                            need_check,
                            imported_memories,
                            offset,
                            heap_access_oob,
                            unaligned_atomic,
                        )
                    },
                )?;
            }
            Operator::I32AtomicRmw8XorU { ref memarg } => {
                let loc = self.pop_value_released()?.0;
                let target = self.pop_value_released()?.0;
                let ret = self.acquire_location(&WpType::I32)?;
                self.value_stack.push((ret, CanonicalizeType::None));
                self.op_memory(
                    |this,
                     need_check,
                     imported_memories,
                     offset,
                     heap_access_oob,
                     unaligned_atomic| {
                        this.machine.i32_atomic_xor_8u(
                            loc,
                            target,
                            memarg,
                            ret,
                            need_check,
                            imported_memories,
                            offset,
                            heap_access_oob,
                            unaligned_atomic,
                        )
                    },
                )?;
            }
            Operator::I32AtomicRmw16XorU { ref memarg } => {
                let loc = self.pop_value_released()?.0;
                let target = self.pop_value_released()?.0;
                let ret = self.acquire_location(&WpType::I32)?;
                self.value_stack.push((ret, CanonicalizeType::None));
                self.op_memory(
                    |this,
                     need_check,
                     imported_memories,
                     offset,
                     heap_access_oob,
                     unaligned_atomic| {
                        this.machine.i32_atomic_xor_16u(
                            loc,
                            target,
                            memarg,
                            ret,
                            need_check,
                            imported_memories,
                            offset,
                            heap_access_oob,
                            unaligned_atomic,
                        )
                    },
                )?;
            }
            Operator::I64AtomicRmw8XorU { ref memarg } => {
                let loc = self.pop_value_released()?.0;
                let target = self.pop_value_released()?.0;
                let ret = self.acquire_location(&WpType::I64)?;
                self.value_stack.push((ret, CanonicalizeType::None));
                self.op_memory(
                    |this,
                     need_check,
                     imported_memories,
                     offset,
                     heap_access_oob,
                     unaligned_atomic| {
                        this.machine.i64_atomic_xor_8u(
                            loc,
                            target,
                            memarg,
                            ret,
                            need_check,
                            imported_memories,
                            offset,
                            heap_access_oob,
                            unaligned_atomic,
                        )
                    },
                )?;
            }
            Operator::I64AtomicRmw16XorU { ref memarg } => {
                let loc = self.pop_value_released()?.0;
                let target = self.pop_value_released()?.0;
                let ret = self.acquire_location(&WpType::I64)?;
                self.value_stack.push((ret, CanonicalizeType::None));
                self.op_memory(
                    |this,
                     need_check,
                     imported_memories,
                     offset,
                     heap_access_oob,
                     unaligned_atomic| {
                        this.machine.i64_atomic_xor_16u(
                            loc,
                            target,
                            memarg,
                            ret,
                            need_check,
                            imported_memories,
                            offset,
                            heap_access_oob,
                            unaligned_atomic,
                        )
                    },
                )?;
            }
            Operator::I64AtomicRmw32XorU { ref memarg } => {
                let loc = self.pop_value_released()?.0;
                let target = self.pop_value_released()?.0;
                let ret = self.acquire_location(&WpType::I64)?;
                self.value_stack.push((ret, CanonicalizeType::None));
                self.op_memory(
                    |this,
                     need_check,
                     imported_memories,
                     offset,
                     heap_access_oob,
                     unaligned_atomic| {
                        this.machine.i64_atomic_xor_32u(
                            loc,
                            target,
                            memarg,
                            ret,
                            need_check,
                            imported_memories,
                            offset,
                            heap_access_oob,
                            unaligned_atomic,
                        )
                    },
                )?;
            }
            Operator::I32AtomicRmwXchg { ref memarg } => {
                let loc = self.pop_value_released()?.0;
                let target = self.pop_value_released()?.0;
                let ret = self.acquire_location(&WpType::I32)?;
                self.value_stack.push((ret, CanonicalizeType::None));
                self.op_memory(
                    |this,
                     need_check,
                     imported_memories,
                     offset,
                     heap_access_oob,
                     unaligned_atomic| {
                        this.machine.i32_atomic_xchg(
                            loc,
                            target,
                            memarg,
                            ret,
                            need_check,
                            imported_memories,
                            offset,
                            heap_access_oob,
                            unaligned_atomic,
                        )
                    },
                )?;
            }
            Operator::I64AtomicRmwXchg { ref memarg } => {
                let loc = self.pop_value_released()?.0;
                let target = self.pop_value_released()?.0;
                let ret = self.acquire_location(&WpType::I64)?;
                self.value_stack.push((ret, CanonicalizeType::None));
                self.op_memory(
                    |this,
                     need_check,
                     imported_memories,
                     offset,
                     heap_access_oob,
                     unaligned_atomic| {
                        this.machine.i64_atomic_xchg(
                            loc,
                            target,
                            memarg,
                            ret,
                            need_check,
                            imported_memories,
                            offset,
                            heap_access_oob,
                            unaligned_atomic,
                        )
                    },
                )?;
            }
            Operator::I32AtomicRmw8XchgU { ref memarg } => {
                let loc = self.pop_value_released()?.0;
                let target = self.pop_value_released()?.0;
                let ret = self.acquire_location(&WpType::I32)?;
                self.value_stack.push((ret, CanonicalizeType::None));
                self.op_memory(
                    |this,
                     need_check,
                     imported_memories,
                     offset,
                     heap_access_oob,
                     unaligned_atomic| {
                        this.machine.i32_atomic_xchg_8u(
                            loc,
                            target,
                            memarg,
                            ret,
                            need_check,
                            imported_memories,
                            offset,
                            heap_access_oob,
                            unaligned_atomic,
                        )
                    },
                )?;
            }
            Operator::I32AtomicRmw16XchgU { ref memarg } => {
                let loc = self.pop_value_released()?.0;
                let target = self.pop_value_released()?.0;
                let ret = self.acquire_location(&WpType::I32)?;
                self.value_stack.push((ret, CanonicalizeType::None));
                self.op_memory(
                    |this,
                     need_check,
                     imported_memories,
                     offset,
                     heap_access_oob,
                     unaligned_atomic| {
                        this.machine.i32_atomic_xchg_16u(
                            loc,
                            target,
                            memarg,
                            ret,
                            need_check,
                            imported_memories,
                            offset,
                            heap_access_oob,
                            unaligned_atomic,
                        )
                    },
                )?;
            }
            Operator::I64AtomicRmw8XchgU { ref memarg } => {
                let loc = self.pop_value_released()?.0;
                let target = self.pop_value_released()?.0;
                let ret = self.acquire_location(&WpType::I64)?;
                self.value_stack.push((ret, CanonicalizeType::None));
                self.op_memory(
                    |this,
                     need_check,
                     imported_memories,
                     offset,
                     heap_access_oob,
                     unaligned_atomic| {
                        this.machine.i64_atomic_xchg_8u(
                            loc,
                            target,
                            memarg,
                            ret,
                            need_check,
                            imported_memories,
                            offset,
                            heap_access_oob,
                            unaligned_atomic,
                        )
                    },
                )?;
            }
            Operator::I64AtomicRmw16XchgU { ref memarg } => {
                let loc = self.pop_value_released()?.0;
                let target = self.pop_value_released()?.0;
                let ret = self.acquire_location(&WpType::I64)?;
                self.value_stack.push((ret, CanonicalizeType::None));
                self.op_memory(
                    |this,
                     need_check,
                     imported_memories,
                     offset,
                     heap_access_oob,
                     unaligned_atomic| {
                        this.machine.i64_atomic_xchg_16u(
                            loc,
                            target,
                            memarg,
                            ret,
                            need_check,
                            imported_memories,
                            offset,
                            heap_access_oob,
                            unaligned_atomic,
                        )
                    },
                )?;
            }
            Operator::I64AtomicRmw32XchgU { ref memarg } => {
                let loc = self.pop_value_released()?.0;
                let target = self.pop_value_released()?.0;
                let ret = self.acquire_location(&WpType::I64)?;
                self.value_stack.push((ret, CanonicalizeType::None));
                self.op_memory(
                    |this,
                     need_check,
                     imported_memories,
                     offset,
                     heap_access_oob,
                     unaligned_atomic| {
                        this.machine.i64_atomic_xchg_32u(
                            loc,
                            target,
                            memarg,
                            ret,
                            need_check,
                            imported_memories,
                            offset,
                            heap_access_oob,
                            unaligned_atomic,
                        )
                    },
                )?;
            }
            Operator::I32AtomicRmwCmpxchg { ref memarg } => {
                let new = self.pop_value_released()?.0;
                let cmp = self.pop_value_released()?.0;
                let target = self.pop_value_released()?.0;
                let ret = self.acquire_location(&WpType::I32)?;
                self.value_stack.push((ret, CanonicalizeType::None));
                self.op_memory(
                    |this,
                     need_check,
                     imported_memories,
                     offset,
                     heap_access_oob,
                     unaligned_atomic| {
                        this.machine.i32_atomic_cmpxchg(
                            new,
                            cmp,
                            target,
                            memarg,
                            ret,
                            need_check,
                            imported_memories,
                            offset,
                            heap_access_oob,
                            unaligned_atomic,
                        )
                    },
                )?;
            }
            Operator::I64AtomicRmwCmpxchg { ref memarg } => {
                let new = self.pop_value_released()?.0;
                let cmp = self.pop_value_released()?.0;
                let target = self.pop_value_released()?.0;
                let ret = self.acquire_location(&WpType::I64)?;
                self.value_stack.push((ret, CanonicalizeType::None));
                self.op_memory(
                    |this,
                     need_check,
                     imported_memories,
                     offset,
                     heap_access_oob,
                     unaligned_atomic| {
                        this.machine.i64_atomic_cmpxchg(
                            new,
                            cmp,
                            target,
                            memarg,
                            ret,
                            need_check,
                            imported_memories,
                            offset,
                            heap_access_oob,
                            unaligned_atomic,
                        )
                    },
                )?;
            }
            Operator::I32AtomicRmw8CmpxchgU { ref memarg } => {
                let new = self.pop_value_released()?.0;
                let cmp = self.pop_value_released()?.0;
                let target = self.pop_value_released()?.0;
                let ret = self.acquire_location(&WpType::I32)?;
                self.value_stack.push((ret, CanonicalizeType::None));
                self.op_memory(
                    |this,
                     need_check,
                     imported_memories,
                     offset,
                     heap_access_oob,
                     unaligned_atomic| {
                        this.machine.i32_atomic_cmpxchg_8u(
                            new,
                            cmp,
                            target,
                            memarg,
                            ret,
                            need_check,
                            imported_memories,
                            offset,
                            heap_access_oob,
                            unaligned_atomic,
                        )
                    },
                )?;
            }
            Operator::I32AtomicRmw16CmpxchgU { ref memarg } => {
                let new = self.pop_value_released()?.0;
                let cmp = self.pop_value_released()?.0;
                let target = self.pop_value_released()?.0;
                let ret = self.acquire_location(&WpType::I32)?;
                self.value_stack.push((ret, CanonicalizeType::None));
                self.op_memory(
                    |this,
                     need_check,
                     imported_memories,
                     offset,
                     heap_access_oob,
                     unaligned_atomic| {
                        this.machine.i32_atomic_cmpxchg_16u(
                            new,
                            cmp,
                            target,
                            memarg,
                            ret,
                            need_check,
                            imported_memories,
                            offset,
                            heap_access_oob,
                            unaligned_atomic,
                        )
                    },
                )?;
            }
            Operator::I64AtomicRmw8CmpxchgU { ref memarg } => {
                let new = self.pop_value_released()?.0;
                let cmp = self.pop_value_released()?.0;
                let target = self.pop_value_released()?.0;
                let ret = self.acquire_location(&WpType::I64)?;
                self.value_stack.push((ret, CanonicalizeType::None));
                self.op_memory(
                    |this,
                     need_check,
                     imported_memories,
                     offset,
                     heap_access_oob,
                     unaligned_atomic| {
                        this.machine.i64_atomic_cmpxchg_8u(
                            new,
                            cmp,
                            target,
                            memarg,
                            ret,
                            need_check,
                            imported_memories,
                            offset,
                            heap_access_oob,
                            unaligned_atomic,
                        )
                    },
                )?;
            }
            Operator::I64AtomicRmw16CmpxchgU { ref memarg } => {
                let new = self.pop_value_released()?.0;
                let cmp = self.pop_value_released()?.0;
                let target = self.pop_value_released()?.0;
                let ret = self.acquire_location(&WpType::I64)?;
                self.value_stack.push((ret, CanonicalizeType::None));
                self.op_memory(
                    |this,
                     need_check,
                     imported_memories,
                     offset,
                     heap_access_oob,
                     unaligned_atomic| {
                        this.machine.i64_atomic_cmpxchg_16u(
                            new,
                            cmp,
                            target,
                            memarg,
                            ret,
                            need_check,
                            imported_memories,
                            offset,
                            heap_access_oob,
                            unaligned_atomic,
                        )
                    },
                )?;
            }
            Operator::I64AtomicRmw32CmpxchgU { ref memarg } => {
                let new = self.pop_value_released()?.0;
                let cmp = self.pop_value_released()?.0;
                let target = self.pop_value_released()?.0;
                let ret = self.acquire_location(&WpType::I64)?;
                self.value_stack.push((ret, CanonicalizeType::None));
                self.op_memory(
                    |this,
                     need_check,
                     imported_memories,
                     offset,
                     heap_access_oob,
                     unaligned_atomic| {
                        this.machine.i64_atomic_cmpxchg_32u(
                            new,
                            cmp,
                            target,
                            memarg,
                            ret,
                            need_check,
                            imported_memories,
                            offset,
                            heap_access_oob,
                            unaligned_atomic,
                        )
                    },
                )?;
            }

            Operator::RefNull { .. } => {
                self.value_stack
                    .push((Location::Imm64(0), CanonicalizeType::None));
            }
            Operator::RefFunc { function_index } => {
                self.machine.move_location(
                    Size::S64,
                    Location::Memory(
                        self.machine.get_vmctx_reg(),
                        self.vmoffsets
                            .vmctx_builtin_function(VMBuiltinFunctionIndex::get_func_ref_index())
                            as i32,
                    ),
                    Location::GPR(self.machine.get_gpr_for_call()),
                )?;

                self.emit_call_native(
                    |this| {
                        this.machine
                            .emit_call_register(this.machine.get_gpr_for_call())
                    },
                    // [vmctx, func_index] -> funcref
                    iter::once((
                        Location::Imm32(function_index as u32),
                        CanonicalizeType::None,
                    )),
                    iter::once(WpType::I64),
                    iter::once(WpType::Ref(WpRefType::new(true, WpHeapType::FUNC).unwrap())),
                    NativeCallType::IncludeVMCtxArgument,
                )?;
            }
            Operator::RefIsNull => {
                let loc_a = self.pop_value_released()?.0;
                let ret = self.acquire_location(&WpType::I32)?;
                self.machine.i64_cmp_eq(loc_a, Location::Imm64(0), ret)?;
                self.value_stack.push((ret, CanonicalizeType::None));
            }
            Operator::TableSet { table: index } => {
                let table_index = TableIndex::new(index as _);
                let value = self.value_stack.pop().unwrap();
                let index = self.value_stack.pop().unwrap();

                self.machine.move_location(
                    Size::S64,
                    Location::Memory(
                        self.machine.get_vmctx_reg(),
                        self.vmoffsets.vmctx_builtin_function(
                            if self.module.local_table_index(table_index).is_some() {
                                VMBuiltinFunctionIndex::get_table_set_index()
                            } else {
                                VMBuiltinFunctionIndex::get_imported_table_set_index()
                            },
                        ) as i32,
                    ),
                    Location::GPR(self.machine.get_gpr_for_call()),
                )?;

                self.emit_call_native(
                    |this| {
                        this.machine
                            .emit_call_register(this.machine.get_gpr_for_call())
                    },
                    // [vmctx, table_index, elem_index, reftype]
                    [
                        (
                            Location::Imm32(table_index.index() as u32),
                            CanonicalizeType::None,
                        ),
                        index,
                        value,
                    ]
                    .iter()
                    .cloned(),
                    [WpType::I32, WpType::I64, WpType::I64].iter().cloned(),
                    iter::empty(),
                    NativeCallType::IncludeVMCtxArgument,
                )?;
            }
            Operator::TableGet { table: index } => {
                let table_index = TableIndex::new(index as _);
                let index = self.value_stack.pop().unwrap();

                self.machine.move_location(
                    Size::S64,
                    Location::Memory(
                        self.machine.get_vmctx_reg(),
                        self.vmoffsets.vmctx_builtin_function(
                            if self.module.local_table_index(table_index).is_some() {
                                VMBuiltinFunctionIndex::get_table_get_index()
                            } else {
                                VMBuiltinFunctionIndex::get_imported_table_get_index()
                            },
                        ) as i32,
                    ),
                    Location::GPR(self.machine.get_gpr_for_call()),
                )?;

                self.emit_call_native(
                    |this| {
                        this.machine
                            .emit_call_register(this.machine.get_gpr_for_call())
                    },
                    // [vmctx, table_index, elem_index] -> reftype
                    [
                        (
                            Location::Imm32(table_index.index() as u32),
                            CanonicalizeType::None,
                        ),
                        index,
                    ]
                    .iter()
                    .cloned(),
                    [WpType::I32, WpType::I64].iter().cloned(),
                    iter::once(WpType::Ref(WpRefType::new(true, WpHeapType::FUNC).unwrap())),
                    NativeCallType::IncludeVMCtxArgument,
                )?;
            }
            Operator::TableSize { table: index } => {
                let table_index = TableIndex::new(index as _);

                self.machine.move_location(
                    Size::S64,
                    Location::Memory(
                        self.machine.get_vmctx_reg(),
                        self.vmoffsets.vmctx_builtin_function(
                            if self.module.local_table_index(table_index).is_some() {
                                VMBuiltinFunctionIndex::get_table_size_index()
                            } else {
                                VMBuiltinFunctionIndex::get_imported_table_size_index()
                            },
                        ) as i32,
                    ),
                    Location::GPR(self.machine.get_gpr_for_call()),
                )?;

                self.emit_call_native(
                    |this| {
                        this.machine
                            .emit_call_register(this.machine.get_gpr_for_call())
                    },
                    // [vmctx, table_index] -> i32
                    iter::once((
                        Location::Imm32(table_index.index() as u32),
                        CanonicalizeType::None,
                    )),
                    iter::once(WpType::I32),
                    iter::once(WpType::I32),
                    NativeCallType::IncludeVMCtxArgument,
                )?;
            }
            Operator::TableGrow { table: index } => {
                let table_index = TableIndex::new(index as _);
                let delta = self.value_stack.pop().unwrap();
                let init_value = self.value_stack.pop().unwrap();

                self.machine.move_location(
                    Size::S64,
                    Location::Memory(
                        self.machine.get_vmctx_reg(),
                        self.vmoffsets.vmctx_builtin_function(
                            if self.module.local_table_index(table_index).is_some() {
                                VMBuiltinFunctionIndex::get_table_grow_index()
                            } else {
                                VMBuiltinFunctionIndex::get_imported_table_grow_index()
                            },
                        ) as i32,
                    ),
                    Location::GPR(self.machine.get_gpr_for_call()),
                )?;

                self.emit_call_native(
                    |this| {
                        this.machine
                            .emit_call_register(this.machine.get_gpr_for_call())
                    },
                    // [vmctx, init_value, delta, table_index] -> u32
                    [
                        init_value,
                        delta,
                        (
                            Location::Imm32(table_index.index() as u32),
                            CanonicalizeType::None,
                        ),
                    ]
                    .iter()
                    .cloned(),
                    [WpType::I64, WpType::I64, WpType::I64].iter().cloned(),
                    iter::once(WpType::I32),
                    NativeCallType::IncludeVMCtxArgument,
                )?;
            }
            Operator::TableCopy {
                dst_table,
                src_table,
            } => {
                let len = self.value_stack.pop().unwrap();
                let src = self.value_stack.pop().unwrap();
                let dest = self.value_stack.pop().unwrap();

                self.machine.move_location(
                    Size::S64,
                    Location::Memory(
                        self.machine.get_vmctx_reg(),
                        self.vmoffsets
                            .vmctx_builtin_function(VMBuiltinFunctionIndex::get_table_copy_index())
                            as i32,
                    ),
                    Location::GPR(self.machine.get_gpr_for_call()),
                )?;

                self.emit_call_native(
                    |this| {
                        this.machine
                            .emit_call_register(this.machine.get_gpr_for_call())
                    },
                    // [vmctx, dst_table_index, src_table_index, dst, src, len]
                    [
                        (Location::Imm32(dst_table), CanonicalizeType::None),
                        (Location::Imm32(src_table), CanonicalizeType::None),
                        dest,
                        src,
                        len,
                    ]
                    .iter()
                    .cloned(),
                    [
                        WpType::I32,
                        WpType::I32,
                        WpType::I64,
                        WpType::I64,
                        WpType::I64,
                    ]
                    .iter()
                    .cloned(),
                    iter::empty(),
                    NativeCallType::IncludeVMCtxArgument,
                )?;
            }

            Operator::TableFill { table } => {
                let len = self.value_stack.pop().unwrap();
                let val = self.value_stack.pop().unwrap();
                let dest = self.value_stack.pop().unwrap();

                self.machine.move_location(
                    Size::S64,
                    Location::Memory(
                        self.machine.get_vmctx_reg(),
                        self.vmoffsets
                            .vmctx_builtin_function(VMBuiltinFunctionIndex::get_table_fill_index())
                            as i32,
                    ),
                    Location::GPR(self.machine.get_gpr_for_call()),
                )?;

                self.emit_call_native(
                    |this| {
                        this.machine
                            .emit_call_register(this.machine.get_gpr_for_call())
                    },
                    // [vmctx, table_index, start_idx, item, len]
                    [
                        (Location::Imm32(table), CanonicalizeType::None),
                        dest,
                        val,
                        len,
                    ]
                    .iter()
                    .cloned(),
                    [WpType::I32, WpType::I64, WpType::I64, WpType::I64]
                        .iter()
                        .cloned(),
                    iter::empty(),
                    NativeCallType::IncludeVMCtxArgument,
                )?;
            }
            Operator::TableInit { elem_index, table } => {
                let len = self.value_stack.pop().unwrap();
                let src = self.value_stack.pop().unwrap();
                let dest = self.value_stack.pop().unwrap();

                self.machine.move_location(
                    Size::S64,
                    Location::Memory(
                        self.machine.get_vmctx_reg(),
                        self.vmoffsets
                            .vmctx_builtin_function(VMBuiltinFunctionIndex::get_table_init_index())
                            as i32,
                    ),
                    Location::GPR(self.machine.get_gpr_for_call()),
                )?;

                self.emit_call_native(
                    |this| {
                        this.machine
                            .emit_call_register(this.machine.get_gpr_for_call())
                    },
                    // [vmctx, table_index, elem_index, dst, src, len]
                    [
                        (Location::Imm32(table), CanonicalizeType::None),
                        (Location::Imm32(elem_index), CanonicalizeType::None),
                        dest,
                        src,
                        len,
                    ]
                    .iter()
                    .cloned(),
                    [
                        WpType::I32,
                        WpType::I32,
                        WpType::I64,
                        WpType::I64,
                        WpType::I64,
                    ]
                    .iter()
                    .cloned(),
                    iter::empty(),
                    NativeCallType::IncludeVMCtxArgument,
                )?;
            }
            Operator::ElemDrop { elem_index } => {
                self.machine.move_location(
                    Size::S64,
                    Location::Memory(
                        self.machine.get_vmctx_reg(),
                        self.vmoffsets
                            .vmctx_builtin_function(VMBuiltinFunctionIndex::get_elem_drop_index())
                            as i32,
                    ),
                    Location::GPR(self.machine.get_gpr_for_call()),
                )?;

                self.emit_call_native(
                    |this| {
                        this.machine
                            .emit_call_register(this.machine.get_gpr_for_call())
                    },
                    // [vmctx, elem_index]
                    iter::once((Location::Imm32(elem_index), CanonicalizeType::None)),
                    [WpType::I32].iter().cloned(),
                    iter::empty(),
                    NativeCallType::IncludeVMCtxArgument,
                )?;
            }
            Operator::MemoryAtomicWait32 { ref memarg } => {
                let timeout = self.value_stack.pop().unwrap();
                let val = self.value_stack.pop().unwrap();
                let dst = self.value_stack.pop().unwrap();

                let memory_index = MemoryIndex::new(memarg.memory as usize);
                let (memory_atomic_wait32, memory_index) =
                    if self.module.local_memory_index(memory_index).is_some() {
                        (
                            VMBuiltinFunctionIndex::get_memory_atomic_wait32_index(),
                            memory_index,
                        )
                    } else {
                        (
                            VMBuiltinFunctionIndex::get_imported_memory_atomic_wait32_index(),
                            memory_index,
                        )
                    };

                self.machine.move_location(
                    Size::S64,
                    Location::Memory(
                        self.machine.get_vmctx_reg(),
                        self.vmoffsets.vmctx_builtin_function(memory_atomic_wait32) as i32,
                    ),
                    Location::GPR(self.machine.get_gpr_for_call()),
                )?;

                self.emit_call_native(
                    |this| {
                        this.machine
                            .emit_call_register(this.machine.get_gpr_for_call())
                    },
                    // [vmctx, memory_index, dst, src, timeout]
                    [
                        (
                            Location::Imm32(memory_index.index() as u32),
                            CanonicalizeType::None,
                        ),
                        dst,
                        val,
                        timeout,
                    ]
                    .iter()
                    .cloned(),
                    [WpType::I32, WpType::I32, WpType::I32, WpType::I64]
                        .iter()
                        .cloned(),
                    iter::once(WpType::I32),
                    NativeCallType::IncludeVMCtxArgument,
                )?;
            }
            Operator::MemoryAtomicWait64 { ref memarg } => {
                let timeout = self.value_stack.pop().unwrap();
                let val = self.value_stack.pop().unwrap();
                let dst = self.value_stack.pop().unwrap();

                let memory_index = MemoryIndex::new(memarg.memory as usize);
                let (memory_atomic_wait64, memory_index) =
                    if self.module.local_memory_index(memory_index).is_some() {
                        (
                            VMBuiltinFunctionIndex::get_memory_atomic_wait64_index(),
                            memory_index,
                        )
                    } else {
                        (
                            VMBuiltinFunctionIndex::get_imported_memory_atomic_wait64_index(),
                            memory_index,
                        )
                    };

                self.machine.move_location(
                    Size::S64,
                    Location::Memory(
                        self.machine.get_vmctx_reg(),
                        self.vmoffsets.vmctx_builtin_function(memory_atomic_wait64) as i32,
                    ),
                    Location::GPR(self.machine.get_gpr_for_call()),
                )?;

                self.emit_call_native(
                    |this| {
                        this.machine
                            .emit_call_register(this.machine.get_gpr_for_call())
                    },
                    // [vmctx, memory_index, dst, src, timeout]
                    [
                        (
                            Location::Imm32(memory_index.index() as u32),
                            CanonicalizeType::None,
                        ),
                        dst,
                        val,
                        timeout,
                    ]
                    .iter()
                    .cloned(),
                    [WpType::I32, WpType::I32, WpType::I64, WpType::I64]
                        .iter()
                        .cloned(),
                    iter::once(WpType::I32),
                    NativeCallType::IncludeVMCtxArgument,
                )?;
            }
            Operator::MemoryAtomicNotify { ref memarg } => {
                let _cnt = self.value_stack.pop().unwrap();
                let dst = self.value_stack.pop().unwrap();

                let memory_index = MemoryIndex::new(memarg.memory as usize);
                let (memory_atomic_notify, memory_index) =
                    if self.module.local_memory_index(memory_index).is_some() {
                        (
                            VMBuiltinFunctionIndex::get_memory_atomic_notify_index(),
                            memory_index,
                        )
                    } else {
                        (
                            VMBuiltinFunctionIndex::get_imported_memory_atomic_notify_index(),
                            memory_index,
                        )
                    };

                self.machine.move_location(
                    Size::S64,
                    Location::Memory(
                        self.machine.get_vmctx_reg(),
                        self.vmoffsets.vmctx_builtin_function(memory_atomic_notify) as i32,
                    ),
                    Location::GPR(self.machine.get_gpr_for_call()),
                )?;

                self.emit_call_native(
                    |this| {
                        this.machine
                            .emit_call_register(this.machine.get_gpr_for_call())
                    },
                    // [vmctx, memory_index, dst, src, timeout]
                    [
                        (
                            Location::Imm32(memory_index.index() as u32),
                            CanonicalizeType::None,
                        ),
                        dst,
                    ]
                    .iter()
                    .cloned(),
                    [WpType::I32, WpType::I32].iter().cloned(),
                    iter::once(WpType::I32),
                    NativeCallType::IncludeVMCtxArgument,
                )?;
            }
            _ => {
                return Err(CompileError::Codegen(format!(
                    "not yet implemented: {op:?}"
                )));
            }
        }

        Ok(())
    }

    pub fn finalize(
        mut self,
        data: &FunctionBodyData,
    ) -> Result<(CompiledFunction, Option<UnwindFrame>), CompileError> {
        // Generate actual code for special labels.
        self.machine
            .emit_label(self.special_labels.integer_division_by_zero)?;
        self.machine
            .emit_illegal_op(TrapCode::IntegerDivisionByZero)?;

        self.machine
            .emit_label(self.special_labels.integer_overflow)?;
        self.machine.emit_illegal_op(TrapCode::IntegerOverflow)?;

        self.machine
            .emit_label(self.special_labels.heap_access_oob)?;
        self.machine
            .emit_illegal_op(TrapCode::HeapAccessOutOfBounds)?;

        self.machine
            .emit_label(self.special_labels.table_access_oob)?;
        self.machine
            .emit_illegal_op(TrapCode::TableAccessOutOfBounds)?;

        self.machine
            .emit_label(self.special_labels.indirect_call_null)?;
        self.machine.emit_illegal_op(TrapCode::IndirectCallToNull)?;

        self.machine.emit_label(self.special_labels.bad_signature)?;
        self.machine.emit_illegal_op(TrapCode::BadSignature)?;

        self.machine
            .emit_label(self.special_labels.unaligned_atomic)?;
        self.machine.emit_illegal_op(TrapCode::UnalignedAtomic)?;

        // Notify the assembler backend to generate necessary code at end of function.
        self.machine.finalize_function()?;

        let body_len = self.machine.assembler_get_offset().0;

        #[cfg_attr(not(feature = "unwind"), allow(unused_mut))]
        let mut unwind_info = None;
        #[cfg_attr(not(feature = "unwind"), allow(unused_mut))]
        let mut fde = None;
        #[cfg(feature = "unwind")]
        match self.calling_convention {
            CallingConvention::SystemV | CallingConvention::AppleAarch64 => {
                let unwind = self.machine.gen_dwarf_unwind_info(body_len);
                if let Some(unwind) = unwind {
                    fde = Some(unwind.to_fde(Address::Symbol {
                        symbol: WriterRelocate::FUNCTION_SYMBOL,
                        addend: self.local_func_index.index() as _,
                    }));
                    unwind_info = Some(CompiledFunctionUnwindInfo::Dwarf);
                }
            }
            CallingConvention::WindowsFastcall => {
                let unwind = self.machine.gen_windows_unwind_info(body_len);
                if let Some(unwind) = unwind {
                    unwind_info = Some(CompiledFunctionUnwindInfo::WindowsX64(unwind));
                }
            }
            _ => (),
        };

        let address_map =
            get_function_address_map(self.machine.instructions_address_map(), data, body_len);
        let traps = self.machine.collect_trap_information();
        let mut body = self.machine.assembler_finalize()?;
        body.shrink_to_fit();

        Ok((
            CompiledFunction {
                body: FunctionBody { body, unwind_info },
                relocations: self.relocations.clone(),
                frame_info: CompiledFunctionFrameInfo { traps, address_map },
            },
            fde,
        ))
    }
    // FIXME: This implementation seems to be not enough to resolve all kinds of register dependencies
    // at call place.
    #[allow(clippy::type_complexity)]
    fn sort_call_movs(movs: &mut [(Location<M::GPR, M::SIMD>, M::GPR)]) {
        for i in 0..movs.len() {
            for j in (i + 1)..movs.len() {
                if let Location::GPR(src_gpr) = movs[j].0
                    && src_gpr == movs[i].1
                {
                    movs.swap(i, j);
                }
            }
        }
    }

    // Cycle detector. Uncomment this to debug possibly incorrect call-mov sequences.
    /*
    {
        use std::collections::{HashMap, HashSet, VecDeque};
        let mut mov_map: HashMap<GPR, HashSet<GPR>> = HashMap::new();
        for mov in movs.iter() {
            if let Location::GPR(src_gpr) = mov.0 {
                if src_gpr != mov.1 {
                    mov_map.entry(src_gpr).or_insert_with(|| HashSet::new()).insert(mov.1);
                }
            }
        }

        for (start, _) in mov_map.iter() {
            let mut q: VecDeque<GPR> = VecDeque::new();
            let mut black: HashSet<GPR> = HashSet::new();

            q.push_back(*start);
            black.insert(*start);

            while q.len() > 0 {
                let reg = q.pop_front().unwrap();
                let empty_set = HashSet::new();
                for x in mov_map.get(&reg).unwrap_or(&empty_set).iter() {
                    if black.contains(x) {
                        panic!("cycle detected");
                    }
                    q.push_back(*x);
                    black.insert(*x);
                }
            }
        }
    }
    */
}<|MERGE_RESOLUTION|>--- conflicted
+++ resolved
@@ -3622,11 +3622,7 @@
                         && (return_type == Type::F32 || return_type == Type::F64)
                     {
                         self.machine.emit_function_return_float()?;
-<<<<<<< HEAD
                     }
-=======
-                    };
->>>>>>> f2bf0165
                     self.machine.emit_ret()?;
                 } else {
                     let released = &self.value_stack.clone()[frame.value_stack_depth_after()..];
