#[cfg(feature = "unwind")]
use crate::dwarf::WriterRelocate;

use crate::{
    address_map::get_function_address_map,
    codegen_error,
    common_decl::*,
    config::Singlepass,
    location::{Location, Reg},
    machine::{Label, Machine, MachineStackOffset, NATIVE_PAGE_SIZE, UnsignedCondition},
    unwind::UnwindFrame,
};
#[cfg(feature = "unwind")]
use gimli::write::Address;
use itertools::Itertools;
use smallvec::{SmallVec, smallvec};
use std::{cmp, iter, ops::Neg};

use wasmer_compiler::{
    FunctionBodyData,
    types::{
        function::{CompiledFunction, CompiledFunctionFrameInfo, FunctionBody},
        relocation::{Relocation, RelocationTarget},
        section::SectionIndex,
    },
    wasmparser::{
        BlockType as WpTypeOrFuncType, HeapType as WpHeapType, Operator, RefType as WpRefType,
        ValType as WpType,
    },
};

#[cfg(feature = "unwind")]
use wasmer_compiler::types::unwind::CompiledFunctionUnwindInfo;

use wasmer_types::target::CallingConvention;
use wasmer_types::{
    CompileError, FunctionIndex, FunctionType, GlobalIndex, LocalFunctionIndex, LocalMemoryIndex,
    MemoryIndex, MemoryStyle, ModuleInfo, SignatureIndex, TableIndex, TableStyle, TrapCode, Type,
    VMBuiltinFunctionIndex, VMOffsets,
    entity::{EntityRef, PrimaryMap},
};

#[allow(type_alias_bounds)]
type LocationWithCanonicalization<M: Machine> = (Location<M::GPR, M::SIMD>, CanonicalizeType);

/// The singlepass per-function code generator.
pub struct FuncGen<'a, M: Machine> {
    // Immutable properties assigned at creation time.
    /// Static module information.
    module: &'a ModuleInfo,

    /// ModuleInfo compilation config.
    config: &'a Singlepass,

    /// Offsets of vmctx fields.
    vmoffsets: &'a VMOffsets,

    // // Memory plans.
    memory_styles: &'a PrimaryMap<MemoryIndex, MemoryStyle>,

    // // Table plans.
    // table_styles: &'a PrimaryMap<TableIndex, TableStyle>,
    /// Function signature.
    signature: FunctionType,

    // Working storage.
    /// Memory locations of local variables.
    locals: Vec<Location<M::GPR, M::SIMD>>,

    /// Types of local variables, including arguments.
    local_types: Vec<WpType>,

    /// Value stack.
    value_stack: Vec<LocationWithCanonicalization<M>>,

    /// A list of frames describing the current control stack.
    control_stack: Vec<ControlFrame<M>>,

    stack_offset: MachineStackOffset,

    save_area_offset: Option<MachineStackOffset>,

    /// Low-level machine state.
    machine: M,

    /// Nesting level of unreachable code.
    unreachable_depth: usize,

    /// Index of a function defined locally inside the WebAssembly module.
    local_func_index: LocalFunctionIndex,

    /// Relocation information.
    relocations: Vec<Relocation>,

    /// A set of special labels for trapping.
    special_labels: SpecialLabelSet,

    /// Calling convention to use.
    calling_convention: CallingConvention,
}

struct SpecialLabelSet {
    integer_division_by_zero: Label,
    integer_overflow: Label,
    heap_access_oob: Label,
    table_access_oob: Label,
    indirect_call_null: Label,
    bad_signature: Label,
    unaligned_atomic: Label,
}

/// Type of a pending canonicalization floating point value.
/// Sometimes we don't have the type information elsewhere and therefore we need to track it here.
#[derive(Copy, Clone, Debug)]
pub(crate) enum CanonicalizeType {
    None,
    F32,
    F64,
}

impl CanonicalizeType {
    fn to_size(self) -> Option<Size> {
        match self {
            CanonicalizeType::F32 => Some(Size::S32),
            CanonicalizeType::F64 => Some(Size::S64),
            CanonicalizeType::None => None,
        }
    }

    fn promote(self) -> Result<Self, CompileError> {
        match self {
            CanonicalizeType::None => Ok(CanonicalizeType::None),
            CanonicalizeType::F32 => Ok(CanonicalizeType::F64),
            CanonicalizeType::F64 => codegen_error!("cannot promote F64"),
        }
    }

    fn demote(self) -> Result<Self, CompileError> {
        match self {
            CanonicalizeType::None => Ok(CanonicalizeType::None),
            CanonicalizeType::F32 => codegen_error!("cannot demote F64"),
            CanonicalizeType::F64 => Ok(CanonicalizeType::F32),
        }
    }
}

trait WpTypeExt {
    fn is_float(&self) -> bool;
}

impl WpTypeExt for WpType {
    fn is_float(&self) -> bool {
        matches!(self, WpType::F32 | WpType::F64)
    }
}

#[derive(Clone)]
pub enum ControlState<M: Machine> {
    Function,
    Block,
    Loop,
    If {
        label_else: Label,
        inputs: SmallVec<[LocationWithCanonicalization<M>; 1]>,
    },
    Else,
}

#[derive(Clone)]
struct ControlFrame<M: Machine> {
    pub state: ControlState<M>,
    pub label: Label,
    pub param_types: SmallVec<[WpType; 8]>,
    pub return_types: SmallVec<[WpType; 1]>,
    /// Value stack depth at the beginning of the frame (including params and results).
    value_stack_depth: usize,
}

impl<M: Machine> ControlFrame<M> {
    // Get value stack depth at the end of the frame.
    fn value_stack_depth_after(&self) -> usize {
        self.value_stack_depth - self.param_types.len()
    }
}

fn type_to_wp_type(ty: &Type) -> WpType {
    match ty {
        Type::I32 => WpType::I32,
        Type::I64 => WpType::I64,
        Type::F32 => WpType::F32,
        Type::F64 => WpType::F64,
        Type::V128 => WpType::V128,
        Type::ExternRef => WpType::Ref(WpRefType::new(true, WpHeapType::EXTERN).unwrap()),
        Type::FuncRef => WpType::Ref(WpRefType::new(true, WpHeapType::FUNC).unwrap()),
        Type::ExceptionRef => todo!(),
    }
}

/// Abstraction for a 2-input, 1-output operator. Can be an integer/floating-point
/// binop/cmpop.
struct I2O1<R: Reg, S: Reg> {
    loc_a: Location<R, S>,
    loc_b: Location<R, S>,
    ret: Location<R, S>,
}

/// Type of native call we emit.
enum NativeCallType {
    IncludeVMCtxArgument,
    Unreachable,
}

impl<'a, M: Machine> FuncGen<'a, M> {
    /// Acquires location from the machine state.
    ///
    /// If the returned location is used for stack value, `release_location` needs to be called on it;
    /// Otherwise, if the returned locations is used for a local, `release_location` does not need to be called on it.
    fn acquire_location(&mut self, ty: &WpType) -> Result<Location<M::GPR, M::SIMD>, CompileError> {
        let loc = match *ty {
            WpType::F32 | WpType::F64 => self.machine.pick_simd().map(Location::SIMD),
            WpType::I32 | WpType::I64 => self.machine.pick_gpr().map(Location::GPR),
            WpType::Ref(ty) if ty.is_extern_ref() || ty.is_func_ref() => {
                self.machine.pick_gpr().map(Location::GPR)
            }
            _ => codegen_error!("can't acquire location for type {:?}", ty),
        };

        let Some(loc) = loc else {
            return Ok(self.acquire_locations_on_stack(1)?[0]);
        };

        if let Location::GPR(x) = loc {
            self.machine.reserve_gpr(x);
        } else if let Location::SIMD(x) = loc {
            self.machine.reserve_simd(x);
        }
<<<<<<< HEAD
        Ok(loc)
    }

    #[allow(clippy::type_complexity)]
    /// Acquire N locations that will live on the stack.
    fn acquire_locations_on_stack(
        &mut self,
        n: usize,
    ) -> Result<SmallVec<[Location<M::GPR, M::SIMD>; 1]>, CompileError> {
        let mut delta_stack_offset = 0;
        let locations = iter::repeat_with(|| {
            delta_stack_offset += 8;
            self.stack_offset.0 += 8;
            self.machine.local_on_stack(self.stack_offset.0 as i32)
        })
        .take(n)
        .collect();

        Ok(locations)
    }

    /// Releases locations used for stack value.
=======

        let delta_stack_offset = self.machine.round_stack_adjust(delta_stack_offset);
        if delta_stack_offset != 0 {
            self.machine.extend_stack(delta_stack_offset as u32)?;
        }
        Ok(loc)
    }

    /// Releases locations used for stack values.
>>>>>>> 013fd194
    fn release_locations(
        &mut self,
        locs: &[LocationWithCanonicalization<M>],
    ) -> Result<(), CompileError> {
        self.release_stack_locations(locs)?;
        self.release_reg_locations(locs)
    }

    fn release_reg_locations(
        &mut self,
        locs: &[LocationWithCanonicalization<M>],
    ) -> Result<(), CompileError> {
        for (loc, _) in locs.iter().rev() {
            match *loc {
                Location::GPR(ref x) => {
                    self.machine.release_gpr(*x);
                }
                Location::SIMD(ref x) => {
                    self.machine.release_simd(*x);
                }
                _ => {}
            }
        }
        Ok(())
    }

    fn release_stack_locations(
        &mut self,
        locs: &[LocationWithCanonicalization<M>],
    ) -> Result<(), CompileError> {
        let mut delta_stack_offset: usize = 0;

        for (loc, _) in locs.iter().rev() {
            if let Location::Memory(..) = *loc {
                self.check_location_on_stack(loc, self.stack_offset.0)?;
                self.stack_offset.0 -= 8;
                delta_stack_offset += 8;
            }
        }

        let delta_stack_offset = self.machine.round_stack_adjust(delta_stack_offset);
        if delta_stack_offset != 0 {
            self.machine.truncate_stack(delta_stack_offset as u32)?;
        }
        Ok(())
    }

    fn release_stack_locations_keep_stack_offset(
        &mut self,
        stack_depth: usize,
    ) -> Result<(), CompileError> {
        let mut delta_stack_offset: usize = 0;
        let mut stack_offset = self.stack_offset.0;
        let locs = &self.value_stack[stack_depth..];

        for (loc, _) in locs.iter().rev() {
            if let Location::Memory(..) = *loc {
                self.check_location_on_stack(loc, stack_offset)?;
                stack_offset -= 8;
                delta_stack_offset += 8;
            }
        }

        let delta_stack_offset = self.machine.round_stack_adjust(delta_stack_offset);
        if delta_stack_offset != 0 {
            self.machine.truncate_stack(delta_stack_offset as u32)?;
        }
        Ok(())
    }

    fn check_location_on_stack(
        &self,
        loc: &Location<M::GPR, M::SIMD>,
        expected_stack_offset: usize,
    ) -> Result<(), CompileError> {
        let Location::Memory(reg, offset) = loc else {
            codegen_error!("Expected stack memory location");
        };
        if reg != &self.machine.local_pointer() {
            codegen_error!("Expected location pointer for value on stack");
        }
        if *offset >= 0 {
            codegen_error!("Invalid memory offset {offset}");
        }
        let offset = offset.neg() as usize;
        if offset != expected_stack_offset {
            codegen_error!("Invalid memory offset {offset}!={}", self.stack_offset.0);
        }
        Ok(())
    }

    // Allocate return slots (for Block, If and Loop operands) and swap them with the input params
    // that are already present at the value stack.
    fn allocate_return_slots_before_params(
        &mut self,
        param_count: usize,
        return_slots: usize,
    ) -> Result<(), CompileError> {
        // No shuffling needed.
        if return_slots == 0 {
            return Ok(());
        }

        /* In order to allocate N return slots, we allocate extra N stack slots and "shift" the param
        stack slots so that we end up with [value stack before frame, ret0, ret1, ret2, ..., retN, arg0, arg1, arg1, ..., argN],
        where some of the argN values live in a register and some of the memory on stack. */
        let params = self
            .value_stack
            .drain(self.value_stack.len() - param_count..)
            .collect_vec();
        let extra_slots = self.acquire_locations_on_stack(return_slots)?;

        let mut all_memory_slots = params
            .iter()
            .filter_map(|(loc, _)| {
                if let Location::Memory(..) = loc {
                    Some(loc)
                } else {
                    None
                }
            })
            .chain(extra_slots.iter())
            .collect_vec();

        // First put return values to the value stack.
        self.value_stack.extend(
            all_memory_slots
                .iter()
                .take(return_slots)
                .map(|loc| (**loc, CanonicalizeType::None)),
        );

        // Then map all memory params to a new location (in reverse order)
        let mut new_params_reversed = Vec::new();
        for (loc, canonicalize) in params.iter().rev() {
            let mapped_loc = if matches!(loc, Location::Memory(..)) {
                let dest = all_memory_slots.pop().unwrap();
                self.machine.emit_relaxed_mov(Size::S64, *loc, *dest)?;
                *dest
            } else {
                *loc
            };
            new_params_reversed.push((mapped_loc, *canonicalize));
        }
        self.value_stack
            .extend(new_params_reversed.into_iter().rev());

        Ok(())
    }

    #[allow(clippy::type_complexity)]
    fn init_locals(
        &mut self,
        n: usize,
        sig: FunctionType,
        calling_convention: CallingConvention,
    ) -> Result<Vec<Location<M::GPR, M::SIMD>>, CompileError> {
        // How many machine stack slots will all the locals use?
        let num_mem_slots = (0..n)
            .filter(|&x| self.machine.is_local_on_stack(x))
            .count();

        // Total size (in bytes) of the pre-allocated "static area" for this function's
        // locals and callee-saved registers.
        let mut static_area_size: usize = 0;

        // Callee-saved registers used for locals.
        // Keep this consistent with the "Save callee-saved registers" code below.
        for i in 0..n {
            // If a local is not stored on stack, then it is allocated to a callee-saved register.
            if !self.machine.is_local_on_stack(i) {
                static_area_size += 8;
            }
        }

        // Callee-saved vmctx.
        static_area_size += 8;

        // Some ABI (like Windows) needs extrat reg save
        static_area_size += 8 * self.machine.list_to_save(calling_convention).len();

        // Total size of callee saved registers.
        let callee_saved_regs_size = static_area_size;

        // Now we can determine concrete locations for locals.
        let locations: Vec<Location<M::GPR, M::SIMD>> = (0..n)
            .map(|i| self.machine.get_local_location(i, callee_saved_regs_size))
            .collect();

        // Add size of locals on stack.
        static_area_size += num_mem_slots * 8;

        // Allocate save area, without actually writing to it.
        static_area_size = self.machine.round_stack_adjust(static_area_size);

        // Stack probe.
        //
        // `rep stosq` writes data from low address to high address and may skip the stack guard page.
        // so here we probe it explicitly when needed.
        for i in (sig.params().len()..n)
            .step_by(NATIVE_PAGE_SIZE / 8)
            .skip(1)
        {
            self.machine.zero_location(Size::S64, locations[i])?;
        }

        self.machine.extend_stack(static_area_size as _)?;

        // Save callee-saved registers.
        for loc in locations.iter() {
            if let Location::GPR(_) = *loc {
                self.stack_offset.0 += 8;
                self.machine.move_local(self.stack_offset.0 as i32, *loc)?;
            }
        }

        // Save the Reg use for vmctx.
        self.stack_offset.0 += 8;
        self.machine.move_local(
            self.stack_offset.0 as i32,
            Location::GPR(self.machine.get_vmctx_reg()),
        )?;

        // Check if need to same some CallingConvention specific regs
        let regs_to_save = self.machine.list_to_save(calling_convention);
        for loc in regs_to_save.iter() {
            self.stack_offset.0 += 8;
            self.machine.move_local(self.stack_offset.0 as i32, *loc)?;
        }

        // Save the offset of register save area.
        self.save_area_offset = Some(MachineStackOffset(self.stack_offset.0));

        // Load in-register parameters into the allocated locations.
        // Locals are allocated on the stack from higher address to lower address,
        // so we won't skip the stack guard page here.
        let mut stack_offset: usize = 0;
        for (i, param) in sig.params().iter().enumerate() {
            let sz = match *param {
                Type::I32 | Type::F32 => Size::S32,
                Type::I64 | Type::F64 => Size::S64,
                Type::ExternRef | Type::FuncRef => Size::S64,
                _ => codegen_error!("singlepass init_local unimplemented"),
            };
            let loc = self.machine.get_call_param_location(
                sig.results().len(),
                i + 1,
                sz,
                &mut stack_offset,
                calling_convention,
            );
            self.machine
                .move_location_extend(sz, false, loc, Size::S64, locations[i])?;
        }

        // Load vmctx into it's GPR.
        self.machine.move_location(
            Size::S64,
            self.machine
                .get_simple_param_location(0, calling_convention),
            Location::GPR(self.machine.get_vmctx_reg()),
        )?;

        // Initialize all normal locals to zero.
        let mut init_stack_loc_cnt = 0;
        let mut last_stack_loc = Location::Memory(self.machine.local_pointer(), i32::MAX);
        for location in locations.iter().take(n).skip(sig.params().len()) {
            match location {
                Location::Memory(_, _) => {
                    init_stack_loc_cnt += 1;
                    last_stack_loc = cmp::min(last_stack_loc, *location);
                }
                Location::GPR(_) => {
                    self.machine.zero_location(Size::S64, *location)?;
                }
                _ => codegen_error!("singlepass init_local unreachable"),
            }
        }
        if init_stack_loc_cnt > 0 {
            self.machine
                .init_stack_loc(init_stack_loc_cnt, last_stack_loc)?;
        }

        // Add the size of all locals allocated to stack.
        self.stack_offset.0 += static_area_size - callee_saved_regs_size;

        Ok(locations)
    }

    fn finalize_locals(
        &mut self,
        calling_convention: CallingConvention,
    ) -> Result<(), CompileError> {
        // Unwind stack to the "save area".
        self.machine
            .restore_saved_area(self.save_area_offset.as_ref().unwrap().0 as i32)?;

        let regs_to_save = self.machine.list_to_save(calling_convention);
        for loc in regs_to_save.iter().rev() {
            self.machine.pop_location(*loc)?;
        }

        // Restore register used by vmctx.
        self.machine
            .pop_location(Location::GPR(self.machine.get_vmctx_reg()))?;

        // Restore callee-saved registers.
        for loc in self.locals.iter().rev() {
            if let Location::GPR(_) = *loc {
                self.machine.pop_location(*loc)?;
            }
        }
        Ok(())
    }

    /// Set the source location of the Wasm to the given offset.
    pub fn set_srcloc(&mut self, offset: u32) {
        self.machine.set_srcloc(offset);
    }

    fn get_location_released(
        &mut self,
        loc: (Location<M::GPR, M::SIMD>, CanonicalizeType),
    ) -> Result<LocationWithCanonicalization<M>, CompileError> {
        self.release_locations(&[loc])?;
        Ok(loc)
    }

    fn pop_value_released(&mut self) -> Result<LocationWithCanonicalization<M>, CompileError> {
        let loc = self.value_stack.pop().ok_or_else(|| {
            CompileError::Codegen("pop_value_released: value stack is empty".to_owned())
        })?;
        self.get_location_released(loc)?;
        Ok(loc)
    }

    /// Prepare data for binary operator with 2 inputs and 1 output.
    fn i2o1_prepare(
        &mut self,
        ty: WpType,
        canonicalize: CanonicalizeType,
    ) -> Result<I2O1<M::GPR, M::SIMD>, CompileError> {
        let loc_b = self.pop_value_released()?.0;
        let loc_a = self.pop_value_released()?.0;
        let ret = self.acquire_location(&ty)?;
        self.value_stack.push((ret, canonicalize));
        Ok(I2O1 { loc_a, loc_b, ret })
    }

    /// Emits a Native ABI call sequence.
    ///
    /// The caller MUST NOT hold any temporary registers allocated by `acquire_temp_gpr` when calling
    /// this function.
    fn emit_call_native<
        I: Iterator<Item = (Location<M::GPR, M::SIMD>, CanonicalizeType)>,
        J: Iterator<Item = WpType>,
        K: Iterator<Item = WpType>,
        F: FnOnce(&mut Self) -> Result<(), CompileError>,
    >(
        &mut self,
        cb: F,
        params: I,
        params_type: J,
        return_types: K,
        call_type: NativeCallType,
    ) -> Result<(), CompileError> {
        // TODO: properly detect stack memory slots!
        let params = params.collect_vec();
        let stack_params = params
            .iter()
            .copied()
            .filter(|(param, _)| {
                if let Location::Memory(reg, _) = param {
                    reg == &self.machine.local_pointer()
                } else {
                    false
                }
            })
            .collect_vec();
        let get_size = |param_type: WpType| match param_type {
            WpType::F32 | WpType::I32 => Size::S32,
            WpType::V128 => unimplemented!(),
            _ => Size::S64,
        };
        let params_size = params_type.map(get_size).collect_vec();
        let return_types = return_types.collect_vec();
        let return_value_sizes = return_types.iter().map(|&rt| get_size(rt)).collect_vec();

        let mut return_values = stack_params
            .iter()
            .take(return_value_sizes.len())
            .copied()
            .collect_vec();
        let extra_return_values = self
            .acquire_locations_on_stack(
                return_value_sizes.len().saturating_sub(stack_params.len()),
            )?
            .into_iter()
            .map(|loc| (loc, CanonicalizeType::None))
            .collect_vec();
        let mut used_stack = extra_return_values.len() * 8;
        return_values.extend(extra_return_values);

        // Save used GPRs. Preserve correct stack alignment
        let used_gprs = self.machine.get_used_gprs();
        used_stack += self.machine.push_used_gpr(&used_gprs)?;

        // Save used SIMD registers.
        let used_simds = self.machine.get_used_simd();
        if !used_simds.is_empty() {
            used_stack += self.machine.push_used_simd(&used_simds)?;
        }
        // mark the GPR used for Call as used
        self.machine
            .reserve_unused_temp_gpr(self.machine.get_grp_for_call());

        let calling_convention = self.calling_convention;

        let stack_padding: usize = match calling_convention {
            CallingConvention::WindowsFastcall => 32,
            _ => 0,
        };

        let mut stack_offset: usize = 0;

        // Allocate space for return values relative to SP (the allocation happens in reverse order, thus start with return slots).
        let mut return_args = Vec::with_capacity(return_value_sizes.len());
        for i in 0..return_value_sizes.len() {
            return_args.push(self.machine.get_return_value_location(i, &mut stack_offset));
        }

        // Allocate space for arguments relative to SP.
        let mut args = Vec::with_capacity(params.len());
        for (i, param_size) in params_size.iter().enumerate() {
            args.push(self.machine.get_param_location(
                match call_type {
                    NativeCallType::IncludeVMCtxArgument => 1,
                    NativeCallType::Unreachable => 0,
                } + i,
                *param_size,
                &mut stack_offset,
                calling_convention,
            ));
        }

        // Align stack to 16 bytes.
        let stack_unaligned =
            (self.machine.round_stack_adjust(self.stack_offset.0) + used_stack + stack_offset) % 16;
        if stack_unaligned != 0 {
            stack_offset += 16 - stack_unaligned;
        }
        self.machine.extend_stack(stack_offset as u32)?;

        #[allow(clippy::type_complexity)]
        let mut call_movs: Vec<(Location<M::GPR, M::SIMD>, M::GPR)> = vec![];
        // Prepare register & stack parameters.
        for (i, (param, _)) in params.iter().enumerate().rev() {
            let loc = args[i];
            match loc {
                Location::GPR(x) => {
                    call_movs.push((*param, x));
                }
                Location::Memory(_, _) => {
                    self.machine
                        .move_location_for_native(params_size[i], *param, loc)?;
                }
                _ => {
                    return Err(CompileError::Codegen(
                        "emit_call_native loc: unreachable code".to_owned(),
                    ));
                }
            }
        }

        // Sort register moves so that register are not overwritten before read.
        Self::sort_call_movs(&mut call_movs);

        // Emit register moves.
        for (loc, gpr) in call_movs {
            if loc != Location::GPR(gpr) {
                self.machine
                    .move_location(Size::S64, loc, Location::GPR(gpr))?;
            }
        }

        if matches!(call_type, NativeCallType::IncludeVMCtxArgument) {
            // Put vmctx as the first parameter.
            self.machine.move_location(
                Size::S64,
                Location::GPR(self.machine.get_vmctx_reg()),
                self.machine
                    .get_simple_param_location(0, calling_convention),
            )?; // vmctx
        }

        if stack_padding > 0 {
            self.machine.extend_stack(stack_padding as u32)?;
        }
        // release the GPR used for call
        self.machine.release_gpr(self.machine.get_grp_for_call());

        let begin = self.machine.assembler_get_offset().0;
        cb(self)?;
        if matches!(call_type, NativeCallType::Unreachable) {
            let end = self.machine.assembler_get_offset().0;
            self.machine.mark_address_range_with_trap_code(
                TrapCode::UnreachableCodeReached,
                begin,
                end,
            );
        }

        // Take the returned values from the fn call.
        for (i, &return_type) in return_value_sizes.iter().enumerate() {
            self.machine.move_location_for_native(
                return_type,
                return_args[i],
                return_values[i].0,
            )?;
        }

        // Restore stack.
        if stack_offset + stack_padding > 0 {
            self.machine.truncate_stack(
                self.machine
                    .round_stack_adjust(stack_offset + stack_padding) as u32,
            )?;
            if !stack_offset.is_multiple_of(8) {
                return Err(CompileError::Codegen(
                    "emit_call_native: Bad restoring stack alignement".to_owned(),
                ));
            }
        }

        // Restore SIMDs.
        if !used_simds.is_empty() {
            self.machine.pop_used_simd(&used_simds)?;
        }

        // Restore GPRs.
        self.machine.pop_used_gpr(&used_gprs)?;

        // We are re-using the params for the return values, thus release just the chunk
        // we're not planning to use!
        let params_to_release = &params[cmp::min(params.len(), return_types.len())..];
        self.release_locations_only_stack(params_to_release)?;

        self.value_stack.extend(return_values);

        Ok(())
    }

    /// Emits a memory operation.
    fn op_memory<
        F: FnOnce(&mut Self, bool, bool, i32, Label, Label) -> Result<(), CompileError>,
    >(
        &mut self,
        cb: F,
    ) -> Result<(), CompileError> {
        let need_check = match self.memory_styles[MemoryIndex::new(0)] {
            MemoryStyle::Static { .. } => false,
            MemoryStyle::Dynamic { .. } => true,
        };

        let offset = if self.module.num_imported_memories != 0 {
            self.vmoffsets
                .vmctx_vmmemory_import_definition(MemoryIndex::new(0))
        } else {
            self.vmoffsets
                .vmctx_vmmemory_definition(LocalMemoryIndex::new(0))
        };
        cb(
            self,
            need_check,
            self.module.num_imported_memories != 0,
            offset as i32,
            self.special_labels.heap_access_oob,
            self.special_labels.unaligned_atomic,
        )
    }

    fn emit_head(&mut self) -> Result<(), CompileError> {
        self.machine.emit_function_prolog()?;

        // Initialize locals.
        self.locals = self.init_locals(
            self.local_types.len(),
            self.signature.clone(),
            self.calling_convention,
        )?;

        // simulate "red zone" if not supported by the platform
        self.machine.extend_stack(32)?;

        let return_types: SmallVec<_> = self
            .signature
            .results()
            .iter()
            .map(type_to_wp_type)
            .collect();

        // Push return value slots for the function return on the stack.
        self.value_stack.extend((0..return_types.len()).map(|i| {
            (
                self.machine.get_call_return_value_location(i),
                CanonicalizeType::None,
            )
        }));

        self.control_stack.push(ControlFrame {
            state: ControlState::Function,
            label: self.machine.get_label(),
            value_stack_depth: return_types.len(),
            param_types: smallvec![],
            return_types,
        });

        // TODO: Full preemption by explicit signal checking

        // We insert set StackOverflow as the default trap that can happen
        // anywhere in the function prologue.
        self.machine.insert_stackoverflow();

        Ok(())
    }

    #[allow(clippy::too_many_arguments)]
    pub fn new(
        module: &'a ModuleInfo,
        config: &'a Singlepass,
        vmoffsets: &'a VMOffsets,
        memory_styles: &'a PrimaryMap<MemoryIndex, MemoryStyle>,
        _table_styles: &'a PrimaryMap<TableIndex, TableStyle>,
        local_func_index: LocalFunctionIndex,
        local_types_excluding_arguments: &[WpType],
        machine: M,
        calling_convention: CallingConvention,
    ) -> Result<FuncGen<'a, M>, CompileError> {
        let func_index = module.func_index(local_func_index);
        let sig_index = module.functions[func_index];
        let signature = module.signatures[sig_index].clone();

        let mut local_types: Vec<_> = signature.params().iter().map(type_to_wp_type).collect();
        local_types.extend_from_slice(local_types_excluding_arguments);

        let mut machine = machine;
        let special_labels = SpecialLabelSet {
            integer_division_by_zero: machine.get_label(),
            integer_overflow: machine.get_label(),
            heap_access_oob: machine.get_label(),
            table_access_oob: machine.get_label(),
            indirect_call_null: machine.get_label(),
            bad_signature: machine.get_label(),
            unaligned_atomic: machine.get_label(),
        };

        let mut fg = FuncGen {
            module,
            config,
            vmoffsets,
            memory_styles,
            // table_styles,
            signature,
            locals: vec![], // initialization deferred to emit_head
            local_types,
            value_stack: vec![],
            control_stack: vec![],
            stack_offset: MachineStackOffset(0),
            save_area_offset: None,
            machine,
            unreachable_depth: 0,
            local_func_index,
            relocations: vec![],
            special_labels,
            calling_convention,
        };
        fg.emit_head()?;
        Ok(fg)
    }

    pub fn has_control_frames(&self) -> bool {
        !self.control_stack.is_empty()
    }

    fn emit_return_values(
        &mut self,
        value_stack_depth_after: usize,
        return_values: usize,
    ) -> Result<(), CompileError> {
        for (i, (stack_value, canonicalize)) in self
            .value_stack
            .iter()
            .rev()
            .take(return_values)
            .enumerate()
        {
            let dst = self.value_stack[value_stack_depth_after - i - 1].0;
            if let Some(canonicalize_size) = canonicalize.to_size()
                && self.machine.arch_supports_canonicalize_nan()
                && self.config.enable_nan_canonicalization
            {
                self.machine
                    .canonicalize_nan(canonicalize_size, *stack_value, dst)?;
            } else {
                self.machine
                    .emit_relaxed_mov(Size::S64, *stack_value, dst)?;
            }
        }

        Ok(())
    }

    fn return_types_for_block(&self, block_type: WpTypeOrFuncType) -> SmallVec<[WpType; 1]> {
        match block_type {
            WpTypeOrFuncType::Empty => smallvec![],
            WpTypeOrFuncType::Type(inner_ty) => smallvec![inner_ty],
            WpTypeOrFuncType::FuncType(sig_index) => SmallVec::from_iter(
                self.module.signatures[SignatureIndex::from_u32(sig_index)]
                    .results()
                    .iter()
                    .map(type_to_wp_type),
            ),
        }
    }

    fn param_types_for_block(&self, block_type: WpTypeOrFuncType) -> SmallVec<[WpType; 8]> {
        match block_type {
            WpTypeOrFuncType::Empty | WpTypeOrFuncType::Type(_) => smallvec![],
            WpTypeOrFuncType::FuncType(sig_index) => SmallVec::from_iter(
                self.module.signatures[SignatureIndex::from_u32(sig_index)]
                    .params()
                    .iter()
                    .map(type_to_wp_type),
            ),
        }
    }

    pub fn feed_operator(&mut self, op: Operator) -> Result<(), CompileError> {
        let was_unreachable;

        if self.unreachable_depth > 0 {
            was_unreachable = true;

            match op {
                Operator::Block { .. } | Operator::Loop { .. } | Operator::If { .. } => {
                    self.unreachable_depth += 1;
                }
                Operator::End => {
                    self.unreachable_depth -= 1;
                }
                Operator::Else => {
                    // We are in a reachable true branch
                    if self.unreachable_depth == 1
                        && self
                            .control_stack
                            .last()
                            .is_some_and(|frame| matches!(frame.state, ControlState::If { .. }))
                    {
                        self.unreachable_depth -= 1;
                    }
                }
                _ => {}
            }
            if self.unreachable_depth > 0 {
                return Ok(());
            }
        } else {
            was_unreachable = false;
        }

        match op {
            Operator::GlobalGet { global_index } => {
                let global_index = GlobalIndex::from_u32(global_index);

                let ty = type_to_wp_type(&self.module.globals[global_index].ty);
                let loc = self.acquire_location(&ty)?;
                self.value_stack.push((loc, CanonicalizeType::None));

                let tmp = self.machine.acquire_temp_gpr().unwrap();

                let src = if let Some(local_global_index) =
                    self.module.local_global_index(global_index)
                {
                    let offset = self.vmoffsets.vmctx_vmglobal_definition(local_global_index);
                    self.machine.emit_relaxed_mov(
                        Size::S64,
                        Location::Memory(self.machine.get_vmctx_reg(), offset as i32),
                        Location::GPR(tmp),
                    )?;
                    Location::Memory(tmp, 0)
                } else {
                    // Imported globals require one level of indirection.
                    let offset = self
                        .vmoffsets
                        .vmctx_vmglobal_import_definition(global_index);
                    self.machine.emit_relaxed_mov(
                        Size::S64,
                        Location::Memory(self.machine.get_vmctx_reg(), offset as i32),
                        Location::GPR(tmp),
                    )?;
                    Location::Memory(tmp, 0)
                };

                self.machine.emit_relaxed_mov(Size::S64, src, loc)?;

                self.machine.release_gpr(tmp);
            }
            Operator::GlobalSet { global_index } => {
                let global_index = GlobalIndex::from_u32(global_index);
                let tmp = self.machine.acquire_temp_gpr().unwrap();
                let dst = if let Some(local_global_index) =
                    self.module.local_global_index(global_index)
                {
                    let offset = self.vmoffsets.vmctx_vmglobal_definition(local_global_index);
                    self.machine.emit_relaxed_mov(
                        Size::S64,
                        Location::Memory(self.machine.get_vmctx_reg(), offset as i32),
                        Location::GPR(tmp),
                    )?;
                    Location::Memory(tmp, 0)
                } else {
                    // Imported globals require one level of indirection.
                    let offset = self
                        .vmoffsets
                        .vmctx_vmglobal_import_definition(global_index);
                    self.machine.emit_relaxed_mov(
                        Size::S64,
                        Location::Memory(self.machine.get_vmctx_reg(), offset as i32),
                        Location::GPR(tmp),
                    )?;
                    Location::Memory(tmp, 0)
                };
                let (loc, canonicalize) = self.pop_value_released()?;
                if let Some(canonicalize_size) = canonicalize.to_size() {
                    if self.machine.arch_supports_canonicalize_nan()
                        && self.config.enable_nan_canonicalization
                    {
                        self.machine.canonicalize_nan(canonicalize_size, loc, dst)?;
                    } else {
                        self.machine.emit_relaxed_mov(Size::S64, loc, dst)?;
                    }
                } else {
                    self.machine.emit_relaxed_mov(Size::S64, loc, dst)?;
                }
                self.machine.release_gpr(tmp);
            }
            Operator::LocalGet { local_index } => {
                let local_index = local_index as usize;
                let ret = self.acquire_location(&WpType::I64)?;
                self.machine
                    .emit_relaxed_mov(Size::S64, self.locals[local_index], ret)?;
                self.value_stack.push((ret, CanonicalizeType::None));
            }
            Operator::LocalSet { local_index } => {
                let local_index = local_index as usize;
                let (loc, canonicalize) = self.pop_value_released()?;

                if self.local_types[local_index].is_float()
                    && let Some(canonicalize_size) = canonicalize.to_size()
                {
                    if self.machine.arch_supports_canonicalize_nan()
                        && self.config.enable_nan_canonicalization
                    {
                        self.machine.canonicalize_nan(
                            canonicalize_size,
                            loc,
                            self.locals[local_index],
                        )
                    } else {
                        self.machine
                            .emit_relaxed_mov(Size::S64, loc, self.locals[local_index])
                    }
                } else {
                    self.machine
                        .emit_relaxed_mov(Size::S64, loc, self.locals[local_index])
                }?;
            }
            Operator::LocalTee { local_index } => {
                let local_index = local_index as usize;
                let (loc, canonicalize) = *self.value_stack.last().unwrap();

                if self.local_types[local_index].is_float()
                    && let Some(canonicalize_size) = canonicalize.to_size()
                {
                    if self.machine.arch_supports_canonicalize_nan()
                        && self.config.enable_nan_canonicalization
                    {
                        self.machine.canonicalize_nan(
                            canonicalize_size,
                            loc,
                            self.locals[local_index],
                        )
                    } else {
                        self.machine
                            .emit_relaxed_mov(Size::S64, loc, self.locals[local_index])
                    }
                } else {
                    self.machine
                        .emit_relaxed_mov(Size::S64, loc, self.locals[local_index])
                }?;
            }
            Operator::I32Const { value } => {
                self.value_stack
                    .push((Location::Imm32(value as u32), CanonicalizeType::None));
            }
            Operator::I32Add => {
                let I2O1 { loc_a, loc_b, ret } =
                    self.i2o1_prepare(WpType::I32, CanonicalizeType::None)?;
                self.machine.emit_binop_add32(loc_a, loc_b, ret)?;
            }
            Operator::I32Sub => {
                let I2O1 { loc_a, loc_b, ret } =
                    self.i2o1_prepare(WpType::I32, CanonicalizeType::None)?;
                self.machine.emit_binop_sub32(loc_a, loc_b, ret)?;
            }
            Operator::I32Mul => {
                let I2O1 { loc_a, loc_b, ret } =
                    self.i2o1_prepare(WpType::I32, CanonicalizeType::None)?;
                self.machine.emit_binop_mul32(loc_a, loc_b, ret)?;
            }
            Operator::I32DivU => {
                let I2O1 { loc_a, loc_b, ret } =
                    self.i2o1_prepare(WpType::I32, CanonicalizeType::None)?;
                self.machine.emit_binop_udiv32(
                    loc_a,
                    loc_b,
                    ret,
                    self.special_labels.integer_division_by_zero,
                )?;
            }
            Operator::I32DivS => {
                let I2O1 { loc_a, loc_b, ret } =
                    self.i2o1_prepare(WpType::I32, CanonicalizeType::None)?;
                self.machine.emit_binop_sdiv32(
                    loc_a,
                    loc_b,
                    ret,
                    self.special_labels.integer_division_by_zero,
                    self.special_labels.integer_overflow,
                )?;
            }
            Operator::I32RemU => {
                let I2O1 { loc_a, loc_b, ret } =
                    self.i2o1_prepare(WpType::I32, CanonicalizeType::None)?;
                self.machine.emit_binop_urem32(
                    loc_a,
                    loc_b,
                    ret,
                    self.special_labels.integer_division_by_zero,
                )?;
            }
            Operator::I32RemS => {
                let I2O1 { loc_a, loc_b, ret } =
                    self.i2o1_prepare(WpType::I32, CanonicalizeType::None)?;
                self.machine.emit_binop_srem32(
                    loc_a,
                    loc_b,
                    ret,
                    self.special_labels.integer_division_by_zero,
                )?;
            }
            Operator::I32And => {
                let I2O1 { loc_a, loc_b, ret } =
                    self.i2o1_prepare(WpType::I32, CanonicalizeType::None)?;
                self.machine.emit_binop_and32(loc_a, loc_b, ret)?;
            }
            Operator::I32Or => {
                let I2O1 { loc_a, loc_b, ret } =
                    self.i2o1_prepare(WpType::I32, CanonicalizeType::None)?;
                self.machine.emit_binop_or32(loc_a, loc_b, ret)?;
            }
            Operator::I32Xor => {
                let I2O1 { loc_a, loc_b, ret } =
                    self.i2o1_prepare(WpType::I32, CanonicalizeType::None)?;
                self.machine.emit_binop_xor32(loc_a, loc_b, ret)?;
            }
            Operator::I32Eq => {
                let I2O1 { loc_a, loc_b, ret } =
                    self.i2o1_prepare(WpType::I32, CanonicalizeType::None)?;
                self.machine.i32_cmp_eq(loc_a, loc_b, ret)?;
            }
            Operator::I32Ne => {
                let I2O1 { loc_a, loc_b, ret } =
                    self.i2o1_prepare(WpType::I32, CanonicalizeType::None)?;
                self.machine.i32_cmp_ne(loc_a, loc_b, ret)?;
            }
            Operator::I32Eqz => {
                let loc_a = self.pop_value_released()?.0;
                let ret = self.acquire_location(&WpType::I32)?;
                self.machine.i32_cmp_eq(loc_a, Location::Imm32(0), ret)?;
                self.value_stack.push((ret, CanonicalizeType::None));
            }
            Operator::I32Clz => {
                let loc = self.pop_value_released()?.0;
                let ret = self.acquire_location(&WpType::I32)?;
                self.value_stack.push((ret, CanonicalizeType::None));
                self.machine.i32_clz(loc, ret)?;
            }
            Operator::I32Ctz => {
                let loc = self.pop_value_released()?.0;
                let ret = self.acquire_location(&WpType::I32)?;
                self.value_stack.push((ret, CanonicalizeType::None));
                self.machine.i32_ctz(loc, ret)?;
            }
            Operator::I32Popcnt => {
                let loc = self.pop_value_released()?.0;
                let ret = self.acquire_location(&WpType::I32)?;
                self.value_stack.push((ret, CanonicalizeType::None));
                self.machine.i32_popcnt(loc, ret)?;
            }
            Operator::I32Shl => {
                let I2O1 { loc_a, loc_b, ret } =
                    self.i2o1_prepare(WpType::I32, CanonicalizeType::None)?;
                self.machine.i32_shl(loc_a, loc_b, ret)?;
            }
            Operator::I32ShrU => {
                let I2O1 { loc_a, loc_b, ret } =
                    self.i2o1_prepare(WpType::I32, CanonicalizeType::None)?;
                self.machine.i32_shr(loc_a, loc_b, ret)?;
            }
            Operator::I32ShrS => {
                let I2O1 { loc_a, loc_b, ret } =
                    self.i2o1_prepare(WpType::I32, CanonicalizeType::None)?;
                self.machine.i32_sar(loc_a, loc_b, ret)?;
            }
            Operator::I32Rotl => {
                let I2O1 { loc_a, loc_b, ret } =
                    self.i2o1_prepare(WpType::I32, CanonicalizeType::None)?;
                self.machine.i32_rol(loc_a, loc_b, ret)?;
            }
            Operator::I32Rotr => {
                let I2O1 { loc_a, loc_b, ret } =
                    self.i2o1_prepare(WpType::I32, CanonicalizeType::None)?;
                self.machine.i32_ror(loc_a, loc_b, ret)?;
            }
            Operator::I32LtU => {
                let I2O1 { loc_a, loc_b, ret } =
                    self.i2o1_prepare(WpType::I32, CanonicalizeType::None)?;
                self.machine.i32_cmp_lt_u(loc_a, loc_b, ret)?;
            }
            Operator::I32LeU => {
                let I2O1 { loc_a, loc_b, ret } =
                    self.i2o1_prepare(WpType::I32, CanonicalizeType::None)?;
                self.machine.i32_cmp_le_u(loc_a, loc_b, ret)?;
            }
            Operator::I32GtU => {
                let I2O1 { loc_a, loc_b, ret } =
                    self.i2o1_prepare(WpType::I32, CanonicalizeType::None)?;
                self.machine.i32_cmp_gt_u(loc_a, loc_b, ret)?;
            }
            Operator::I32GeU => {
                let I2O1 { loc_a, loc_b, ret } =
                    self.i2o1_prepare(WpType::I32, CanonicalizeType::None)?;
                self.machine.i32_cmp_ge_u(loc_a, loc_b, ret)?;
            }
            Operator::I32LtS => {
                let I2O1 { loc_a, loc_b, ret } =
                    self.i2o1_prepare(WpType::I32, CanonicalizeType::None)?;
                self.machine.i32_cmp_lt_s(loc_a, loc_b, ret)?;
            }
            Operator::I32LeS => {
                let I2O1 { loc_a, loc_b, ret } =
                    self.i2o1_prepare(WpType::I32, CanonicalizeType::None)?;
                self.machine.i32_cmp_le_s(loc_a, loc_b, ret)?;
            }
            Operator::I32GtS => {
                let I2O1 { loc_a, loc_b, ret } =
                    self.i2o1_prepare(WpType::I32, CanonicalizeType::None)?;
                self.machine.i32_cmp_gt_s(loc_a, loc_b, ret)?;
            }
            Operator::I32GeS => {
                let I2O1 { loc_a, loc_b, ret } =
                    self.i2o1_prepare(WpType::I32, CanonicalizeType::None)?;
                self.machine.i32_cmp_ge_s(loc_a, loc_b, ret)?;
            }
            Operator::I64Const { value } => {
                let value = value as u64;
                self.value_stack
                    .push((Location::Imm64(value), CanonicalizeType::None));
            }
            Operator::I64Add => {
                let I2O1 { loc_a, loc_b, ret } =
                    self.i2o1_prepare(WpType::I64, CanonicalizeType::None)?;
                self.machine.emit_binop_add64(loc_a, loc_b, ret)?;
            }
            Operator::I64Sub => {
                let I2O1 { loc_a, loc_b, ret } =
                    self.i2o1_prepare(WpType::I64, CanonicalizeType::None)?;
                self.machine.emit_binop_sub64(loc_a, loc_b, ret)?;
            }
            Operator::I64Mul => {
                let I2O1 { loc_a, loc_b, ret } =
                    self.i2o1_prepare(WpType::I64, CanonicalizeType::None)?;
                self.machine.emit_binop_mul64(loc_a, loc_b, ret)?;
            }
            Operator::I64DivU => {
                let I2O1 { loc_a, loc_b, ret } =
                    self.i2o1_prepare(WpType::I64, CanonicalizeType::None)?;
                self.machine.emit_binop_udiv64(
                    loc_a,
                    loc_b,
                    ret,
                    self.special_labels.integer_division_by_zero,
                )?;
            }
            Operator::I64DivS => {
                let I2O1 { loc_a, loc_b, ret } =
                    self.i2o1_prepare(WpType::I64, CanonicalizeType::None)?;
                self.machine.emit_binop_sdiv64(
                    loc_a,
                    loc_b,
                    ret,
                    self.special_labels.integer_division_by_zero,
                    self.special_labels.integer_overflow,
                )?;
            }
            Operator::I64RemU => {
                let I2O1 { loc_a, loc_b, ret } =
                    self.i2o1_prepare(WpType::I64, CanonicalizeType::None)?;
                self.machine.emit_binop_urem64(
                    loc_a,
                    loc_b,
                    ret,
                    self.special_labels.integer_division_by_zero,
                )?;
            }
            Operator::I64RemS => {
                let I2O1 { loc_a, loc_b, ret } =
                    self.i2o1_prepare(WpType::I64, CanonicalizeType::None)?;
                self.machine.emit_binop_srem64(
                    loc_a,
                    loc_b,
                    ret,
                    self.special_labels.integer_division_by_zero,
                )?;
            }
            Operator::I64And => {
                let I2O1 { loc_a, loc_b, ret } =
                    self.i2o1_prepare(WpType::I64, CanonicalizeType::None)?;
                self.machine.emit_binop_and64(loc_a, loc_b, ret)?;
            }
            Operator::I64Or => {
                let I2O1 { loc_a, loc_b, ret } =
                    self.i2o1_prepare(WpType::I64, CanonicalizeType::None)?;
                self.machine.emit_binop_or64(loc_a, loc_b, ret)?;
            }
            Operator::I64Xor => {
                let I2O1 { loc_a, loc_b, ret } =
                    self.i2o1_prepare(WpType::I64, CanonicalizeType::None)?;
                self.machine.emit_binop_xor64(loc_a, loc_b, ret)?;
            }
            Operator::I64Eq => {
                let I2O1 { loc_a, loc_b, ret } =
                    self.i2o1_prepare(WpType::I64, CanonicalizeType::None)?;
                self.machine.i64_cmp_eq(loc_a, loc_b, ret)?;
            }
            Operator::I64Ne => {
                let I2O1 { loc_a, loc_b, ret } =
                    self.i2o1_prepare(WpType::I64, CanonicalizeType::None)?;
                self.machine.i64_cmp_ne(loc_a, loc_b, ret)?;
            }
            Operator::I64Eqz => {
                let loc_a = self.pop_value_released()?.0;
                let ret = self.acquire_location(&WpType::I64)?;
                self.machine.i64_cmp_eq(loc_a, Location::Imm64(0), ret)?;
                self.value_stack.push((ret, CanonicalizeType::None));
            }
            Operator::I64Clz => {
                let loc = self.pop_value_released()?.0;
                let ret = self.acquire_location(&WpType::I64)?;
                self.value_stack.push((ret, CanonicalizeType::None));
                self.machine.i64_clz(loc, ret)?;
            }
            Operator::I64Ctz => {
                let loc = self.pop_value_released()?.0;
                let ret = self.acquire_location(&WpType::I64)?;
                self.value_stack.push((ret, CanonicalizeType::None));
                self.machine.i64_ctz(loc, ret)?;
            }
            Operator::I64Popcnt => {
                let loc = self.pop_value_released()?.0;
                let ret = self.acquire_location(&WpType::I64)?;
                self.value_stack.push((ret, CanonicalizeType::None));
                self.machine.i64_popcnt(loc, ret)?;
            }
            Operator::I64Shl => {
                let I2O1 { loc_a, loc_b, ret } =
                    self.i2o1_prepare(WpType::I64, CanonicalizeType::None)?;
                self.machine.i64_shl(loc_a, loc_b, ret)?;
            }
            Operator::I64ShrU => {
                let I2O1 { loc_a, loc_b, ret } =
                    self.i2o1_prepare(WpType::I64, CanonicalizeType::None)?;
                self.machine.i64_shr(loc_a, loc_b, ret)?;
            }
            Operator::I64ShrS => {
                let I2O1 { loc_a, loc_b, ret } =
                    self.i2o1_prepare(WpType::I64, CanonicalizeType::None)?;
                self.machine.i64_sar(loc_a, loc_b, ret)?;
            }
            Operator::I64Rotl => {
                let I2O1 { loc_a, loc_b, ret } =
                    self.i2o1_prepare(WpType::I64, CanonicalizeType::None)?;
                self.machine.i64_rol(loc_a, loc_b, ret)?;
            }
            Operator::I64Rotr => {
                let I2O1 { loc_a, loc_b, ret } =
                    self.i2o1_prepare(WpType::I64, CanonicalizeType::None)?;
                self.machine.i64_ror(loc_a, loc_b, ret)?;
            }
            Operator::I64LtU => {
                let I2O1 { loc_a, loc_b, ret } =
                    self.i2o1_prepare(WpType::I64, CanonicalizeType::None)?;
                self.machine.i64_cmp_lt_u(loc_a, loc_b, ret)?;
            }
            Operator::I64LeU => {
                let I2O1 { loc_a, loc_b, ret } =
                    self.i2o1_prepare(WpType::I64, CanonicalizeType::None)?;
                self.machine.i64_cmp_le_u(loc_a, loc_b, ret)?;
            }
            Operator::I64GtU => {
                let I2O1 { loc_a, loc_b, ret } =
                    self.i2o1_prepare(WpType::I64, CanonicalizeType::None)?;
                self.machine.i64_cmp_gt_u(loc_a, loc_b, ret)?;
            }
            Operator::I64GeU => {
                let I2O1 { loc_a, loc_b, ret } =
                    self.i2o1_prepare(WpType::I64, CanonicalizeType::None)?;
                self.machine.i64_cmp_ge_u(loc_a, loc_b, ret)?;
            }
            Operator::I64LtS => {
                let I2O1 { loc_a, loc_b, ret } =
                    self.i2o1_prepare(WpType::I64, CanonicalizeType::None)?;
                self.machine.i64_cmp_lt_s(loc_a, loc_b, ret)?;
            }
            Operator::I64LeS => {
                let I2O1 { loc_a, loc_b, ret } =
                    self.i2o1_prepare(WpType::I64, CanonicalizeType::None)?;
                self.machine.i64_cmp_le_s(loc_a, loc_b, ret)?;
            }
            Operator::I64GtS => {
                let I2O1 { loc_a, loc_b, ret } =
                    self.i2o1_prepare(WpType::I64, CanonicalizeType::None)?;
                self.machine.i64_cmp_gt_s(loc_a, loc_b, ret)?;
            }
            Operator::I64GeS => {
                let I2O1 { loc_a, loc_b, ret } =
                    self.i2o1_prepare(WpType::I64, CanonicalizeType::None)?;
                self.machine.i64_cmp_ge_s(loc_a, loc_b, ret)?;
            }
            Operator::I64ExtendI32U => {
                let loc = self.pop_value_released()?.0;
                let ret = self.acquire_location(&WpType::I64)?;
                self.value_stack.push((ret, CanonicalizeType::None));
                self.machine.emit_relaxed_mov(Size::S32, loc, ret)?;

                // A 32-bit memory write does not automatically clear the upper 32 bits of a 64-bit word.
                // So, we need to explicitly write zero to the upper half here.
                if let Location::Memory(base, off) = ret {
                    self.machine.emit_relaxed_mov(
                        Size::S32,
                        Location::Imm32(0),
                        Location::Memory(base, off + 4),
                    )?;
                }
            }
            Operator::I64ExtendI32S => {
                let loc = self.pop_value_released()?.0;
                let ret = self.acquire_location(&WpType::I64)?;
                self.value_stack.push((ret, CanonicalizeType::None));
                self.machine
                    .emit_relaxed_sign_extension(Size::S32, loc, Size::S64, ret)?;
            }
            Operator::I32Extend8S => {
                let loc = self.pop_value_released()?.0;
                let ret = self.acquire_location(&WpType::I32)?;
                self.value_stack.push((ret, CanonicalizeType::None));

                self.machine
                    .emit_relaxed_sign_extension(Size::S8, loc, Size::S32, ret)?;
            }
            Operator::I32Extend16S => {
                let loc = self.pop_value_released()?.0;
                let ret = self.acquire_location(&WpType::I32)?;
                self.value_stack.push((ret, CanonicalizeType::None));

                self.machine
                    .emit_relaxed_sign_extension(Size::S16, loc, Size::S32, ret)?;
            }
            Operator::I64Extend8S => {
                let loc = self.pop_value_released()?.0;
                let ret = self.acquire_location(&WpType::I64)?;
                self.value_stack.push((ret, CanonicalizeType::None));

                self.machine
                    .emit_relaxed_sign_extension(Size::S8, loc, Size::S64, ret)?;
            }
            Operator::I64Extend16S => {
                let loc = self.pop_value_released()?.0;
                let ret = self.acquire_location(&WpType::I64)?;
                self.value_stack.push((ret, CanonicalizeType::None));

                self.machine
                    .emit_relaxed_sign_extension(Size::S16, loc, Size::S64, ret)?;
            }
            Operator::I64Extend32S => {
                let loc = self.pop_value_released()?.0;
                let ret = self.acquire_location(&WpType::I64)?;
                self.value_stack.push((ret, CanonicalizeType::None));

                self.machine
                    .emit_relaxed_sign_extension(Size::S32, loc, Size::S64, ret)?;
            }
            Operator::I32WrapI64 => {
                let loc = self.pop_value_released()?.0;
                let ret = self.acquire_location(&WpType::I32)?;
                self.value_stack.push((ret, CanonicalizeType::None));
                self.machine.emit_relaxed_mov(Size::S32, loc, ret)?;
            }

            Operator::F32Const { value } => {
                self.value_stack
                    .push((Location::Imm32(value.bits()), CanonicalizeType::None));
            }
            Operator::F32Add => {
                let I2O1 { loc_a, loc_b, ret } =
                    self.i2o1_prepare(WpType::F64, CanonicalizeType::F32)?;
                self.machine.f32_add(loc_a, loc_b, ret)?;
            }
            Operator::F32Sub => {
                let I2O1 { loc_a, loc_b, ret } =
                    self.i2o1_prepare(WpType::F64, CanonicalizeType::F32)?;
                self.machine.f32_sub(loc_a, loc_b, ret)?;
            }
            Operator::F32Mul => {
                let I2O1 { loc_a, loc_b, ret } =
                    self.i2o1_prepare(WpType::F64, CanonicalizeType::F32)?;
                self.machine.f32_mul(loc_a, loc_b, ret)?;
            }
            Operator::F32Div => {
                let I2O1 { loc_a, loc_b, ret } =
                    self.i2o1_prepare(WpType::F64, CanonicalizeType::F32)?;
                self.machine.f32_div(loc_a, loc_b, ret)?;
            }
            Operator::F32Max => {
                let I2O1 { loc_a, loc_b, ret } =
                    self.i2o1_prepare(WpType::F64, CanonicalizeType::None)?;
                self.machine.f32_max(loc_a, loc_b, ret)?;
            }
            Operator::F32Min => {
                let I2O1 { loc_a, loc_b, ret } =
                    self.i2o1_prepare(WpType::F64, CanonicalizeType::None)?;
                self.machine.f32_min(loc_a, loc_b, ret)?;
            }
            Operator::F32Eq => {
                let I2O1 { loc_a, loc_b, ret } =
                    self.i2o1_prepare(WpType::I32, CanonicalizeType::None)?;
                self.machine.f32_cmp_eq(loc_a, loc_b, ret)?;
            }
            Operator::F32Ne => {
                let I2O1 { loc_a, loc_b, ret } =
                    self.i2o1_prepare(WpType::I32, CanonicalizeType::None)?;
                self.machine.f32_cmp_ne(loc_a, loc_b, ret)?;
            }
            Operator::F32Lt => {
                let I2O1 { loc_a, loc_b, ret } =
                    self.i2o1_prepare(WpType::I32, CanonicalizeType::None)?;
                self.machine.f32_cmp_lt(loc_a, loc_b, ret)?;
            }
            Operator::F32Le => {
                let I2O1 { loc_a, loc_b, ret } =
                    self.i2o1_prepare(WpType::I32, CanonicalizeType::None)?;
                self.machine.f32_cmp_le(loc_a, loc_b, ret)?;
            }
            Operator::F32Gt => {
                let I2O1 { loc_a, loc_b, ret } =
                    self.i2o1_prepare(WpType::I32, CanonicalizeType::None)?;
                self.machine.f32_cmp_gt(loc_a, loc_b, ret)?;
            }
            Operator::F32Ge => {
                let I2O1 { loc_a, loc_b, ret } =
                    self.i2o1_prepare(WpType::I32, CanonicalizeType::None)?;
                self.machine.f32_cmp_ge(loc_a, loc_b, ret)?;
            }
            Operator::F32Nearest => {
                let loc = self.pop_value_released()?.0;
                let ret = self.acquire_location(&WpType::F64)?;
                self.value_stack.push((ret, CanonicalizeType::F32));
                self.machine.f32_nearest(loc, ret)?;
            }
            Operator::F32Floor => {
                let loc = self.pop_value_released()?.0;
                let ret = self.acquire_location(&WpType::F64)?;
                self.value_stack.push((ret, CanonicalizeType::F32));
                self.machine.f32_floor(loc, ret)?;
            }
            Operator::F32Ceil => {
                let loc = self.pop_value_released()?.0;
                let ret = self.acquire_location(&WpType::F64)?;
                self.value_stack.push((ret, CanonicalizeType::F32));
                self.machine.f32_ceil(loc, ret)?;
            }
            Operator::F32Trunc => {
                let loc = self.pop_value_released()?.0;
                let ret = self.acquire_location(&WpType::F64)?;
                self.value_stack.push((ret, CanonicalizeType::F32));
                self.machine.f32_trunc(loc, ret)?;
            }
            Operator::F32Sqrt => {
                let loc = self.pop_value_released()?.0;
                let ret = self.acquire_location(&WpType::F64)?;
                self.value_stack.push((ret, CanonicalizeType::F32));
                self.machine.f32_sqrt(loc, ret)?;
            }

            Operator::F32Copysign => {
                let loc_b = self.pop_value_released()?;
                let loc_a = self.pop_value_released()?;
                let ret = self.acquire_location(&WpType::F32)?;
                self.value_stack.push((ret, CanonicalizeType::None));

                let tmp1 = self.machine.acquire_temp_gpr().unwrap();
                let tmp2 = self.machine.acquire_temp_gpr().unwrap();

                if self.machine.arch_supports_canonicalize_nan()
                    && self.config.enable_nan_canonicalization
                {
                    for ((loc, fp), tmp) in [(loc_a, tmp1), (loc_b, tmp2)].iter() {
                        if fp.to_size().is_some() {
                            self.machine
                                .canonicalize_nan(Size::S32, *loc, Location::GPR(*tmp))?
                        } else {
                            self.machine
                                .move_location(Size::S32, *loc, Location::GPR(*tmp))?
                        }
                    }
                } else {
                    self.machine
                        .move_location(Size::S32, loc_a.0, Location::GPR(tmp1))?;
                    self.machine
                        .move_location(Size::S32, loc_b.0, Location::GPR(tmp2))?;
                }
                self.machine.emit_i32_copysign(tmp1, tmp2)?;
                self.machine
                    .move_location(Size::S32, Location::GPR(tmp1), ret)?;
                self.machine.release_gpr(tmp2);
                self.machine.release_gpr(tmp1);
            }

            Operator::F32Abs => {
                // Preserve canonicalization state.

                let loc = self.pop_value_released()?.0;
                let ret = self.acquire_location(&WpType::F32)?;
                self.value_stack.push((ret, CanonicalizeType::None));

                self.machine.f32_abs(loc, ret)?;
            }

            Operator::F32Neg => {
                // Preserve canonicalization state.

                let loc = self.pop_value_released()?.0;
                let ret = self.acquire_location(&WpType::F32)?;
                self.value_stack.push((ret, CanonicalizeType::None));

                self.machine.f32_neg(loc, ret)?;
            }

            Operator::F64Const { value } => {
                self.value_stack
                    .push((Location::Imm64(value.bits()), CanonicalizeType::None));
            }
            Operator::F64Add => {
                let I2O1 { loc_a, loc_b, ret } =
                    self.i2o1_prepare(WpType::F64, CanonicalizeType::F64)?;
                self.machine.f64_add(loc_a, loc_b, ret)?;
            }
            Operator::F64Sub => {
                let I2O1 { loc_a, loc_b, ret } =
                    self.i2o1_prepare(WpType::F64, CanonicalizeType::F64)?;
                self.machine.f64_sub(loc_a, loc_b, ret)?;
            }
            Operator::F64Mul => {
                let I2O1 { loc_a, loc_b, ret } =
                    self.i2o1_prepare(WpType::F64, CanonicalizeType::F64)?;
                self.machine.f64_mul(loc_a, loc_b, ret)?;
            }
            Operator::F64Div => {
                let I2O1 { loc_a, loc_b, ret } =
                    self.i2o1_prepare(WpType::F64, CanonicalizeType::F64)?;
                self.machine.f64_div(loc_a, loc_b, ret)?;
            }
            Operator::F64Max => {
                let I2O1 { loc_a, loc_b, ret } =
                    self.i2o1_prepare(WpType::F64, CanonicalizeType::None)?;
                self.machine.f64_max(loc_a, loc_b, ret)?;
            }
            Operator::F64Min => {
                let I2O1 { loc_a, loc_b, ret } =
                    self.i2o1_prepare(WpType::F64, CanonicalizeType::None)?;
                self.machine.f64_min(loc_a, loc_b, ret)?;
            }
            Operator::F64Eq => {
                let I2O1 { loc_a, loc_b, ret } =
                    self.i2o1_prepare(WpType::I32, CanonicalizeType::None)?;
                self.machine.f64_cmp_eq(loc_a, loc_b, ret)?;
            }
            Operator::F64Ne => {
                let I2O1 { loc_a, loc_b, ret } =
                    self.i2o1_prepare(WpType::I32, CanonicalizeType::None)?;
                self.machine.f64_cmp_ne(loc_a, loc_b, ret)?;
            }
            Operator::F64Lt => {
                let I2O1 { loc_a, loc_b, ret } =
                    self.i2o1_prepare(WpType::I32, CanonicalizeType::None)?;
                self.machine.f64_cmp_lt(loc_a, loc_b, ret)?;
            }
            Operator::F64Le => {
                let I2O1 { loc_a, loc_b, ret } =
                    self.i2o1_prepare(WpType::I32, CanonicalizeType::None)?;
                self.machine.f64_cmp_le(loc_a, loc_b, ret)?;
            }
            Operator::F64Gt => {
                let I2O1 { loc_a, loc_b, ret } =
                    self.i2o1_prepare(WpType::I32, CanonicalizeType::None)?;
                self.machine.f64_cmp_gt(loc_a, loc_b, ret)?;
            }
            Operator::F64Ge => {
                let I2O1 { loc_a, loc_b, ret } =
                    self.i2o1_prepare(WpType::I32, CanonicalizeType::None)?;
                self.machine.f64_cmp_ge(loc_a, loc_b, ret)?;
            }
            Operator::F64Nearest => {
                let loc = self.pop_value_released()?.0;
                let ret = self.acquire_location(&WpType::F64)?;
                self.value_stack.push((ret, CanonicalizeType::F64));
                self.machine.f64_nearest(loc, ret)?;
            }
            Operator::F64Floor => {
                let loc = self.pop_value_released()?.0;
                let ret = self.acquire_location(&WpType::F64)?;
                self.value_stack.push((ret, CanonicalizeType::F64));
                self.machine.f64_floor(loc, ret)?;
            }
            Operator::F64Ceil => {
                let loc = self.pop_value_released()?.0;
                let ret = self.acquire_location(&WpType::F64)?;
                self.value_stack.push((ret, CanonicalizeType::F64));
                self.machine.f64_ceil(loc, ret)?;
            }
            Operator::F64Trunc => {
                let loc = self.pop_value_released()?.0;
                let ret = self.acquire_location(&WpType::F64)?;
                self.value_stack.push((ret, CanonicalizeType::F64));
                self.machine.f64_trunc(loc, ret)?;
            }
            Operator::F64Sqrt => {
                let loc = self.pop_value_released()?.0;
                let ret = self.acquire_location(&WpType::F64)?;
                self.value_stack.push((ret, CanonicalizeType::F64));
                self.machine.f64_sqrt(loc, ret)?;
            }

            Operator::F64Copysign => {
                let loc_b = self.pop_value_released()?;
                let loc_a = self.pop_value_released()?;
                let ret = self.acquire_location(&WpType::F64)?;
                self.value_stack.push((ret, CanonicalizeType::None));

                let tmp1 = self.machine.acquire_temp_gpr().unwrap();
                let tmp2 = self.machine.acquire_temp_gpr().unwrap();

                if self.machine.arch_supports_canonicalize_nan()
                    && self.config.enable_nan_canonicalization
                {
                    for ((loc, fp), tmp) in [(loc_a, tmp1), (loc_b, tmp2)].iter() {
                        if fp.to_size().is_some() {
                            self.machine
                                .canonicalize_nan(Size::S64, *loc, Location::GPR(*tmp))?
                        } else {
                            self.machine
                                .move_location(Size::S64, *loc, Location::GPR(*tmp))?
                        }
                    }
                } else {
                    self.machine
                        .move_location(Size::S64, loc_a.0, Location::GPR(tmp1))?;
                    self.machine
                        .move_location(Size::S64, loc_b.0, Location::GPR(tmp2))?;
                }
                self.machine.emit_i64_copysign(tmp1, tmp2)?;
                self.machine
                    .move_location(Size::S64, Location::GPR(tmp1), ret)?;

                self.machine.release_gpr(tmp2);
                self.machine.release_gpr(tmp1);
            }

            Operator::F64Abs => {
                let (loc, canonicalize) = self.pop_value_released()?;
                let ret = self.acquire_location(&WpType::F64)?;
                self.value_stack.push((ret, canonicalize));

                self.machine.f64_abs(loc, ret)?;
            }

            Operator::F64Neg => {
                let (loc, canonicalize) = self.pop_value_released()?;
                let ret = self.acquire_location(&WpType::F64)?;
                self.value_stack.push((ret, canonicalize));

                self.machine.f64_neg(loc, ret)?;
            }

            Operator::F64PromoteF32 => {
                let (loc, canonicalize) = self.pop_value_released()?;
                let ret = self.acquire_location(&WpType::F64)?;
                self.value_stack.push((ret, canonicalize.promote()?));
                self.machine.convert_f64_f32(loc, ret)?;
            }
            Operator::F32DemoteF64 => {
                let (loc, canonicalize) = self.pop_value_released()?;
                let ret = self.acquire_location(&WpType::F64)?;
                self.value_stack.push((ret, canonicalize.demote()?));
                self.machine.convert_f32_f64(loc, ret)?;
            }

            Operator::I32ReinterpretF32 => {
                let (loc, canonicalize) = self.pop_value_released()?;
                let ret = self.acquire_location(&WpType::I32)?;
                self.value_stack.push((ret, CanonicalizeType::None));

                if !self.machine.arch_supports_canonicalize_nan()
                    || !self.config.enable_nan_canonicalization
                    || matches!(canonicalize, CanonicalizeType::None)
                {
                    if loc != ret {
                        self.machine.emit_relaxed_mov(Size::S32, loc, ret)?;
                    }
                } else {
                    self.machine.canonicalize_nan(Size::S32, loc, ret)?;
                }
            }
            Operator::F32ReinterpretI32 => {
                let loc = self.pop_value_released()?.0;
                let ret = self.acquire_location(&WpType::F32)?;
                self.value_stack.push((ret, CanonicalizeType::None));

                if loc != ret {
                    self.machine.emit_relaxed_mov(Size::S32, loc, ret)?;
                }
            }

            Operator::I64ReinterpretF64 => {
                let (loc, canonicalize) = self.pop_value_released()?;
                let ret = self.acquire_location(&WpType::I64)?;
                self.value_stack.push((ret, CanonicalizeType::None));

                if !self.machine.arch_supports_canonicalize_nan()
                    || !self.config.enable_nan_canonicalization
                    || matches!(canonicalize, CanonicalizeType::None)
                {
                    if loc != ret {
                        self.machine.emit_relaxed_mov(Size::S64, loc, ret)?;
                    }
                } else {
                    self.machine.canonicalize_nan(Size::S64, loc, ret)?;
                }
            }
            Operator::F64ReinterpretI64 => {
                let loc = self.pop_value_released()?.0;
                let ret = self.acquire_location(&WpType::F64)?;
                self.value_stack.push((ret, CanonicalizeType::None));

                if loc != ret {
                    self.machine.emit_relaxed_mov(Size::S64, loc, ret)?;
                }
            }

            Operator::I32TruncF32U => {
                let loc = self.pop_value_released()?.0;
                let ret = self.acquire_location(&WpType::I32)?;
                self.value_stack.push((ret, CanonicalizeType::None));

                self.machine.convert_i32_f32(loc, ret, false, false)?;
            }

            Operator::I32TruncSatF32U => {
                let loc = self.pop_value_released()?.0;
                let ret = self.acquire_location(&WpType::I32)?;
                self.value_stack.push((ret, CanonicalizeType::None));

                self.machine.convert_i32_f32(loc, ret, false, true)?;
            }

            Operator::I32TruncF32S => {
                let loc = self.pop_value_released()?.0;
                let ret = self.acquire_location(&WpType::I32)?;
                self.value_stack.push((ret, CanonicalizeType::None));

                self.machine.convert_i32_f32(loc, ret, true, false)?;
            }
            Operator::I32TruncSatF32S => {
                let loc = self.pop_value_released()?.0;
                let ret = self.acquire_location(&WpType::I32)?;
                self.value_stack.push((ret, CanonicalizeType::None));

                self.machine.convert_i32_f32(loc, ret, true, true)?;
            }

            Operator::I64TruncF32S => {
                let loc = self.pop_value_released()?.0;
                let ret = self.acquire_location(&WpType::I64)?;
                self.value_stack.push((ret, CanonicalizeType::None));

                self.machine.convert_i64_f32(loc, ret, true, false)?;
            }

            Operator::I64TruncSatF32S => {
                let loc = self.pop_value_released()?.0;
                let ret = self.acquire_location(&WpType::I64)?;
                self.value_stack.push((ret, CanonicalizeType::None));

                self.machine.convert_i64_f32(loc, ret, true, true)?;
            }

            Operator::I64TruncF32U => {
                let loc = self.pop_value_released()?.0;
                let ret = self.acquire_location(&WpType::I64)?;
                self.value_stack.push((ret, CanonicalizeType::None));

                self.machine.convert_i64_f32(loc, ret, false, false)?;
            }
            Operator::I64TruncSatF32U => {
                let loc = self.pop_value_released()?.0;
                let ret = self.acquire_location(&WpType::I64)?;
                self.value_stack.push((ret, CanonicalizeType::None));

                self.machine.convert_i64_f32(loc, ret, false, true)?;
            }

            Operator::I32TruncF64U => {
                let loc = self.pop_value_released()?.0;
                let ret = self.acquire_location(&WpType::I32)?;
                self.value_stack.push((ret, CanonicalizeType::None));

                self.machine.convert_i32_f64(loc, ret, false, false)?;
            }

            Operator::I32TruncSatF64U => {
                let loc = self.pop_value_released()?.0;
                let ret = self.acquire_location(&WpType::I32)?;
                self.value_stack.push((ret, CanonicalizeType::None));

                self.machine.convert_i32_f64(loc, ret, false, true)?;
            }

            Operator::I32TruncF64S => {
                let loc = self.pop_value_released()?.0;
                let ret = self.acquire_location(&WpType::I32)?;
                self.value_stack.push((ret, CanonicalizeType::None));

                self.machine.convert_i32_f64(loc, ret, true, false)?;
            }

            Operator::I32TruncSatF64S => {
                let loc = self.pop_value_released()?.0;
                let ret = self.acquire_location(&WpType::I32)?;
                self.value_stack.push((ret, CanonicalizeType::None));

                self.machine.convert_i32_f64(loc, ret, true, true)?;
            }

            Operator::I64TruncF64S => {
                let loc = self.pop_value_released()?.0;
                let ret = self.acquire_location(&WpType::I64)?;
                self.value_stack.push((ret, CanonicalizeType::None));

                self.machine.convert_i64_f64(loc, ret, true, false)?;
            }

            Operator::I64TruncSatF64S => {
                let loc = self.pop_value_released()?.0;
                let ret = self.acquire_location(&WpType::I64)?;
                self.value_stack.push((ret, CanonicalizeType::None));

                self.machine.convert_i64_f64(loc, ret, true, true)?;
            }

            Operator::I64TruncF64U => {
                let loc = self.pop_value_released()?.0;
                let ret = self.acquire_location(&WpType::I64)?;
                self.value_stack.push((ret, CanonicalizeType::None));

                self.machine.convert_i64_f64(loc, ret, false, false)?;
            }

            Operator::I64TruncSatF64U => {
                let loc = self.pop_value_released()?.0;
                let ret = self.acquire_location(&WpType::I64)?;
                self.value_stack.push((ret, CanonicalizeType::None));

                self.machine.convert_i64_f64(loc, ret, false, true)?;
            }

            Operator::F32ConvertI32S => {
                let loc = self.pop_value_released()?.0;
                let ret = self.acquire_location(&WpType::F32)?;
                self.value_stack.push((ret, CanonicalizeType::None));

                self.machine.convert_f32_i32(loc, true, ret)?;
            }
            Operator::F32ConvertI32U => {
                let loc = self.pop_value_released()?.0;
                let ret = self.acquire_location(&WpType::F32)?;
                self.value_stack.push((ret, CanonicalizeType::None));

                self.machine.convert_f32_i32(loc, false, ret)?;
            }
            Operator::F32ConvertI64S => {
                let loc = self.pop_value_released()?.0;
                let ret = self.acquire_location(&WpType::F32)?;
                self.value_stack.push((ret, CanonicalizeType::None));

                self.machine.convert_f32_i64(loc, true, ret)?;
            }
            Operator::F32ConvertI64U => {
                let loc = self.pop_value_released()?.0;
                let ret = self.acquire_location(&WpType::F32)?;
                self.value_stack.push((ret, CanonicalizeType::None));

                self.machine.convert_f32_i64(loc, false, ret)?;
            }

            Operator::F64ConvertI32S => {
                let loc = self.pop_value_released()?.0;
                let ret = self.acquire_location(&WpType::F64)?;
                self.value_stack.push((ret, CanonicalizeType::None));

                self.machine.convert_f64_i32(loc, true, ret)?;
            }
            Operator::F64ConvertI32U => {
                let loc = self.pop_value_released()?.0;
                let ret = self.acquire_location(&WpType::F64)?;
                self.value_stack.push((ret, CanonicalizeType::None));

                self.machine.convert_f64_i32(loc, false, ret)?;
            }
            Operator::F64ConvertI64S => {
                let loc = self.pop_value_released()?.0;
                let ret = self.acquire_location(&WpType::F64)?;
                self.value_stack.push((ret, CanonicalizeType::None));

                self.machine.convert_f64_i64(loc, true, ret)?;
            }
            Operator::F64ConvertI64U => {
                let loc = self.pop_value_released()?.0;
                let ret = self.acquire_location(&WpType::F64)?;
                self.value_stack.push((ret, CanonicalizeType::None));

                self.machine.convert_f64_i64(loc, false, ret)?;
            }

            Operator::Call { function_index } => {
                let function_index = function_index as usize;

                let sig_index = *self
                    .module
                    .functions
                    .get(FunctionIndex::new(function_index))
                    .unwrap();
                let sig = self.module.signatures.get(sig_index).unwrap();
                let param_types: SmallVec<[WpType; 8]> =
                    sig.params().iter().map(type_to_wp_type).collect();
                let return_types: SmallVec<[WpType; 1]> =
                    sig.results().iter().map(type_to_wp_type).collect();

                let params: SmallVec<[_; 8]> = self
                    .value_stack
                    .drain(self.value_stack.len() - param_types.len()..)
                    .collect();
                self.release_reg_locations(&params)?;

                // Pop arguments off the FP stack and canonicalize them if needed.
                //
                // Canonicalization state will be lost across function calls, so early canonicalization
                // is necessary here.
                if self.machine.arch_supports_canonicalize_nan()
                    && self.config.enable_nan_canonicalization
                {
                    for (loc, canonicalize) in params.iter() {
                        if let Some(size) = canonicalize.to_size() {
                            self.machine.canonicalize_nan(size, *loc, *loc)?;
                        }
                    }
                }

                // Imported functions are called through trampolines placed as custom sections.
                let reloc_target = if function_index < self.module.num_imported_functions {
                    RelocationTarget::CustomSection(SectionIndex::new(function_index))
                } else {
                    RelocationTarget::LocalFunc(LocalFunctionIndex::new(
                        function_index - self.module.num_imported_functions,
                    ))
                };
                let calling_convention = self.calling_convention;

                self.emit_call_native(
                    |this| {
                        let offset = this
                            .machine
                            .mark_instruction_with_trap_code(TrapCode::StackOverflow);
                        let mut relocations = this
                            .machine
                            .emit_call_with_reloc(calling_convention, reloc_target)?;
                        this.machine.mark_instruction_address_end(offset);
                        this.relocations.append(&mut relocations);
                        Ok(())
                    },
                    params.iter().copied(),
                    param_types.iter().copied(),
                    return_types.iter().copied(),
                    NativeCallType::IncludeVMCtxArgument,
                )?;
<<<<<<< HEAD
=======

                self.release_stack_locations(&params)?;

                if !return_types.is_empty() {
                    let ret = self.acquire_location(&return_types[0])?;
                    self.value_stack.push((ret, CanonicalizeType::None));
                    if return_types[0].is_float() {
                        self.machine.move_location(
                            Size::S64,
                            Location::SIMD(self.machine.get_simd_for_ret()),
                            ret,
                        )?;
                    } else {
                        self.machine.move_location(
                            Size::S64,
                            Location::GPR(self.machine.get_gpr_for_ret()),
                            ret,
                        )?;
                    }
                }
>>>>>>> 013fd194
            }
            Operator::CallIndirect {
                type_index,
                table_index,
            } => {
                // TODO: removed restriction on always being table idx 0;
                // does any code depend on this?
                let table_index = TableIndex::new(table_index as _);
                let index = SignatureIndex::new(type_index as usize);
                let sig = self.module.signatures.get(index).unwrap();
                let param_types: SmallVec<[WpType; 8]> =
                    sig.params().iter().map(type_to_wp_type).collect();
                let return_types: SmallVec<[WpType; 1]> =
                    sig.results().iter().map(type_to_wp_type).collect();

                let func_index = self.pop_value_released()?.0;

                let params: SmallVec<[_; 8]> = self
                    .value_stack
                    .drain(self.value_stack.len() - param_types.len()..)
                    .collect();
                self.release_reg_locations(&params)?;

                // Pop arguments off the FP stack and canonicalize them if needed.
                //
                // Canonicalization state will be lost across function calls, so early canonicalization
                // is necessary here.
                if self.machine.arch_supports_canonicalize_nan()
                    && self.config.enable_nan_canonicalization
                {
                    for (loc, canonicalize) in params.iter() {
                        if let Some(size) = canonicalize.to_size() {
                            self.machine.canonicalize_nan(size, *loc, *loc)?;
                        }
                    }
                }

                let table_base = self.machine.acquire_temp_gpr().unwrap();
                let table_count = self.machine.acquire_temp_gpr().unwrap();
                let sigidx = self.machine.acquire_temp_gpr().unwrap();

                if let Some(local_table_index) = self.module.local_table_index(table_index) {
                    let (vmctx_offset_base, vmctx_offset_len) = (
                        self.vmoffsets.vmctx_vmtable_definition(local_table_index),
                        self.vmoffsets
                            .vmctx_vmtable_definition_current_elements(local_table_index),
                    );
                    self.machine.move_location(
                        Size::S64,
                        Location::Memory(self.machine.get_vmctx_reg(), vmctx_offset_base as i32),
                        Location::GPR(table_base),
                    )?;
                    self.machine.move_location(
                        Size::S32,
                        Location::Memory(self.machine.get_vmctx_reg(), vmctx_offset_len as i32),
                        Location::GPR(table_count),
                    )?;
                } else {
                    // Do an indirection.
                    let import_offset = self.vmoffsets.vmctx_vmtable_import(table_index);
                    self.machine.move_location(
                        Size::S64,
                        Location::Memory(self.machine.get_vmctx_reg(), import_offset as i32),
                        Location::GPR(table_base),
                    )?;

                    // Load len.
                    self.machine.move_location(
                        Size::S32,
                        Location::Memory(
                            table_base,
                            self.vmoffsets.vmtable_definition_current_elements() as _,
                        ),
                        Location::GPR(table_count),
                    )?;

                    // Load base.
                    self.machine.move_location(
                        Size::S64,
                        Location::Memory(table_base, self.vmoffsets.vmtable_definition_base() as _),
                        Location::GPR(table_base),
                    )?;
                }

                self.machine.jmp_on_condition(
                    UnsignedCondition::BelowEqual,
                    Size::S32,
                    Location::GPR(table_count),
                    func_index,
                    self.special_labels.table_access_oob,
                )?;
                self.machine
                    .move_location(Size::S32, func_index, Location::GPR(table_count))?;
                self.machine.emit_imul_imm32(
                    Size::S64,
                    self.vmoffsets.size_of_vm_funcref() as u32,
                    table_count,
                )?;
                self.machine.location_add(
                    Size::S64,
                    Location::GPR(table_base),
                    Location::GPR(table_count),
                    false,
                )?;

                // deref the table to get a VMFuncRef
                self.machine.move_location(
                    Size::S64,
                    Location::Memory(table_count, self.vmoffsets.vm_funcref_anyfunc_ptr() as i32),
                    Location::GPR(table_count),
                )?;
                // Trap if the FuncRef is null
                self.machine.jmp_on_condition(
                    UnsignedCondition::Equal,
                    Size::S64,
                    Location::GPR(table_count),
                    Location::Imm32(0),
                    self.special_labels.indirect_call_null,
                )?;
                self.machine.move_location(
                    Size::S64,
                    Location::Memory(
                        self.machine.get_vmctx_reg(),
                        self.vmoffsets.vmctx_vmshared_signature_id(index) as i32,
                    ),
                    Location::GPR(sigidx),
                )?;

                // Trap if signature mismatches.
                self.machine.jmp_on_condition(
                    UnsignedCondition::NotEqual,
                    Size::S32,
                    Location::GPR(sigidx),
                    Location::Memory(
                        table_count,
                        (self.vmoffsets.vmcaller_checked_anyfunc_type_index() as usize) as i32,
                    ),
                    self.special_labels.bad_signature,
                )?;
                self.machine.release_gpr(sigidx);
                self.machine.release_gpr(table_count);
                self.machine.release_gpr(table_base);

                let gpr_for_call = self.machine.get_grp_for_call();
                if table_count != gpr_for_call {
                    self.machine.move_location(
                        Size::S64,
                        Location::GPR(table_count),
                        Location::GPR(gpr_for_call),
                    )?;
                }

                let vmcaller_checked_anyfunc_func_ptr =
                    self.vmoffsets.vmcaller_checked_anyfunc_func_ptr() as usize;
                let vmcaller_checked_anyfunc_vmctx =
                    self.vmoffsets.vmcaller_checked_anyfunc_vmctx() as usize;
                let calling_convention = self.calling_convention;

                self.emit_call_native(
                    |this| {
                        if this.machine.arch_requires_indirect_call_trampoline() {
                            this.machine
                                .arch_emit_indirect_call_with_trampoline(Location::Memory(
                                    gpr_for_call,
                                    vmcaller_checked_anyfunc_func_ptr as i32,
                                ))
                        } else {
                            let offset = this
                                .machine
                                .mark_instruction_with_trap_code(TrapCode::StackOverflow);

                            // We set the context pointer
                            this.machine.move_location(
                                Size::S64,
                                Location::Memory(
                                    gpr_for_call,
                                    vmcaller_checked_anyfunc_vmctx as i32,
                                ),
                                this.machine
                                    .get_simple_param_location(0, calling_convention),
                            )?;

                            this.machine.emit_call_location(Location::Memory(
                                gpr_for_call,
                                vmcaller_checked_anyfunc_func_ptr as i32,
                            ))?;
                            this.machine.mark_instruction_address_end(offset);
                            Ok(())
                        }
                    },
                    params.iter().copied(),
                    param_types.iter().copied(),
                    return_types.iter().copied(),
                    NativeCallType::IncludeVMCtxArgument,
                )?;
<<<<<<< HEAD
=======

                self.release_stack_locations(&params)?;

                if !return_types.is_empty() {
                    let ret = self.acquire_location(&return_types[0])?;
                    self.value_stack.push((ret, CanonicalizeType::None));
                    if return_types[0].is_float() {
                        self.machine.move_location(
                            Size::S64,
                            Location::SIMD(self.machine.get_simd_for_ret()),
                            ret,
                        )?;
                    } else {
                        self.machine.move_location(
                            Size::S64,
                            Location::GPR(self.machine.get_gpr_for_ret()),
                            ret,
                        )?;
                    }
                }
>>>>>>> 013fd194
            }
            Operator::If { blockty } => {
                let label_end = self.machine.get_label();
                let label_else = self.machine.get_label();
                let cond = self.pop_value_released()?.0;

                let return_types = self.return_types_for_block(blockty);
                let param_types = self.param_types_for_block(blockty);
                self.allocate_return_slots_before_params(param_types.len(), return_types.len())?;

                let frame = ControlFrame {
                    state: ControlState::If {
                        label_else,
                        inputs: SmallVec::from_iter(
                            self.value_stack
                                .iter()
                                .rev()
                                .take(param_types.len())
                                .rev()
                                .copied(),
                        ),
                    },
                    label: label_end,
                    param_types,
                    return_types,
                    value_stack_depth: self.value_stack.len(),
                };
                self.control_stack.push(frame);
                self.machine.jmp_on_condition(
                    UnsignedCondition::Equal,
                    Size::S32,
                    cond,
                    Location::Imm32(0),
                    label_else,
                )?;
            }
            Operator::Else => {
                let frame = self.control_stack.last().unwrap();

                if !was_unreachable && !frame.return_types.is_empty() {
                    self.emit_return_values(
                        frame.value_stack_depth_after(),
                        frame.return_types.len(),
                    )?;
                }

                let frame = &self.control_stack.last_mut().unwrap();
<<<<<<< HEAD
                let stack_depth = frame.value_stack_depth_after();
                self.release_locations_value(stack_depth)?;
                self.value_stack.truncate(stack_depth);
=======
                let release: Vec<_> = self.value_stack.drain(frame.value_stack_depth..).collect();
                self.release_locations(&release)?;
>>>>>>> 013fd194
                let frame = &mut self.control_stack.last_mut().unwrap();

                // The Else block must be provided the very same inputs as the previous If block had,
                // and so we need to copy the potentially consumed inputs.
                let ControlState::If {
                    label_else,
                    ref inputs,
                } = frame.state
                else {
                    return Err(CompileError::Codegen(
                        "Else: frame.if_else unreachable code".to_owned(),
                    ));
                };
                for (input, _) in inputs {
                    match input {
                        Location::GPR(x) => {
                            self.machine.reserve_gpr(*x);
                        }
                        Location::SIMD(x) => {
                            self.machine.reserve_simd(*x);
                        }
                        _ => {}
                    }
                }
                self.value_stack.extend(inputs);

                self.machine.jmp_unconditional(frame.label)?;
                self.machine.emit_label(label_else)?;
                frame.state = ControlState::Else;
            }
            // `TypedSelect` must be used for extern refs so ref counting should
            // be done with TypedSelect. But otherwise they're the same.
            Operator::TypedSelect { .. } | Operator::Select => {
                let cond = self.pop_value_released()?.0;
                let (v_b, canonicalize_b) = self.pop_value_released()?;
                let (v_a, canonicalize_a) = self.pop_value_released()?;
                let ret = self.acquire_location(&WpType::I64)?;
                self.value_stack.push((ret, CanonicalizeType::None));

                let end_label = self.machine.get_label();
                let zero_label = self.machine.get_label();

                self.machine.jmp_on_condition(
                    UnsignedCondition::Equal,
                    Size::S32,
                    cond,
                    Location::Imm32(0),
                    zero_label,
                )?;
                if self.machine.arch_supports_canonicalize_nan()
                    && self.config.enable_nan_canonicalization
                    && let Some(size) = canonicalize_a.to_size()
                {
                    self.machine.canonicalize_nan(size, v_a, ret)?;
                } else if v_a != ret {
                    self.machine.emit_relaxed_mov(Size::S64, v_a, ret)?;
                }
                self.machine.jmp_unconditional(end_label)?;
                self.machine.emit_label(zero_label)?;
                if self.machine.arch_supports_canonicalize_nan()
                    && self.config.enable_nan_canonicalization
                    && let Some(size) = canonicalize_b.to_size()
                {
                    self.machine.canonicalize_nan(size, v_b, ret)?;
                } else if v_b != ret {
                    self.machine.emit_relaxed_mov(Size::S64, v_b, ret)?;
                }
                self.machine.emit_label(end_label)?;
            }
            Operator::Block { blockty } => {
                let return_types = self.return_types_for_block(blockty);
                let param_types = self.param_types_for_block(blockty);
                self.allocate_return_slots_before_params(param_types.len(), return_types.len())?;

                let frame = ControlFrame {
                    state: ControlState::Block,
                    label: self.machine.get_label(),
                    param_types,
                    return_types,
                    value_stack_depth: self.value_stack.len(),
                };
                self.control_stack.push(frame);
            }
            Operator::Loop { blockty } => {
                self.machine.align_for_loop()?;
                let label = self.machine.get_label();

                let return_types = self.return_types_for_block(blockty);
                let param_types = self.param_types_for_block(blockty);
                self.allocate_return_slots_before_params(param_types.len(), return_types.len())?;

                self.control_stack.push(ControlFrame {
                    state: ControlState::Loop,
                    label,
                    param_types,
                    return_types,
                    value_stack_depth: self.value_stack.len(),
                });
                self.machine.emit_label(label)?;

                // TODO: Re-enable interrupt signal check without branching
            }
            Operator::Nop => {}
            Operator::MemorySize { mem } => {
                let memory_index = MemoryIndex::new(mem as usize);
                self.machine.move_location(
                    Size::S64,
                    Location::Memory(
                        self.machine.get_vmctx_reg(),
                        self.vmoffsets.vmctx_builtin_function(
                            if self.module.local_memory_index(memory_index).is_some() {
                                VMBuiltinFunctionIndex::get_memory32_size_index()
                            } else {
                                VMBuiltinFunctionIndex::get_imported_memory32_size_index()
                            },
                        ) as i32,
                    ),
                    Location::GPR(self.machine.get_grp_for_call()),
                )?;
                self.emit_call_native(
                    |this| {
                        this.machine
                            .emit_call_register(this.machine.get_grp_for_call())
                    },
                    // [vmctx, memory_index]
                    iter::once((
                        Location::Imm32(memory_index.index() as u32),
                        CanonicalizeType::None,
                    )),
                    iter::once(WpType::I64),
                    iter::once(WpType::I64),
                    NativeCallType::IncludeVMCtxArgument,
                )?;
            }
            Operator::MemoryInit { data_index, mem } => {
                let len = self.value_stack.pop().unwrap();
                let src = self.value_stack.pop().unwrap();
                let dst = self.value_stack.pop().unwrap();
                self.release_reg_locations(&[len, src, dst])?;

                self.machine.move_location(
                    Size::S64,
                    Location::Memory(
                        self.machine.get_vmctx_reg(),
                        self.vmoffsets
                            .vmctx_builtin_function(VMBuiltinFunctionIndex::get_memory_init_index())
                            as i32,
                    ),
                    Location::GPR(self.machine.get_grp_for_call()),
                )?;

                self.emit_call_native(
                    |this| {
                        this.machine
                            .emit_call_register(this.machine.get_grp_for_call())
                    },
                    // [vmctx, memory_index, data_index, dst, src, len]
                    [
                        (Location::Imm32(mem), CanonicalizeType::None),
                        (Location::Imm32(data_index), CanonicalizeType::None),
                        dst,
                        src,
                        len,
                    ]
                    .iter()
                    .cloned(),
                    [
                        WpType::I64,
                        WpType::I64,
                        WpType::I64,
                        WpType::I64,
                        WpType::I64,
                    ]
                    .iter()
                    .cloned(),
                    iter::empty(),
                    NativeCallType::IncludeVMCtxArgument,
                )?;
<<<<<<< HEAD
=======
                self.release_stack_locations(&[dst, src, len])?;
>>>>>>> 013fd194
            }
            Operator::DataDrop { data_index } => {
                self.machine.move_location(
                    Size::S64,
                    Location::Memory(
                        self.machine.get_vmctx_reg(),
                        self.vmoffsets
                            .vmctx_builtin_function(VMBuiltinFunctionIndex::get_data_drop_index())
                            as i32,
                    ),
                    Location::GPR(self.machine.get_grp_for_call()),
                )?;

                self.emit_call_native(
                    |this| {
                        this.machine
                            .emit_call_register(this.machine.get_grp_for_call())
                    },
                    // [vmctx, data_index]
                    iter::once((Location::Imm32(data_index), CanonicalizeType::None)),
                    iter::once(WpType::I64),
                    iter::empty(),
                    NativeCallType::IncludeVMCtxArgument,
                )?;
            }
            Operator::MemoryCopy { src_mem, .. } => {
                // ignore until we support multiple memories
                let len = self.value_stack.pop().unwrap();
                let src_pos = self.value_stack.pop().unwrap();
                let dst_pos = self.value_stack.pop().unwrap();
                self.release_reg_locations(&[len, src_pos, dst_pos])?;

                let memory_index = MemoryIndex::new(src_mem as usize);
                let (memory_copy_index, memory_index) =
                    if self.module.local_memory_index(memory_index).is_some() {
                        (
                            VMBuiltinFunctionIndex::get_memory_copy_index(),
                            memory_index,
                        )
                    } else {
                        (
                            VMBuiltinFunctionIndex::get_imported_memory_copy_index(),
                            memory_index,
                        )
                    };

                self.machine.move_location(
                    Size::S64,
                    Location::Memory(
                        self.machine.get_vmctx_reg(),
                        self.vmoffsets.vmctx_builtin_function(memory_copy_index) as i32,
                    ),
                    Location::GPR(self.machine.get_grp_for_call()),
                )?;

                self.emit_call_native(
                    |this| {
                        this.machine
                            .emit_call_register(this.machine.get_grp_for_call())
                    },
                    // [vmctx, memory_index, dst, src, len]
                    [
                        (
                            Location::Imm32(memory_index.index() as u32),
                            CanonicalizeType::None,
                        ),
                        dst_pos,
                        src_pos,
                        len,
                    ]
                    .iter()
                    .cloned(),
                    [WpType::I32, WpType::I64, WpType::I64, WpType::I64]
                        .iter()
                        .cloned(),
                    iter::empty(),
                    NativeCallType::IncludeVMCtxArgument,
                )?;
<<<<<<< HEAD
=======
                self.release_stack_locations(&[dst_pos, src_pos, len])?;
>>>>>>> 013fd194
            }
            Operator::MemoryFill { mem } => {
                let len = self.value_stack.pop().unwrap();
                let val = self.value_stack.pop().unwrap();
                let dst = self.value_stack.pop().unwrap();
                self.release_reg_locations(&[len, val, dst])?;

                let memory_index = MemoryIndex::new(mem as usize);
                let (memory_fill_index, memory_index) =
                    if self.module.local_memory_index(memory_index).is_some() {
                        (
                            VMBuiltinFunctionIndex::get_memory_fill_index(),
                            memory_index,
                        )
                    } else {
                        (
                            VMBuiltinFunctionIndex::get_imported_memory_fill_index(),
                            memory_index,
                        )
                    };

                self.machine.move_location(
                    Size::S64,
                    Location::Memory(
                        self.machine.get_vmctx_reg(),
                        self.vmoffsets.vmctx_builtin_function(memory_fill_index) as i32,
                    ),
                    Location::GPR(self.machine.get_grp_for_call()),
                )?;

                self.emit_call_native(
                    |this| {
                        this.machine
                            .emit_call_register(this.machine.get_grp_for_call())
                    },
                    // [vmctx, memory_index, dst, src, len]
                    [
                        (
                            Location::Imm32(memory_index.index() as u32),
                            CanonicalizeType::None,
                        ),
                        dst,
                        val,
                        len,
                    ]
                    .iter()
                    .cloned(),
                    [WpType::I32, WpType::I64, WpType::I64, WpType::I64]
                        .iter()
                        .cloned(),
                    iter::empty(),
                    NativeCallType::IncludeVMCtxArgument,
                )?;
<<<<<<< HEAD
=======
                self.release_stack_locations(&[dst, val, len])?;
>>>>>>> 013fd194
            }
            Operator::MemoryGrow { mem } => {
                let memory_index = MemoryIndex::new(mem as usize);
                let param_pages = self.value_stack.pop().unwrap();

                self.release_reg_locations(&[param_pages])?;

                self.machine.move_location(
                    Size::S64,
                    Location::Memory(
                        self.machine.get_vmctx_reg(),
                        self.vmoffsets.vmctx_builtin_function(
                            if self.module.local_memory_index(memory_index).is_some() {
                                VMBuiltinFunctionIndex::get_memory32_grow_index()
                            } else {
                                VMBuiltinFunctionIndex::get_imported_memory32_grow_index()
                            },
                        ) as i32,
                    ),
                    Location::GPR(self.machine.get_grp_for_call()),
                )?;

                self.emit_call_native(
                    |this| {
                        this.machine
                            .emit_call_register(this.machine.get_grp_for_call())
                    },
                    // [vmctx, val, memory_index]
                    [
                        param_pages,
                        (
                            Location::Imm32(memory_index.index() as u32),
                            CanonicalizeType::None,
                        ),
                    ]
                    .iter()
                    .cloned(),
                    [WpType::I64, WpType::I64].iter().cloned(),
                    iter::once(WpType::I64),
                    NativeCallType::IncludeVMCtxArgument,
                )?;
<<<<<<< HEAD
=======

                self.release_stack_locations(&[param_pages])?;

                let ret = self.acquire_location(&WpType::I64)?;
                self.value_stack.push((ret, CanonicalizeType::None));
                self.machine.move_location(
                    Size::S64,
                    Location::GPR(self.machine.get_gpr_for_ret()),
                    ret,
                )?;
>>>>>>> 013fd194
            }
            Operator::I32Load { ref memarg } => {
                let target = self.pop_value_released()?.0;
                let ret = self.acquire_location(&WpType::I32)?;
                self.value_stack.push((ret, CanonicalizeType::None));
                self.op_memory(
                    |this,
                     need_check,
                     imported_memories,
                     offset,
                     heap_access_oob,
                     unaligned_atomic| {
                        this.machine.i32_load(
                            target,
                            memarg,
                            ret,
                            need_check,
                            imported_memories,
                            offset,
                            heap_access_oob,
                            unaligned_atomic,
                        )
                    },
                )?;
            }
            Operator::F32Load { ref memarg } => {
                let target = self.pop_value_released()?.0;
                let ret = self.acquire_location(&WpType::F32)?;
                self.value_stack.push((ret, CanonicalizeType::None));
                self.op_memory(
                    |this,
                     need_check,
                     imported_memories,
                     offset,
                     heap_access_oob,
                     unaligned_atomic| {
                        this.machine.f32_load(
                            target,
                            memarg,
                            ret,
                            need_check,
                            imported_memories,
                            offset,
                            heap_access_oob,
                            unaligned_atomic,
                        )
                    },
                )?;
            }
            Operator::I32Load8U { ref memarg } => {
                let target = self.pop_value_released()?.0;
                let ret = self.acquire_location(&WpType::I32)?;
                self.value_stack.push((ret, CanonicalizeType::None));
                self.op_memory(
                    |this,
                     need_check,
                     imported_memories,
                     offset,
                     heap_access_oob,
                     unaligned_atomic| {
                        this.machine.i32_load_8u(
                            target,
                            memarg,
                            ret,
                            need_check,
                            imported_memories,
                            offset,
                            heap_access_oob,
                            unaligned_atomic,
                        )
                    },
                )?;
            }
            Operator::I32Load8S { ref memarg } => {
                let target = self.pop_value_released()?.0;
                let ret = self.acquire_location(&WpType::I32)?;
                self.value_stack.push((ret, CanonicalizeType::None));
                self.op_memory(
                    |this,
                     need_check,
                     imported_memories,
                     offset,
                     heap_access_oob,
                     unaligned_atomic| {
                        this.machine.i32_load_8s(
                            target,
                            memarg,
                            ret,
                            need_check,
                            imported_memories,
                            offset,
                            heap_access_oob,
                            unaligned_atomic,
                        )
                    },
                )?;
            }
            Operator::I32Load16U { ref memarg } => {
                let target = self.pop_value_released()?.0;
                let ret = self.acquire_location(&WpType::I32)?;
                self.value_stack.push((ret, CanonicalizeType::None));
                self.op_memory(
                    |this,
                     need_check,
                     imported_memories,
                     offset,
                     heap_access_oob,
                     unaligned_atomic| {
                        this.machine.i32_load_16u(
                            target,
                            memarg,
                            ret,
                            need_check,
                            imported_memories,
                            offset,
                            heap_access_oob,
                            unaligned_atomic,
                        )
                    },
                )?;
            }
            Operator::I32Load16S { ref memarg } => {
                let target = self.pop_value_released()?.0;
                let ret = self.acquire_location(&WpType::I32)?;
                self.value_stack.push((ret, CanonicalizeType::None));
                self.op_memory(
                    |this,
                     need_check,
                     imported_memories,
                     offset,
                     heap_access_oob,
                     unaligned_atomic| {
                        this.machine.i32_load_16s(
                            target,
                            memarg,
                            ret,
                            need_check,
                            imported_memories,
                            offset,
                            heap_access_oob,
                            unaligned_atomic,
                        )
                    },
                )?;
            }
            Operator::I32Store { ref memarg } => {
                let target_value = self.pop_value_released()?.0;
                let target_addr = self.pop_value_released()?.0;
                self.op_memory(
                    |this,
                     need_check,
                     imported_memories,
                     offset,
                     heap_access_oob,
                     unaligned_atomic| {
                        this.machine.i32_save(
                            target_value,
                            memarg,
                            target_addr,
                            need_check,
                            imported_memories,
                            offset,
                            heap_access_oob,
                            unaligned_atomic,
                        )
                    },
                )?;
            }
            Operator::F32Store { ref memarg } => {
                let (target_value, canonicalize) = self.pop_value_released()?;
                let target_addr = self.pop_value_released()?.0;
                self.op_memory(
                    |this,
                     need_check,
                     imported_memories,
                     offset,
                     heap_access_oob,
                     unaligned_atomic| {
                        this.machine.f32_save(
                            target_value,
                            memarg,
                            target_addr,
                            self.config.enable_nan_canonicalization
                                && !matches!(canonicalize, CanonicalizeType::None),
                            need_check,
                            imported_memories,
                            offset,
                            heap_access_oob,
                            unaligned_atomic,
                        )
                    },
                )?;
            }
            Operator::I32Store8 { ref memarg } => {
                let target_value = self.pop_value_released()?.0;
                let target_addr = self.pop_value_released()?.0;
                self.op_memory(
                    |this,
                     need_check,
                     imported_memories,
                     offset,
                     heap_access_oob,
                     unaligned_atomic| {
                        this.machine.i32_save_8(
                            target_value,
                            memarg,
                            target_addr,
                            need_check,
                            imported_memories,
                            offset,
                            heap_access_oob,
                            unaligned_atomic,
                        )
                    },
                )?;
            }
            Operator::I32Store16 { ref memarg } => {
                let target_value = self.pop_value_released()?.0;
                let target_addr = self.pop_value_released()?.0;
                self.op_memory(
                    |this,
                     need_check,
                     imported_memories,
                     offset,
                     heap_access_oob,
                     unaligned_atomic| {
                        this.machine.i32_save_16(
                            target_value,
                            memarg,
                            target_addr,
                            need_check,
                            imported_memories,
                            offset,
                            heap_access_oob,
                            unaligned_atomic,
                        )
                    },
                )?;
            }
            Operator::I64Load { ref memarg } => {
                let target = self.pop_value_released()?.0;
                let ret = self.acquire_location(&WpType::I64)?;
                self.value_stack.push((ret, CanonicalizeType::None));
                self.op_memory(
                    |this,
                     need_check,
                     imported_memories,
                     offset,
                     heap_access_oob,
                     unaligned_atomic| {
                        this.machine.i64_load(
                            target,
                            memarg,
                            ret,
                            need_check,
                            imported_memories,
                            offset,
                            heap_access_oob,
                            unaligned_atomic,
                        )
                    },
                )?;
            }
            Operator::F64Load { ref memarg } => {
                let target = self.pop_value_released()?.0;
                let ret = self.acquire_location(&WpType::F64)?;
                self.value_stack.push((ret, CanonicalizeType::None));
                self.op_memory(
                    |this,
                     need_check,
                     imported_memories,
                     offset,
                     heap_access_oob,
                     unaligned_atomic| {
                        this.machine.f64_load(
                            target,
                            memarg,
                            ret,
                            need_check,
                            imported_memories,
                            offset,
                            heap_access_oob,
                            unaligned_atomic,
                        )
                    },
                )?;
            }
            Operator::I64Load8U { ref memarg } => {
                let target = self.pop_value_released()?.0;
                let ret = self.acquire_location(&WpType::I64)?;
                self.value_stack.push((ret, CanonicalizeType::None));
                self.op_memory(
                    |this,
                     need_check,
                     imported_memories,
                     offset,
                     heap_access_oob,
                     unaligned_atomic| {
                        this.machine.i64_load_8u(
                            target,
                            memarg,
                            ret,
                            need_check,
                            imported_memories,
                            offset,
                            heap_access_oob,
                            unaligned_atomic,
                        )
                    },
                )?;
            }
            Operator::I64Load8S { ref memarg } => {
                let target = self.pop_value_released()?.0;
                let ret = self.acquire_location(&WpType::I64)?;
                self.value_stack.push((ret, CanonicalizeType::None));
                self.op_memory(
                    |this,
                     need_check,
                     imported_memories,
                     offset,
                     heap_access_oob,
                     unaligned_atomic| {
                        this.machine.i64_load_8s(
                            target,
                            memarg,
                            ret,
                            need_check,
                            imported_memories,
                            offset,
                            heap_access_oob,
                            unaligned_atomic,
                        )
                    },
                )?;
            }
            Operator::I64Load16U { ref memarg } => {
                let target = self.pop_value_released()?.0;
                let ret = self.acquire_location(&WpType::I64)?;
                self.value_stack.push((ret, CanonicalizeType::None));
                self.op_memory(
                    |this,
                     need_check,
                     imported_memories,
                     offset,
                     heap_access_oob,
                     unaligned_atomic| {
                        this.machine.i64_load_16u(
                            target,
                            memarg,
                            ret,
                            need_check,
                            imported_memories,
                            offset,
                            heap_access_oob,
                            unaligned_atomic,
                        )
                    },
                )?;
            }
            Operator::I64Load16S { ref memarg } => {
                let target = self.pop_value_released()?.0;
                let ret = self.acquire_location(&WpType::I64)?;
                self.value_stack.push((ret, CanonicalizeType::None));
                self.op_memory(
                    |this,
                     need_check,
                     imported_memories,
                     offset,
                     heap_access_oob,
                     unaligned_atomic| {
                        this.machine.i64_load_16s(
                            target,
                            memarg,
                            ret,
                            need_check,
                            imported_memories,
                            offset,
                            heap_access_oob,
                            unaligned_atomic,
                        )
                    },
                )?;
            }
            Operator::I64Load32U { ref memarg } => {
                let target = self.pop_value_released()?.0;
                let ret = self.acquire_location(&WpType::I64)?;
                self.value_stack.push((ret, CanonicalizeType::None));
                self.op_memory(
                    |this,
                     need_check,
                     imported_memories,
                     offset,
                     heap_access_oob,
                     unaligned_atomic| {
                        this.machine.i64_load_32u(
                            target,
                            memarg,
                            ret,
                            need_check,
                            imported_memories,
                            offset,
                            heap_access_oob,
                            unaligned_atomic,
                        )
                    },
                )?;
            }
            Operator::I64Load32S { ref memarg } => {
                let target = self.pop_value_released()?.0;
                let ret = self.acquire_location(&WpType::I64)?;
                self.value_stack.push((ret, CanonicalizeType::None));
                self.op_memory(
                    |this,
                     need_check,
                     imported_memories,
                     offset,
                     heap_access_oob,
                     unaligned_atomic| {
                        this.machine.i64_load_32s(
                            target,
                            memarg,
                            ret,
                            need_check,
                            imported_memories,
                            offset,
                            heap_access_oob,
                            unaligned_atomic,
                        )
                    },
                )?;
            }
            Operator::I64Store { ref memarg } => {
                let target_value = self.pop_value_released()?.0;
                let target_addr = self.pop_value_released()?.0;

                self.op_memory(
                    |this,
                     need_check,
                     imported_memories,
                     offset,
                     heap_access_oob,
                     unaligned_atomic| {
                        this.machine.i64_save(
                            target_value,
                            memarg,
                            target_addr,
                            need_check,
                            imported_memories,
                            offset,
                            heap_access_oob,
                            unaligned_atomic,
                        )
                    },
                )?;
            }
            Operator::F64Store { ref memarg } => {
                let (target_value, canonicalize) = self.pop_value_released()?;
                let target_addr = self.pop_value_released()?.0;
                self.op_memory(
                    |this,
                     need_check,
                     imported_memories,
                     offset,
                     heap_access_oob,
                     unaligned_atomic| {
                        this.machine.f64_save(
                            target_value,
                            memarg,
                            target_addr,
                            self.config.enable_nan_canonicalization
                                && !matches!(canonicalize, CanonicalizeType::None),
                            need_check,
                            imported_memories,
                            offset,
                            heap_access_oob,
                            unaligned_atomic,
                        )
                    },
                )?;
            }
            Operator::I64Store8 { ref memarg } => {
                let target_value = self.pop_value_released()?.0;
                let target_addr = self.pop_value_released()?.0;
                self.op_memory(
                    |this,
                     need_check,
                     imported_memories,
                     offset,
                     heap_access_oob,
                     unaligned_atomic| {
                        this.machine.i64_save_8(
                            target_value,
                            memarg,
                            target_addr,
                            need_check,
                            imported_memories,
                            offset,
                            heap_access_oob,
                            unaligned_atomic,
                        )
                    },
                )?;
            }
            Operator::I64Store16 { ref memarg } => {
                let target_value = self.pop_value_released()?.0;
                let target_addr = self.pop_value_released()?.0;
                self.op_memory(
                    |this,
                     need_check,
                     imported_memories,
                     offset,
                     heap_access_oob,
                     unaligned_atomic| {
                        this.machine.i64_save_16(
                            target_value,
                            memarg,
                            target_addr,
                            need_check,
                            imported_memories,
                            offset,
                            heap_access_oob,
                            unaligned_atomic,
                        )
                    },
                )?;
            }
            Operator::I64Store32 { ref memarg } => {
                let target_value = self.pop_value_released()?.0;
                let target_addr = self.pop_value_released()?.0;
                self.op_memory(
                    |this,
                     need_check,
                     imported_memories,
                     offset,
                     heap_access_oob,
                     unaligned_atomic| {
                        this.machine.i64_save_32(
                            target_value,
                            memarg,
                            target_addr,
                            need_check,
                            imported_memories,
                            offset,
                            heap_access_oob,
                            unaligned_atomic,
                        )
                    },
                )?;
            }
            Operator::Unreachable => {
                self.machine.move_location(
                    Size::S64,
                    Location::Memory(
                        self.machine.get_vmctx_reg(),
                        self.vmoffsets
                            .vmctx_builtin_function(VMBuiltinFunctionIndex::get_raise_trap_index())
                            as i32,
                    ),
                    Location::GPR(self.machine.get_grp_for_call()),
                )?;

                self.emit_call_native(
                    |this| {
                        this.machine
                            .emit_call_register(this.machine.get_grp_for_call())
                    },
                    // [trap_code]
                    [(
                        Location::Imm32(TrapCode::UnreachableCodeReached as u32),
                        CanonicalizeType::None,
                    )]
                    .iter()
                    .cloned(),
                    [WpType::I32].iter().cloned(),
                    iter::empty(),
                    NativeCallType::Unreachable,
                )?;
                self.unreachable_depth = 1;
            }
            Operator::Return => {
                let frame = &self.control_stack[0];
                if !frame.return_types.is_empty() {
                    self.emit_return_values(
                        frame.value_stack_depth_after(),
                        frame.return_types.len(),
                    )?;
                }
                let frame = &self.control_stack[0];
                let frame_depth = frame.value_stack_depth_after();
                let label = frame.label;
                self.release_stack_locations_keep_stack_offset(frame_depth)?;
                self.machine.jmp_unconditional(label)?;
                self.unreachable_depth = 1;
            }
            Operator::Br { relative_depth } => {
                let frame =
                    &self.control_stack[self.control_stack.len() - 1 - (relative_depth as usize)];
                if !matches!(frame.state, ControlState::Loop) && !frame.return_types.is_empty() {
                    self.emit_return_values(
                        frame.value_stack_depth_after(),
                        frame.return_types.len(),
                    )?;
                }
                let stack_len = self.control_stack.len();
                let frame = &mut self.control_stack[stack_len - 1 - (relative_depth as usize)];
                let frame_depth = frame.value_stack_depth_after();
                let label = frame.label;

                self.release_stack_locations_keep_stack_offset(frame_depth)?;
                self.machine.jmp_unconditional(label)?;
                self.unreachable_depth = 1;
            }
            Operator::BrIf { relative_depth } => {
                let after = self.machine.get_label();
                let cond = self.pop_value_released()?.0;
                self.machine.jmp_on_condition(
                    UnsignedCondition::Equal,
                    Size::S32,
                    cond,
                    Location::Imm32(0),
                    after,
                )?;

                let frame =
                    &self.control_stack[self.control_stack.len() - 1 - (relative_depth as usize)];
                if !matches!(frame.state, ControlState::Loop) && !frame.return_types.is_empty() {
                    self.emit_return_values(
                        frame.value_stack_depth_after(),
                        frame.return_types.len(),
                    )?;
                }
                let stack_len = self.control_stack.len();
                let frame = &mut self.control_stack[stack_len - 1 - (relative_depth as usize)];
                let stack_depth = frame.value_stack_depth_after();
                let label = frame.label;
                self.release_stack_locations_keep_stack_offset(stack_depth)?;
                self.machine.jmp_unconditional(label)?;

                self.machine.emit_label(after)?;
            }
            Operator::BrTable { ref targets } => {
                let default_target = targets.default();
                let targets = targets
                    .targets()
                    .collect::<Result<Vec<_>, _>>()
                    .map_err(|e| CompileError::Codegen(format!("BrTable read_table: {e:?}")))?;
                let cond = self.pop_value_released()?.0;
                let table_label = self.machine.get_label();
                let mut table: Vec<Label> = vec![];
                let default_br = self.machine.get_label();
                self.machine.jmp_on_condition(
                    UnsignedCondition::AboveEqual,
                    Size::S32,
                    cond,
                    Location::Imm32(targets.len() as u32),
                    default_br,
                )?;

                self.machine.emit_jmp_to_jumptable(table_label, cond)?;

                for target in targets.iter() {
                    let label = self.machine.get_label();
                    self.machine.emit_label(label)?;
                    table.push(label);
                    let frame =
                        &self.control_stack[self.control_stack.len() - 1 - (*target as usize)];
                    if !matches!(frame.state, ControlState::Loop) && !frame.return_types.is_empty()
                    {
                        self.emit_return_values(
                            frame.value_stack_depth_after(),
                            frame.return_types.len(),
                        )?;
                    }
                    let frame =
                        &self.control_stack[self.control_stack.len() - 1 - (*target as usize)];
                    let stack_depth = frame.value_stack_depth_after();
                    let label = frame.label;
                    self.release_stack_locations_keep_stack_offset(stack_depth)?;
                    self.machine.jmp_unconditional(label)?;
                }
                self.machine.emit_label(default_br)?;

                {
                    let frame = &self.control_stack
                        [self.control_stack.len() - 1 - (default_target as usize)];
                    if !matches!(frame.state, ControlState::Loop) && !frame.return_types.is_empty()
                    {
                        self.emit_return_values(
                            frame.value_stack_depth_after(),
                            frame.return_types.len(),
                        )?;
                    }
                    let frame = &self.control_stack
                        [self.control_stack.len() - 1 - (default_target as usize)];
                    let stack_depth = frame.value_stack_depth_after();
                    let label = frame.label;
                    self.release_stack_locations_keep_stack_offset(stack_depth)?;
                    self.machine.jmp_unconditional(label)?;
                }

                self.machine.emit_label(table_label)?;
                for x in table {
                    self.machine.jmp_unconditional(x)?;
                }
                self.unreachable_depth = 1;
            }
            Operator::Drop => {
                self.pop_value_released()?;
            }
            Operator::End => {
                let frame = self.control_stack.pop().unwrap();

                if !was_unreachable && !frame.return_types.is_empty() {
                    self.emit_return_values(
                        frame.value_stack_depth_after(),
                        frame.return_types.len(),
                    )?;
                }

                if self.control_stack.is_empty() {
                    self.machine.emit_label(frame.label)?;
                    self.finalize_locals(self.calling_convention)?;
                    self.machine.emit_function_epilog()?;

                    // Make a copy of the return value in XMM0, as required by the SysV CC.
                    if let Ok(&return_type) = self.signature.results().iter().exactly_one() {
                        if return_type == Type::F32 || return_type == Type::F64 {
                            self.machine.emit_function_return_float()?;
                        }
                    };
                    self.machine.emit_ret()?;
                } else {
                    let released = &self.value_stack.clone()[frame.value_stack_depth_after()..];
                    self.release_locations(released)?;
                    self.value_stack.truncate(frame.value_stack_depth_after());

                    if !matches!(frame.state, ControlState::Loop) {
                        self.machine.emit_label(frame.label)?;
                    }

                    if let ControlState::If { label_else, .. } = frame.state {
                        self.machine.emit_label(label_else)?;
                    }

                    // At this point the return values are properly sitting in the value_stack and are properly canonicalized.
                }
            }
            Operator::AtomicFence => {
                // Fence is a nop.
                //
                // Fence was added to preserve information about fences from
                // source languages. If in the future Wasm extends the memory
                // model, and if we hadn't recorded what fences used to be there,
                // it would lead to data races that weren't present in the
                // original source language.
                self.machine.emit_memory_fence()?;
            }
            Operator::I32AtomicLoad { ref memarg } => {
                let target = self.pop_value_released()?.0;
                let ret = self.acquire_location(&WpType::I32)?;
                self.value_stack.push((ret, CanonicalizeType::None));
                self.op_memory(
                    |this,
                     need_check,
                     imported_memories,
                     offset,
                     heap_access_oob,
                     unaligned_atomic| {
                        this.machine.i32_atomic_load(
                            target,
                            memarg,
                            ret,
                            need_check,
                            imported_memories,
                            offset,
                            heap_access_oob,
                            unaligned_atomic,
                        )
                    },
                )?;
            }
            Operator::I32AtomicLoad8U { ref memarg } => {
                let target = self.pop_value_released()?.0;
                let ret = self.acquire_location(&WpType::I32)?;
                self.value_stack.push((ret, CanonicalizeType::None));
                self.op_memory(
                    |this,
                     need_check,
                     imported_memories,
                     offset,
                     heap_access_oob,
                     unaligned_atomic| {
                        this.machine.i32_atomic_load_8u(
                            target,
                            memarg,
                            ret,
                            need_check,
                            imported_memories,
                            offset,
                            heap_access_oob,
                            unaligned_atomic,
                        )
                    },
                )?;
            }
            Operator::I32AtomicLoad16U { ref memarg } => {
                let target = self.pop_value_released()?.0;
                let ret = self.acquire_location(&WpType::I32)?;
                self.value_stack.push((ret, CanonicalizeType::None));
                self.op_memory(
                    |this,
                     need_check,
                     imported_memories,
                     offset,
                     heap_access_oob,
                     unaligned_atomic| {
                        this.machine.i32_atomic_load_16u(
                            target,
                            memarg,
                            ret,
                            need_check,
                            imported_memories,
                            offset,
                            heap_access_oob,
                            unaligned_atomic,
                        )
                    },
                )?;
            }
            Operator::I32AtomicStore { ref memarg } => {
                let target_value = self.pop_value_released()?.0;
                let target_addr = self.pop_value_released()?.0;
                self.op_memory(
                    |this,
                     need_check,
                     imported_memories,
                     offset,
                     heap_access_oob,
                     unaligned_atomic| {
                        this.machine.i32_atomic_save(
                            target_value,
                            memarg,
                            target_addr,
                            need_check,
                            imported_memories,
                            offset,
                            heap_access_oob,
                            unaligned_atomic,
                        )
                    },
                )?;
            }
            Operator::I32AtomicStore8 { ref memarg } => {
                let target_value = self.pop_value_released()?.0;
                let target_addr = self.pop_value_released()?.0;
                self.op_memory(
                    |this,
                     need_check,
                     imported_memories,
                     offset,
                     heap_access_oob,
                     unaligned_atomic| {
                        this.machine.i32_atomic_save_8(
                            target_value,
                            memarg,
                            target_addr,
                            need_check,
                            imported_memories,
                            offset,
                            heap_access_oob,
                            unaligned_atomic,
                        )
                    },
                )?;
            }
            Operator::I32AtomicStore16 { ref memarg } => {
                let target_value = self.pop_value_released()?.0;
                let target_addr = self.pop_value_released()?.0;
                self.op_memory(
                    |this,
                     need_check,
                     imported_memories,
                     offset,
                     heap_access_oob,
                     unaligned_atomic| {
                        this.machine.i32_atomic_save_16(
                            target_value,
                            memarg,
                            target_addr,
                            need_check,
                            imported_memories,
                            offset,
                            heap_access_oob,
                            unaligned_atomic,
                        )
                    },
                )?;
            }
            Operator::I64AtomicLoad { ref memarg } => {
                let target = self.pop_value_released()?.0;
                let ret = self.acquire_location(&WpType::I64)?;
                self.value_stack.push((ret, CanonicalizeType::None));
                self.op_memory(
                    |this,
                     need_check,
                     imported_memories,
                     offset,
                     heap_access_oob,
                     unaligned_atomic| {
                        this.machine.i64_atomic_load(
                            target,
                            memarg,
                            ret,
                            need_check,
                            imported_memories,
                            offset,
                            heap_access_oob,
                            unaligned_atomic,
                        )
                    },
                )?;
            }
            Operator::I64AtomicLoad8U { ref memarg } => {
                let target = self.pop_value_released()?.0;
                let ret = self.acquire_location(&WpType::I64)?;
                self.value_stack.push((ret, CanonicalizeType::None));
                self.op_memory(
                    |this,
                     need_check,
                     imported_memories,
                     offset,
                     heap_access_oob,
                     unaligned_atomic| {
                        this.machine.i64_atomic_load_8u(
                            target,
                            memarg,
                            ret,
                            need_check,
                            imported_memories,
                            offset,
                            heap_access_oob,
                            unaligned_atomic,
                        )
                    },
                )?;
            }
            Operator::I64AtomicLoad16U { ref memarg } => {
                let target = self.pop_value_released()?.0;
                let ret = self.acquire_location(&WpType::I64)?;
                self.value_stack.push((ret, CanonicalizeType::None));
                self.op_memory(
                    |this,
                     need_check,
                     imported_memories,
                     offset,
                     heap_access_oob,
                     unaligned_atomic| {
                        this.machine.i64_atomic_load_16u(
                            target,
                            memarg,
                            ret,
                            need_check,
                            imported_memories,
                            offset,
                            heap_access_oob,
                            unaligned_atomic,
                        )
                    },
                )?;
            }
            Operator::I64AtomicLoad32U { ref memarg } => {
                let target = self.pop_value_released()?.0;
                let ret = self.acquire_location(&WpType::I64)?;
                self.value_stack.push((ret, CanonicalizeType::None));
                self.op_memory(
                    |this,
                     need_check,
                     imported_memories,
                     offset,
                     heap_access_oob,
                     unaligned_atomic| {
                        this.machine.i64_atomic_load_32u(
                            target,
                            memarg,
                            ret,
                            need_check,
                            imported_memories,
                            offset,
                            heap_access_oob,
                            unaligned_atomic,
                        )
                    },
                )?;
            }
            Operator::I64AtomicStore { ref memarg } => {
                let target_value = self.pop_value_released()?.0;
                let target_addr = self.pop_value_released()?.0;
                self.op_memory(
                    |this,
                     need_check,
                     imported_memories,
                     offset,
                     heap_access_oob,
                     unaligned_atomic| {
                        this.machine.i64_atomic_save(
                            target_value,
                            memarg,
                            target_addr,
                            need_check,
                            imported_memories,
                            offset,
                            heap_access_oob,
                            unaligned_atomic,
                        )
                    },
                )?;
            }
            Operator::I64AtomicStore8 { ref memarg } => {
                let target_value = self.pop_value_released()?.0;
                let target_addr = self.pop_value_released()?.0;
                self.op_memory(
                    |this,
                     need_check,
                     imported_memories,
                     offset,
                     heap_access_oob,
                     unaligned_atomic| {
                        this.machine.i64_atomic_save_8(
                            target_value,
                            memarg,
                            target_addr,
                            need_check,
                            imported_memories,
                            offset,
                            heap_access_oob,
                            unaligned_atomic,
                        )
                    },
                )?;
            }
            Operator::I64AtomicStore16 { ref memarg } => {
                let target_value = self.pop_value_released()?.0;
                let target_addr = self.pop_value_released()?.0;
                self.op_memory(
                    |this,
                     need_check,
                     imported_memories,
                     offset,
                     heap_access_oob,
                     unaligned_atomic| {
                        this.machine.i64_atomic_save_16(
                            target_value,
                            memarg,
                            target_addr,
                            need_check,
                            imported_memories,
                            offset,
                            heap_access_oob,
                            unaligned_atomic,
                        )
                    },
                )?;
            }
            Operator::I64AtomicStore32 { ref memarg } => {
                let target_value = self.pop_value_released()?.0;
                let target_addr = self.pop_value_released()?.0;
                self.op_memory(
                    |this,
                     need_check,
                     imported_memories,
                     offset,
                     heap_access_oob,
                     unaligned_atomic| {
                        this.machine.i64_atomic_save_32(
                            target_value,
                            memarg,
                            target_addr,
                            need_check,
                            imported_memories,
                            offset,
                            heap_access_oob,
                            unaligned_atomic,
                        )
                    },
                )?;
            }
            Operator::I32AtomicRmwAdd { ref memarg } => {
                let loc = self.pop_value_released()?.0;
                let target = self.pop_value_released()?.0;
                let ret = self.acquire_location(&WpType::I32)?;
                self.value_stack.push((ret, CanonicalizeType::None));
                self.op_memory(
                    |this,
                     need_check,
                     imported_memories,
                     offset,
                     heap_access_oob,
                     unaligned_atomic| {
                        this.machine.i32_atomic_add(
                            loc,
                            target,
                            memarg,
                            ret,
                            need_check,
                            imported_memories,
                            offset,
                            heap_access_oob,
                            unaligned_atomic,
                        )
                    },
                )?;
            }
            Operator::I64AtomicRmwAdd { ref memarg } => {
                let loc = self.pop_value_released()?.0;
                let target = self.pop_value_released()?.0;
                let ret = self.acquire_location(&WpType::I64)?;
                self.value_stack.push((ret, CanonicalizeType::None));
                self.op_memory(
                    |this,
                     need_check,
                     imported_memories,
                     offset,
                     heap_access_oob,
                     unaligned_atomic| {
                        this.machine.i64_atomic_add(
                            loc,
                            target,
                            memarg,
                            ret,
                            need_check,
                            imported_memories,
                            offset,
                            heap_access_oob,
                            unaligned_atomic,
                        )
                    },
                )?;
            }
            Operator::I32AtomicRmw8AddU { ref memarg } => {
                let loc = self.pop_value_released()?.0;
                let target = self.pop_value_released()?.0;
                let ret = self.acquire_location(&WpType::I32)?;
                self.value_stack.push((ret, CanonicalizeType::None));
                self.op_memory(
                    |this,
                     need_check,
                     imported_memories,
                     offset,
                     heap_access_oob,
                     unaligned_atomic| {
                        this.machine.i32_atomic_add_8u(
                            loc,
                            target,
                            memarg,
                            ret,
                            need_check,
                            imported_memories,
                            offset,
                            heap_access_oob,
                            unaligned_atomic,
                        )
                    },
                )?;
            }
            Operator::I32AtomicRmw16AddU { ref memarg } => {
                let loc = self.pop_value_released()?.0;
                let target = self.pop_value_released()?.0;
                let ret = self.acquire_location(&WpType::I32)?;
                self.value_stack.push((ret, CanonicalizeType::None));
                self.op_memory(
                    |this,
                     need_check,
                     imported_memories,
                     offset,
                     heap_access_oob,
                     unaligned_atomic| {
                        this.machine.i32_atomic_add_16u(
                            loc,
                            target,
                            memarg,
                            ret,
                            need_check,
                            imported_memories,
                            offset,
                            heap_access_oob,
                            unaligned_atomic,
                        )
                    },
                )?;
            }
            Operator::I64AtomicRmw8AddU { ref memarg } => {
                let loc = self.pop_value_released()?.0;
                let target = self.pop_value_released()?.0;
                let ret = self.acquire_location(&WpType::I64)?;
                self.value_stack.push((ret, CanonicalizeType::None));
                self.op_memory(
                    |this,
                     need_check,
                     imported_memories,
                     offset,
                     heap_access_oob,
                     unaligned_atomic| {
                        this.machine.i64_atomic_add_8u(
                            loc,
                            target,
                            memarg,
                            ret,
                            need_check,
                            imported_memories,
                            offset,
                            heap_access_oob,
                            unaligned_atomic,
                        )
                    },
                )?;
            }
            Operator::I64AtomicRmw16AddU { ref memarg } => {
                let loc = self.pop_value_released()?.0;
                let target = self.pop_value_released()?.0;
                let ret = self.acquire_location(&WpType::I64)?;
                self.value_stack.push((ret, CanonicalizeType::None));
                self.op_memory(
                    |this,
                     need_check,
                     imported_memories,
                     offset,
                     heap_access_oob,
                     unaligned_atomic| {
                        this.machine.i64_atomic_add_16u(
                            loc,
                            target,
                            memarg,
                            ret,
                            need_check,
                            imported_memories,
                            offset,
                            heap_access_oob,
                            unaligned_atomic,
                        )
                    },
                )?;
            }
            Operator::I64AtomicRmw32AddU { ref memarg } => {
                let loc = self.pop_value_released()?.0;
                let target = self.pop_value_released()?.0;
                let ret = self.acquire_location(&WpType::I64)?;
                self.value_stack.push((ret, CanonicalizeType::None));
                self.op_memory(
                    |this,
                     need_check,
                     imported_memories,
                     offset,
                     heap_access_oob,
                     unaligned_atomic| {
                        this.machine.i64_atomic_add_32u(
                            loc,
                            target,
                            memarg,
                            ret,
                            need_check,
                            imported_memories,
                            offset,
                            heap_access_oob,
                            unaligned_atomic,
                        )
                    },
                )?;
            }
            Operator::I32AtomicRmwSub { ref memarg } => {
                let loc = self.pop_value_released()?.0;
                let target = self.pop_value_released()?.0;
                let ret = self.acquire_location(&WpType::I32)?;
                self.value_stack.push((ret, CanonicalizeType::None));
                self.op_memory(
                    |this,
                     need_check,
                     imported_memories,
                     offset,
                     heap_access_oob,
                     unaligned_atomic| {
                        this.machine.i32_atomic_sub(
                            loc,
                            target,
                            memarg,
                            ret,
                            need_check,
                            imported_memories,
                            offset,
                            heap_access_oob,
                            unaligned_atomic,
                        )
                    },
                )?;
            }
            Operator::I64AtomicRmwSub { ref memarg } => {
                let loc = self.pop_value_released()?.0;
                let target = self.pop_value_released()?.0;
                let ret = self.acquire_location(&WpType::I64)?;
                self.value_stack.push((ret, CanonicalizeType::None));
                self.op_memory(
                    |this,
                     need_check,
                     imported_memories,
                     offset,
                     heap_access_oob,
                     unaligned_atomic| {
                        this.machine.i64_atomic_sub(
                            loc,
                            target,
                            memarg,
                            ret,
                            need_check,
                            imported_memories,
                            offset,
                            heap_access_oob,
                            unaligned_atomic,
                        )
                    },
                )?;
            }
            Operator::I32AtomicRmw8SubU { ref memarg } => {
                let loc = self.pop_value_released()?.0;
                let target = self.pop_value_released()?.0;
                let ret = self.acquire_location(&WpType::I32)?;
                self.value_stack.push((ret, CanonicalizeType::None));
                self.op_memory(
                    |this,
                     need_check,
                     imported_memories,
                     offset,
                     heap_access_oob,
                     unaligned_atomic| {
                        this.machine.i32_atomic_sub_8u(
                            loc,
                            target,
                            memarg,
                            ret,
                            need_check,
                            imported_memories,
                            offset,
                            heap_access_oob,
                            unaligned_atomic,
                        )
                    },
                )?;
            }
            Operator::I32AtomicRmw16SubU { ref memarg } => {
                let loc = self.pop_value_released()?.0;
                let target = self.pop_value_released()?.0;
                let ret = self.acquire_location(&WpType::I32)?;
                self.value_stack.push((ret, CanonicalizeType::None));
                self.op_memory(
                    |this,
                     need_check,
                     imported_memories,
                     offset,
                     heap_access_oob,
                     unaligned_atomic| {
                        this.machine.i32_atomic_sub_16u(
                            loc,
                            target,
                            memarg,
                            ret,
                            need_check,
                            imported_memories,
                            offset,
                            heap_access_oob,
                            unaligned_atomic,
                        )
                    },
                )?;
            }
            Operator::I64AtomicRmw8SubU { ref memarg } => {
                let loc = self.pop_value_released()?.0;
                let target = self.pop_value_released()?.0;
                let ret = self.acquire_location(&WpType::I64)?;
                self.value_stack.push((ret, CanonicalizeType::None));
                self.op_memory(
                    |this,
                     need_check,
                     imported_memories,
                     offset,
                     heap_access_oob,
                     unaligned_atomic| {
                        this.machine.i64_atomic_sub_8u(
                            loc,
                            target,
                            memarg,
                            ret,
                            need_check,
                            imported_memories,
                            offset,
                            heap_access_oob,
                            unaligned_atomic,
                        )
                    },
                )?;
            }
            Operator::I64AtomicRmw16SubU { ref memarg } => {
                let loc = self.pop_value_released()?.0;
                let target = self.pop_value_released()?.0;
                let ret = self.acquire_location(&WpType::I64)?;
                self.value_stack.push((ret, CanonicalizeType::None));
                self.op_memory(
                    |this,
                     need_check,
                     imported_memories,
                     offset,
                     heap_access_oob,
                     unaligned_atomic| {
                        this.machine.i64_atomic_sub_16u(
                            loc,
                            target,
                            memarg,
                            ret,
                            need_check,
                            imported_memories,
                            offset,
                            heap_access_oob,
                            unaligned_atomic,
                        )
                    },
                )?;
            }
            Operator::I64AtomicRmw32SubU { ref memarg } => {
                let loc = self.pop_value_released()?.0;
                let target = self.pop_value_released()?.0;
                let ret = self.acquire_location(&WpType::I64)?;
                self.value_stack.push((ret, CanonicalizeType::None));
                self.op_memory(
                    |this,
                     need_check,
                     imported_memories,
                     offset,
                     heap_access_oob,
                     unaligned_atomic| {
                        this.machine.i64_atomic_sub_32u(
                            loc,
                            target,
                            memarg,
                            ret,
                            need_check,
                            imported_memories,
                            offset,
                            heap_access_oob,
                            unaligned_atomic,
                        )
                    },
                )?;
            }
            Operator::I32AtomicRmwAnd { ref memarg } => {
                let loc = self.pop_value_released()?.0;
                let target = self.pop_value_released()?.0;
                let ret = self.acquire_location(&WpType::I32)?;
                self.value_stack.push((ret, CanonicalizeType::None));
                self.op_memory(
                    |this,
                     need_check,
                     imported_memories,
                     offset,
                     heap_access_oob,
                     unaligned_atomic| {
                        this.machine.i32_atomic_and(
                            loc,
                            target,
                            memarg,
                            ret,
                            need_check,
                            imported_memories,
                            offset,
                            heap_access_oob,
                            unaligned_atomic,
                        )
                    },
                )?;
            }
            Operator::I64AtomicRmwAnd { ref memarg } => {
                let loc = self.pop_value_released()?.0;
                let target = self.pop_value_released()?.0;
                let ret = self.acquire_location(&WpType::I64)?;
                self.value_stack.push((ret, CanonicalizeType::None));
                self.op_memory(
                    |this,
                     need_check,
                     imported_memories,
                     offset,
                     heap_access_oob,
                     unaligned_atomic| {
                        this.machine.i64_atomic_and(
                            loc,
                            target,
                            memarg,
                            ret,
                            need_check,
                            imported_memories,
                            offset,
                            heap_access_oob,
                            unaligned_atomic,
                        )
                    },
                )?;
            }
            Operator::I32AtomicRmw8AndU { ref memarg } => {
                let loc = self.pop_value_released()?.0;
                let target = self.pop_value_released()?.0;
                let ret = self.acquire_location(&WpType::I32)?;
                self.value_stack.push((ret, CanonicalizeType::None));
                self.op_memory(
                    |this,
                     need_check,
                     imported_memories,
                     offset,
                     heap_access_oob,
                     unaligned_atomic| {
                        this.machine.i32_atomic_and_8u(
                            loc,
                            target,
                            memarg,
                            ret,
                            need_check,
                            imported_memories,
                            offset,
                            heap_access_oob,
                            unaligned_atomic,
                        )
                    },
                )?;
            }
            Operator::I32AtomicRmw16AndU { ref memarg } => {
                let loc = self.pop_value_released()?.0;
                let target = self.pop_value_released()?.0;
                let ret = self.acquire_location(&WpType::I32)?;
                self.value_stack.push((ret, CanonicalizeType::None));
                self.op_memory(
                    |this,
                     need_check,
                     imported_memories,
                     offset,
                     heap_access_oob,
                     unaligned_atomic| {
                        this.machine.i32_atomic_and_16u(
                            loc,
                            target,
                            memarg,
                            ret,
                            need_check,
                            imported_memories,
                            offset,
                            heap_access_oob,
                            unaligned_atomic,
                        )
                    },
                )?;
            }
            Operator::I64AtomicRmw8AndU { ref memarg } => {
                let loc = self.pop_value_released()?.0;
                let target = self.pop_value_released()?.0;
                let ret = self.acquire_location(&WpType::I64)?;
                self.value_stack.push((ret, CanonicalizeType::None));
                self.op_memory(
                    |this,
                     need_check,
                     imported_memories,
                     offset,
                     heap_access_oob,
                     unaligned_atomic| {
                        this.machine.i64_atomic_and_8u(
                            loc,
                            target,
                            memarg,
                            ret,
                            need_check,
                            imported_memories,
                            offset,
                            heap_access_oob,
                            unaligned_atomic,
                        )
                    },
                )?;
            }
            Operator::I64AtomicRmw16AndU { ref memarg } => {
                let loc = self.pop_value_released()?.0;
                let target = self.pop_value_released()?.0;
                let ret = self.acquire_location(&WpType::I64)?;
                self.value_stack.push((ret, CanonicalizeType::None));
                self.op_memory(
                    |this,
                     need_check,
                     imported_memories,
                     offset,
                     heap_access_oob,
                     unaligned_atomic| {
                        this.machine.i64_atomic_and_16u(
                            loc,
                            target,
                            memarg,
                            ret,
                            need_check,
                            imported_memories,
                            offset,
                            heap_access_oob,
                            unaligned_atomic,
                        )
                    },
                )?;
            }
            Operator::I64AtomicRmw32AndU { ref memarg } => {
                let loc = self.pop_value_released()?.0;
                let target = self.pop_value_released()?.0;
                let ret = self.acquire_location(&WpType::I64)?;
                self.value_stack.push((ret, CanonicalizeType::None));
                self.op_memory(
                    |this,
                     need_check,
                     imported_memories,
                     offset,
                     heap_access_oob,
                     unaligned_atomic| {
                        this.machine.i64_atomic_and_32u(
                            loc,
                            target,
                            memarg,
                            ret,
                            need_check,
                            imported_memories,
                            offset,
                            heap_access_oob,
                            unaligned_atomic,
                        )
                    },
                )?;
            }
            Operator::I32AtomicRmwOr { ref memarg } => {
                let loc = self.pop_value_released()?.0;
                let target = self.pop_value_released()?.0;
                let ret = self.acquire_location(&WpType::I32)?;
                self.value_stack.push((ret, CanonicalizeType::None));
                self.op_memory(
                    |this,
                     need_check,
                     imported_memories,
                     offset,
                     heap_access_oob,
                     unaligned_atomic| {
                        this.machine.i32_atomic_or(
                            loc,
                            target,
                            memarg,
                            ret,
                            need_check,
                            imported_memories,
                            offset,
                            heap_access_oob,
                            unaligned_atomic,
                        )
                    },
                )?;
            }
            Operator::I64AtomicRmwOr { ref memarg } => {
                let loc = self.pop_value_released()?.0;
                let target = self.pop_value_released()?.0;
                let ret = self.acquire_location(&WpType::I64)?;
                self.value_stack.push((ret, CanonicalizeType::None));
                self.op_memory(
                    |this,
                     need_check,
                     imported_memories,
                     offset,
                     heap_access_oob,
                     unaligned_atomic| {
                        this.machine.i64_atomic_or(
                            loc,
                            target,
                            memarg,
                            ret,
                            need_check,
                            imported_memories,
                            offset,
                            heap_access_oob,
                            unaligned_atomic,
                        )
                    },
                )?;
            }
            Operator::I32AtomicRmw8OrU { ref memarg } => {
                let loc = self.pop_value_released()?.0;
                let target = self.pop_value_released()?.0;
                let ret = self.acquire_location(&WpType::I32)?;
                self.value_stack.push((ret, CanonicalizeType::None));
                self.op_memory(
                    |this,
                     need_check,
                     imported_memories,
                     offset,
                     heap_access_oob,
                     unaligned_atomic| {
                        this.machine.i32_atomic_or_8u(
                            loc,
                            target,
                            memarg,
                            ret,
                            need_check,
                            imported_memories,
                            offset,
                            heap_access_oob,
                            unaligned_atomic,
                        )
                    },
                )?;
            }
            Operator::I32AtomicRmw16OrU { ref memarg } => {
                let loc = self.pop_value_released()?.0;
                let target = self.pop_value_released()?.0;
                let ret = self.acquire_location(&WpType::I32)?;
                self.value_stack.push((ret, CanonicalizeType::None));
                self.op_memory(
                    |this,
                     need_check,
                     imported_memories,
                     offset,
                     heap_access_oob,
                     unaligned_atomic| {
                        this.machine.i32_atomic_or_16u(
                            loc,
                            target,
                            memarg,
                            ret,
                            need_check,
                            imported_memories,
                            offset,
                            heap_access_oob,
                            unaligned_atomic,
                        )
                    },
                )?;
            }
            Operator::I64AtomicRmw8OrU { ref memarg } => {
                let loc = self.pop_value_released()?.0;
                let target = self.pop_value_released()?.0;
                let ret = self.acquire_location(&WpType::I64)?;
                self.value_stack.push((ret, CanonicalizeType::None));
                self.op_memory(
                    |this,
                     need_check,
                     imported_memories,
                     offset,
                     heap_access_oob,
                     unaligned_atomic| {
                        this.machine.i64_atomic_or_8u(
                            loc,
                            target,
                            memarg,
                            ret,
                            need_check,
                            imported_memories,
                            offset,
                            heap_access_oob,
                            unaligned_atomic,
                        )
                    },
                )?;
            }
            Operator::I64AtomicRmw16OrU { ref memarg } => {
                let loc = self.pop_value_released()?.0;
                let target = self.pop_value_released()?.0;
                let ret = self.acquire_location(&WpType::I64)?;
                self.value_stack.push((ret, CanonicalizeType::None));
                self.op_memory(
                    |this,
                     need_check,
                     imported_memories,
                     offset,
                     heap_access_oob,
                     unaligned_atomic| {
                        this.machine.i64_atomic_or_16u(
                            loc,
                            target,
                            memarg,
                            ret,
                            need_check,
                            imported_memories,
                            offset,
                            heap_access_oob,
                            unaligned_atomic,
                        )
                    },
                )?;
            }
            Operator::I64AtomicRmw32OrU { ref memarg } => {
                let loc = self.pop_value_released()?.0;
                let target = self.pop_value_released()?.0;
                let ret = self.acquire_location(&WpType::I64)?;
                self.value_stack.push((ret, CanonicalizeType::None));
                self.op_memory(
                    |this,
                     need_check,
                     imported_memories,
                     offset,
                     heap_access_oob,
                     unaligned_atomic| {
                        this.machine.i64_atomic_or_32u(
                            loc,
                            target,
                            memarg,
                            ret,
                            need_check,
                            imported_memories,
                            offset,
                            heap_access_oob,
                            unaligned_atomic,
                        )
                    },
                )?;
            }
            Operator::I32AtomicRmwXor { ref memarg } => {
                let loc = self.pop_value_released()?.0;
                let target = self.pop_value_released()?.0;
                let ret = self.acquire_location(&WpType::I32)?;
                self.value_stack.push((ret, CanonicalizeType::None));
                self.op_memory(
                    |this,
                     need_check,
                     imported_memories,
                     offset,
                     heap_access_oob,
                     unaligned_atomic| {
                        this.machine.i32_atomic_xor(
                            loc,
                            target,
                            memarg,
                            ret,
                            need_check,
                            imported_memories,
                            offset,
                            heap_access_oob,
                            unaligned_atomic,
                        )
                    },
                )?;
            }
            Operator::I64AtomicRmwXor { ref memarg } => {
                let loc = self.pop_value_released()?.0;
                let target = self.pop_value_released()?.0;
                let ret = self.acquire_location(&WpType::I64)?;
                self.value_stack.push((ret, CanonicalizeType::None));
                self.op_memory(
                    |this,
                     need_check,
                     imported_memories,
                     offset,
                     heap_access_oob,
                     unaligned_atomic| {
                        this.machine.i64_atomic_xor(
                            loc,
                            target,
                            memarg,
                            ret,
                            need_check,
                            imported_memories,
                            offset,
                            heap_access_oob,
                            unaligned_atomic,
                        )
                    },
                )?;
            }
            Operator::I32AtomicRmw8XorU { ref memarg } => {
                let loc = self.pop_value_released()?.0;
                let target = self.pop_value_released()?.0;
                let ret = self.acquire_location(&WpType::I32)?;
                self.value_stack.push((ret, CanonicalizeType::None));
                self.op_memory(
                    |this,
                     need_check,
                     imported_memories,
                     offset,
                     heap_access_oob,
                     unaligned_atomic| {
                        this.machine.i32_atomic_xor_8u(
                            loc,
                            target,
                            memarg,
                            ret,
                            need_check,
                            imported_memories,
                            offset,
                            heap_access_oob,
                            unaligned_atomic,
                        )
                    },
                )?;
            }
            Operator::I32AtomicRmw16XorU { ref memarg } => {
                let loc = self.pop_value_released()?.0;
                let target = self.pop_value_released()?.0;
                let ret = self.acquire_location(&WpType::I32)?;
                self.value_stack.push((ret, CanonicalizeType::None));
                self.op_memory(
                    |this,
                     need_check,
                     imported_memories,
                     offset,
                     heap_access_oob,
                     unaligned_atomic| {
                        this.machine.i32_atomic_xor_16u(
                            loc,
                            target,
                            memarg,
                            ret,
                            need_check,
                            imported_memories,
                            offset,
                            heap_access_oob,
                            unaligned_atomic,
                        )
                    },
                )?;
            }
            Operator::I64AtomicRmw8XorU { ref memarg } => {
                let loc = self.pop_value_released()?.0;
                let target = self.pop_value_released()?.0;
                let ret = self.acquire_location(&WpType::I64)?;
                self.value_stack.push((ret, CanonicalizeType::None));
                self.op_memory(
                    |this,
                     need_check,
                     imported_memories,
                     offset,
                     heap_access_oob,
                     unaligned_atomic| {
                        this.machine.i64_atomic_xor_8u(
                            loc,
                            target,
                            memarg,
                            ret,
                            need_check,
                            imported_memories,
                            offset,
                            heap_access_oob,
                            unaligned_atomic,
                        )
                    },
                )?;
            }
            Operator::I64AtomicRmw16XorU { ref memarg } => {
                let loc = self.pop_value_released()?.0;
                let target = self.pop_value_released()?.0;
                let ret = self.acquire_location(&WpType::I64)?;
                self.value_stack.push((ret, CanonicalizeType::None));
                self.op_memory(
                    |this,
                     need_check,
                     imported_memories,
                     offset,
                     heap_access_oob,
                     unaligned_atomic| {
                        this.machine.i64_atomic_xor_16u(
                            loc,
                            target,
                            memarg,
                            ret,
                            need_check,
                            imported_memories,
                            offset,
                            heap_access_oob,
                            unaligned_atomic,
                        )
                    },
                )?;
            }
            Operator::I64AtomicRmw32XorU { ref memarg } => {
                let loc = self.pop_value_released()?.0;
                let target = self.pop_value_released()?.0;
                let ret = self.acquire_location(&WpType::I64)?;
                self.value_stack.push((ret, CanonicalizeType::None));
                self.op_memory(
                    |this,
                     need_check,
                     imported_memories,
                     offset,
                     heap_access_oob,
                     unaligned_atomic| {
                        this.machine.i64_atomic_xor_32u(
                            loc,
                            target,
                            memarg,
                            ret,
                            need_check,
                            imported_memories,
                            offset,
                            heap_access_oob,
                            unaligned_atomic,
                        )
                    },
                )?;
            }
            Operator::I32AtomicRmwXchg { ref memarg } => {
                let loc = self.pop_value_released()?.0;
                let target = self.pop_value_released()?.0;
                let ret = self.acquire_location(&WpType::I32)?;
                self.value_stack.push((ret, CanonicalizeType::None));
                self.op_memory(
                    |this,
                     need_check,
                     imported_memories,
                     offset,
                     heap_access_oob,
                     unaligned_atomic| {
                        this.machine.i32_atomic_xchg(
                            loc,
                            target,
                            memarg,
                            ret,
                            need_check,
                            imported_memories,
                            offset,
                            heap_access_oob,
                            unaligned_atomic,
                        )
                    },
                )?;
            }
            Operator::I64AtomicRmwXchg { ref memarg } => {
                let loc = self.pop_value_released()?.0;
                let target = self.pop_value_released()?.0;
                let ret = self.acquire_location(&WpType::I64)?;
                self.value_stack.push((ret, CanonicalizeType::None));
                self.op_memory(
                    |this,
                     need_check,
                     imported_memories,
                     offset,
                     heap_access_oob,
                     unaligned_atomic| {
                        this.machine.i64_atomic_xchg(
                            loc,
                            target,
                            memarg,
                            ret,
                            need_check,
                            imported_memories,
                            offset,
                            heap_access_oob,
                            unaligned_atomic,
                        )
                    },
                )?;
            }
            Operator::I32AtomicRmw8XchgU { ref memarg } => {
                let loc = self.pop_value_released()?.0;
                let target = self.pop_value_released()?.0;
                let ret = self.acquire_location(&WpType::I32)?;
                self.value_stack.push((ret, CanonicalizeType::None));
                self.op_memory(
                    |this,
                     need_check,
                     imported_memories,
                     offset,
                     heap_access_oob,
                     unaligned_atomic| {
                        this.machine.i32_atomic_xchg_8u(
                            loc,
                            target,
                            memarg,
                            ret,
                            need_check,
                            imported_memories,
                            offset,
                            heap_access_oob,
                            unaligned_atomic,
                        )
                    },
                )?;
            }
            Operator::I32AtomicRmw16XchgU { ref memarg } => {
                let loc = self.pop_value_released()?.0;
                let target = self.pop_value_released()?.0;
                let ret = self.acquire_location(&WpType::I32)?;
                self.value_stack.push((ret, CanonicalizeType::None));
                self.op_memory(
                    |this,
                     need_check,
                     imported_memories,
                     offset,
                     heap_access_oob,
                     unaligned_atomic| {
                        this.machine.i32_atomic_xchg_16u(
                            loc,
                            target,
                            memarg,
                            ret,
                            need_check,
                            imported_memories,
                            offset,
                            heap_access_oob,
                            unaligned_atomic,
                        )
                    },
                )?;
            }
            Operator::I64AtomicRmw8XchgU { ref memarg } => {
                let loc = self.pop_value_released()?.0;
                let target = self.pop_value_released()?.0;
                let ret = self.acquire_location(&WpType::I64)?;
                self.value_stack.push((ret, CanonicalizeType::None));
                self.op_memory(
                    |this,
                     need_check,
                     imported_memories,
                     offset,
                     heap_access_oob,
                     unaligned_atomic| {
                        this.machine.i64_atomic_xchg_8u(
                            loc,
                            target,
                            memarg,
                            ret,
                            need_check,
                            imported_memories,
                            offset,
                            heap_access_oob,
                            unaligned_atomic,
                        )
                    },
                )?;
            }
            Operator::I64AtomicRmw16XchgU { ref memarg } => {
                let loc = self.pop_value_released()?.0;
                let target = self.pop_value_released()?.0;
                let ret = self.acquire_location(&WpType::I64)?;
                self.value_stack.push((ret, CanonicalizeType::None));
                self.op_memory(
                    |this,
                     need_check,
                     imported_memories,
                     offset,
                     heap_access_oob,
                     unaligned_atomic| {
                        this.machine.i64_atomic_xchg_16u(
                            loc,
                            target,
                            memarg,
                            ret,
                            need_check,
                            imported_memories,
                            offset,
                            heap_access_oob,
                            unaligned_atomic,
                        )
                    },
                )?;
            }
            Operator::I64AtomicRmw32XchgU { ref memarg } => {
                let loc = self.pop_value_released()?.0;
                let target = self.pop_value_released()?.0;
                let ret = self.acquire_location(&WpType::I64)?;
                self.value_stack.push((ret, CanonicalizeType::None));
                self.op_memory(
                    |this,
                     need_check,
                     imported_memories,
                     offset,
                     heap_access_oob,
                     unaligned_atomic| {
                        this.machine.i64_atomic_xchg_32u(
                            loc,
                            target,
                            memarg,
                            ret,
                            need_check,
                            imported_memories,
                            offset,
                            heap_access_oob,
                            unaligned_atomic,
                        )
                    },
                )?;
            }
            Operator::I32AtomicRmwCmpxchg { ref memarg } => {
                let new = self.pop_value_released()?.0;
                let cmp = self.pop_value_released()?.0;
                let target = self.pop_value_released()?.0;
                let ret = self.acquire_location(&WpType::I32)?;
                self.value_stack.push((ret, CanonicalizeType::None));
                self.op_memory(
                    |this,
                     need_check,
                     imported_memories,
                     offset,
                     heap_access_oob,
                     unaligned_atomic| {
                        this.machine.i32_atomic_cmpxchg(
                            new,
                            cmp,
                            target,
                            memarg,
                            ret,
                            need_check,
                            imported_memories,
                            offset,
                            heap_access_oob,
                            unaligned_atomic,
                        )
                    },
                )?;
            }
            Operator::I64AtomicRmwCmpxchg { ref memarg } => {
                let new = self.pop_value_released()?.0;
                let cmp = self.pop_value_released()?.0;
                let target = self.pop_value_released()?.0;
                let ret = self.acquire_location(&WpType::I64)?;
                self.value_stack.push((ret, CanonicalizeType::None));
                self.op_memory(
                    |this,
                     need_check,
                     imported_memories,
                     offset,
                     heap_access_oob,
                     unaligned_atomic| {
                        this.machine.i64_atomic_cmpxchg(
                            new,
                            cmp,
                            target,
                            memarg,
                            ret,
                            need_check,
                            imported_memories,
                            offset,
                            heap_access_oob,
                            unaligned_atomic,
                        )
                    },
                )?;
            }
            Operator::I32AtomicRmw8CmpxchgU { ref memarg } => {
                let new = self.pop_value_released()?.0;
                let cmp = self.pop_value_released()?.0;
                let target = self.pop_value_released()?.0;
                let ret = self.acquire_location(&WpType::I32)?;
                self.value_stack.push((ret, CanonicalizeType::None));
                self.op_memory(
                    |this,
                     need_check,
                     imported_memories,
                     offset,
                     heap_access_oob,
                     unaligned_atomic| {
                        this.machine.i32_atomic_cmpxchg_8u(
                            new,
                            cmp,
                            target,
                            memarg,
                            ret,
                            need_check,
                            imported_memories,
                            offset,
                            heap_access_oob,
                            unaligned_atomic,
                        )
                    },
                )?;
            }
            Operator::I32AtomicRmw16CmpxchgU { ref memarg } => {
                let new = self.pop_value_released()?.0;
                let cmp = self.pop_value_released()?.0;
                let target = self.pop_value_released()?.0;
                let ret = self.acquire_location(&WpType::I32)?;
                self.value_stack.push((ret, CanonicalizeType::None));
                self.op_memory(
                    |this,
                     need_check,
                     imported_memories,
                     offset,
                     heap_access_oob,
                     unaligned_atomic| {
                        this.machine.i32_atomic_cmpxchg_16u(
                            new,
                            cmp,
                            target,
                            memarg,
                            ret,
                            need_check,
                            imported_memories,
                            offset,
                            heap_access_oob,
                            unaligned_atomic,
                        )
                    },
                )?;
            }
            Operator::I64AtomicRmw8CmpxchgU { ref memarg } => {
                let new = self.pop_value_released()?.0;
                let cmp = self.pop_value_released()?.0;
                let target = self.pop_value_released()?.0;
                let ret = self.acquire_location(&WpType::I64)?;
                self.value_stack.push((ret, CanonicalizeType::None));
                self.op_memory(
                    |this,
                     need_check,
                     imported_memories,
                     offset,
                     heap_access_oob,
                     unaligned_atomic| {
                        this.machine.i64_atomic_cmpxchg_8u(
                            new,
                            cmp,
                            target,
                            memarg,
                            ret,
                            need_check,
                            imported_memories,
                            offset,
                            heap_access_oob,
                            unaligned_atomic,
                        )
                    },
                )?;
            }
            Operator::I64AtomicRmw16CmpxchgU { ref memarg } => {
                let new = self.pop_value_released()?.0;
                let cmp = self.pop_value_released()?.0;
                let target = self.pop_value_released()?.0;
                let ret = self.acquire_location(&WpType::I64)?;
                self.value_stack.push((ret, CanonicalizeType::None));
                self.op_memory(
                    |this,
                     need_check,
                     imported_memories,
                     offset,
                     heap_access_oob,
                     unaligned_atomic| {
                        this.machine.i64_atomic_cmpxchg_16u(
                            new,
                            cmp,
                            target,
                            memarg,
                            ret,
                            need_check,
                            imported_memories,
                            offset,
                            heap_access_oob,
                            unaligned_atomic,
                        )
                    },
                )?;
            }
            Operator::I64AtomicRmw32CmpxchgU { ref memarg } => {
                let new = self.pop_value_released()?.0;
                let cmp = self.pop_value_released()?.0;
                let target = self.pop_value_released()?.0;
                let ret = self.acquire_location(&WpType::I64)?;
                self.value_stack.push((ret, CanonicalizeType::None));
                self.op_memory(
                    |this,
                     need_check,
                     imported_memories,
                     offset,
                     heap_access_oob,
                     unaligned_atomic| {
                        this.machine.i64_atomic_cmpxchg_32u(
                            new,
                            cmp,
                            target,
                            memarg,
                            ret,
                            need_check,
                            imported_memories,
                            offset,
                            heap_access_oob,
                            unaligned_atomic,
                        )
                    },
                )?;
            }

            Operator::RefNull { .. } => {
                self.value_stack
                    .push((Location::Imm64(0), CanonicalizeType::None));
            }
            Operator::RefFunc { function_index } => {
                self.machine.move_location(
                    Size::S64,
                    Location::Memory(
                        self.machine.get_vmctx_reg(),
                        self.vmoffsets
                            .vmctx_builtin_function(VMBuiltinFunctionIndex::get_func_ref_index())
                            as i32,
                    ),
                    Location::GPR(self.machine.get_grp_for_call()),
                )?;

                self.emit_call_native(
                    |this| {
                        this.machine
                            .emit_call_register(this.machine.get_grp_for_call())
                    },
                    // [vmctx, func_index] -> funcref
                    iter::once((
                        Location::Imm32(function_index as u32),
                        CanonicalizeType::None,
                    )),
                    iter::once(WpType::I64),
                    iter::once(WpType::Ref(WpRefType::new(true, WpHeapType::FUNC).unwrap())),
                    NativeCallType::IncludeVMCtxArgument,
                )?;
            }
            Operator::RefIsNull => {
                let loc_a = self.pop_value_released()?.0;
                let ret = self.acquire_location(&WpType::I32)?;
                self.machine.i64_cmp_eq(loc_a, Location::Imm64(0), ret)?;
                self.value_stack.push((ret, CanonicalizeType::None));
            }
            Operator::TableSet { table: index } => {
                let table_index = TableIndex::new(index as _);
                let value = self.value_stack.pop().unwrap();
                let index = self.value_stack.pop().unwrap();

                // double check this does what I think it does
                self.release_reg_locations(&[value, index])?;

                self.machine.move_location(
                    Size::S64,
                    Location::Memory(
                        self.machine.get_vmctx_reg(),
                        self.vmoffsets.vmctx_builtin_function(
                            if self.module.local_table_index(table_index).is_some() {
                                VMBuiltinFunctionIndex::get_table_set_index()
                            } else {
                                VMBuiltinFunctionIndex::get_imported_table_set_index()
                            },
                        ) as i32,
                    ),
                    Location::GPR(self.machine.get_grp_for_call()),
                )?;

                self.emit_call_native(
                    |this| {
                        this.machine
                            .emit_call_register(this.machine.get_grp_for_call())
                    },
                    // [vmctx, table_index, elem_index, reftype]
                    [
                        (
                            Location::Imm32(table_index.index() as u32),
                            CanonicalizeType::None,
                        ),
                        index,
                        value,
                    ]
                    .iter()
                    .cloned(),
                    [WpType::I32, WpType::I64, WpType::I64].iter().cloned(),
                    iter::empty(),
                    NativeCallType::IncludeVMCtxArgument,
                )?;
<<<<<<< HEAD
=======

                self.release_stack_locations(&[index, value])?;
>>>>>>> 013fd194
            }
            Operator::TableGet { table: index } => {
                let table_index = TableIndex::new(index as _);
                let index = self.value_stack.pop().unwrap();

                self.release_reg_locations(&[index])?;

                self.machine.move_location(
                    Size::S64,
                    Location::Memory(
                        self.machine.get_vmctx_reg(),
                        self.vmoffsets.vmctx_builtin_function(
                            if self.module.local_table_index(table_index).is_some() {
                                VMBuiltinFunctionIndex::get_table_get_index()
                            } else {
                                VMBuiltinFunctionIndex::get_imported_table_get_index()
                            },
                        ) as i32,
                    ),
                    Location::GPR(self.machine.get_grp_for_call()),
                )?;

                self.emit_call_native(
                    |this| {
                        this.machine
                            .emit_call_register(this.machine.get_grp_for_call())
                    },
                    // [vmctx, table_index, elem_index] -> reftype
                    [
                        (
                            Location::Imm32(table_index.index() as u32),
                            CanonicalizeType::None,
                        ),
                        index,
                    ]
                    .iter()
                    .cloned(),
                    [WpType::I32, WpType::I64].iter().cloned(),
                    iter::once(WpType::Ref(WpRefType::new(true, WpHeapType::FUNC).unwrap())),
                    NativeCallType::IncludeVMCtxArgument,
                )?;
<<<<<<< HEAD
=======

                self.release_stack_locations(&[index])?;

                let ret = self.acquire_location(&WpType::Ref(
                    WpRefType::new(true, WpHeapType::FUNC).unwrap(),
                ))?;
                self.value_stack.push((ret, CanonicalizeType::None));
                self.machine.move_location(
                    Size::S64,
                    Location::GPR(self.machine.get_gpr_for_ret()),
                    ret,
                )?;
>>>>>>> 013fd194
            }
            Operator::TableSize { table: index } => {
                let table_index = TableIndex::new(index as _);

                self.machine.move_location(
                    Size::S64,
                    Location::Memory(
                        self.machine.get_vmctx_reg(),
                        self.vmoffsets.vmctx_builtin_function(
                            if self.module.local_table_index(table_index).is_some() {
                                VMBuiltinFunctionIndex::get_table_size_index()
                            } else {
                                VMBuiltinFunctionIndex::get_imported_table_size_index()
                            },
                        ) as i32,
                    ),
                    Location::GPR(self.machine.get_grp_for_call()),
                )?;

                self.emit_call_native(
                    |this| {
                        this.machine
                            .emit_call_register(this.machine.get_grp_for_call())
                    },
                    // [vmctx, table_index] -> i32
                    iter::once((
                        Location::Imm32(table_index.index() as u32),
                        CanonicalizeType::None,
                    )),
                    iter::once(WpType::I32),
                    iter::once(WpType::I32),
                    NativeCallType::IncludeVMCtxArgument,
                )?;
            }
            Operator::TableGrow { table: index } => {
                let table_index = TableIndex::new(index as _);
                let delta = self.value_stack.pop().unwrap();
                let init_value = self.value_stack.pop().unwrap();
                self.release_reg_locations(&[delta, init_value])?;

                self.machine.move_location(
                    Size::S64,
                    Location::Memory(
                        self.machine.get_vmctx_reg(),
                        self.vmoffsets.vmctx_builtin_function(
                            if self.module.local_table_index(table_index).is_some() {
                                VMBuiltinFunctionIndex::get_table_grow_index()
                            } else {
                                VMBuiltinFunctionIndex::get_imported_table_grow_index()
                            },
                        ) as i32,
                    ),
                    Location::GPR(self.machine.get_grp_for_call()),
                )?;

                self.emit_call_native(
                    |this| {
                        this.machine
                            .emit_call_register(this.machine.get_grp_for_call())
                    },
                    // [vmctx, init_value, delta, table_index] -> u32
                    [
                        init_value,
                        delta,
                        (
                            Location::Imm32(table_index.index() as u32),
                            CanonicalizeType::None,
                        ),
                    ]
                    .iter()
                    .cloned(),
                    [WpType::I64, WpType::I64, WpType::I64].iter().cloned(),
                    iter::once(WpType::I32),
                    NativeCallType::IncludeVMCtxArgument,
                )?;
<<<<<<< HEAD
=======

                self.release_stack_locations(&[init_value, delta])?;

                let ret = self.acquire_location(&WpType::I32)?;
                self.value_stack.push((ret, CanonicalizeType::None));
                self.machine.move_location(
                    Size::S32,
                    Location::GPR(self.machine.get_gpr_for_ret()),
                    ret,
                )?;
>>>>>>> 013fd194
            }
            Operator::TableCopy {
                dst_table,
                src_table,
            } => {
                let len = self.value_stack.pop().unwrap();
                let src = self.value_stack.pop().unwrap();
                let dest = self.value_stack.pop().unwrap();
                self.release_reg_locations(&[len, src, dest])?;

                self.machine.move_location(
                    Size::S64,
                    Location::Memory(
                        self.machine.get_vmctx_reg(),
                        self.vmoffsets
                            .vmctx_builtin_function(VMBuiltinFunctionIndex::get_table_copy_index())
                            as i32,
                    ),
                    Location::GPR(self.machine.get_grp_for_call()),
                )?;

                self.emit_call_native(
                    |this| {
                        this.machine
                            .emit_call_register(this.machine.get_grp_for_call())
                    },
                    // [vmctx, dst_table_index, src_table_index, dst, src, len]
                    [
                        (Location::Imm32(dst_table), CanonicalizeType::None),
                        (Location::Imm32(src_table), CanonicalizeType::None),
                        dest,
                        src,
                        len,
                    ]
                    .iter()
                    .cloned(),
                    [
                        WpType::I32,
                        WpType::I32,
                        WpType::I64,
                        WpType::I64,
                        WpType::I64,
                    ]
                    .iter()
                    .cloned(),
                    iter::empty(),
                    NativeCallType::IncludeVMCtxArgument,
                )?;
<<<<<<< HEAD
=======

                self.release_stack_locations(&[dest, src, len])?;
>>>>>>> 013fd194
            }

            Operator::TableFill { table } => {
                let len = self.value_stack.pop().unwrap();
                let val = self.value_stack.pop().unwrap();
                let dest = self.value_stack.pop().unwrap();
                self.release_reg_locations(&[len, val, dest])?;

                self.machine.move_location(
                    Size::S64,
                    Location::Memory(
                        self.machine.get_vmctx_reg(),
                        self.vmoffsets
                            .vmctx_builtin_function(VMBuiltinFunctionIndex::get_table_fill_index())
                            as i32,
                    ),
                    Location::GPR(self.machine.get_grp_for_call()),
                )?;

                self.emit_call_native(
                    |this| {
                        this.machine
                            .emit_call_register(this.machine.get_grp_for_call())
                    },
                    // [vmctx, table_index, start_idx, item, len]
                    [
                        (Location::Imm32(table), CanonicalizeType::None),
                        dest,
                        val,
                        len,
                    ]
                    .iter()
                    .cloned(),
                    [WpType::I32, WpType::I64, WpType::I64, WpType::I64]
                        .iter()
                        .cloned(),
                    iter::empty(),
                    NativeCallType::IncludeVMCtxArgument,
                )?;
<<<<<<< HEAD
=======

                self.release_stack_locations(&[dest, val, len])?;
>>>>>>> 013fd194
            }
            Operator::TableInit { elem_index, table } => {
                let len = self.value_stack.pop().unwrap();
                let src = self.value_stack.pop().unwrap();
                let dest = self.value_stack.pop().unwrap();
                self.release_reg_locations(&[len, src, dest])?;

                self.machine.move_location(
                    Size::S64,
                    Location::Memory(
                        self.machine.get_vmctx_reg(),
                        self.vmoffsets
                            .vmctx_builtin_function(VMBuiltinFunctionIndex::get_table_init_index())
                            as i32,
                    ),
                    Location::GPR(self.machine.get_grp_for_call()),
                )?;

                self.emit_call_native(
                    |this| {
                        this.machine
                            .emit_call_register(this.machine.get_grp_for_call())
                    },
                    // [vmctx, table_index, elem_index, dst, src, len]
                    [
                        (Location::Imm32(table), CanonicalizeType::None),
                        (Location::Imm32(elem_index), CanonicalizeType::None),
                        dest,
                        src,
                        len,
                    ]
                    .iter()
                    .cloned(),
                    [
                        WpType::I32,
                        WpType::I32,
                        WpType::I64,
                        WpType::I64,
                        WpType::I64,
                    ]
                    .iter()
                    .cloned(),
                    iter::empty(),
                    NativeCallType::IncludeVMCtxArgument,
                )?;
<<<<<<< HEAD
=======

                self.release_stack_locations(&[dest, src, len])?;
>>>>>>> 013fd194
            }
            Operator::ElemDrop { elem_index } => {
                self.machine.move_location(
                    Size::S64,
                    Location::Memory(
                        self.machine.get_vmctx_reg(),
                        self.vmoffsets
                            .vmctx_builtin_function(VMBuiltinFunctionIndex::get_elem_drop_index())
                            as i32,
                    ),
                    Location::GPR(self.machine.get_grp_for_call()),
                )?;

                self.emit_call_native(
                    |this| {
                        this.machine
                            .emit_call_register(this.machine.get_grp_for_call())
                    },
                    // [vmctx, elem_index]
                    iter::once((Location::Imm32(elem_index), CanonicalizeType::None)),
                    [WpType::I32].iter().cloned(),
                    iter::empty(),
                    NativeCallType::IncludeVMCtxArgument,
                )?;
            }
            Operator::MemoryAtomicWait32 { ref memarg } => {
                let timeout = self.value_stack.pop().unwrap();
                let val = self.value_stack.pop().unwrap();
                let dst = self.value_stack.pop().unwrap();
                self.release_reg_locations(&[timeout, val, dst])?;

                let memory_index = MemoryIndex::new(memarg.memory as usize);
                let (memory_atomic_wait32, memory_index) =
                    if self.module.local_memory_index(memory_index).is_some() {
                        (
                            VMBuiltinFunctionIndex::get_memory_atomic_wait32_index(),
                            memory_index,
                        )
                    } else {
                        (
                            VMBuiltinFunctionIndex::get_imported_memory_atomic_wait32_index(),
                            memory_index,
                        )
                    };

                self.machine.move_location(
                    Size::S64,
                    Location::Memory(
                        self.machine.get_vmctx_reg(),
                        self.vmoffsets.vmctx_builtin_function(memory_atomic_wait32) as i32,
                    ),
                    Location::GPR(self.machine.get_grp_for_call()),
                )?;

                self.emit_call_native(
                    |this| {
                        this.machine
                            .emit_call_register(this.machine.get_grp_for_call())
                    },
                    // [vmctx, memory_index, dst, src, timeout]
                    [
                        (
                            Location::Imm32(memory_index.index() as u32),
                            CanonicalizeType::None,
                        ),
                        dst,
                        val,
                        timeout,
                    ]
                    .iter()
                    .cloned(),
                    [WpType::I32, WpType::I32, WpType::I32, WpType::I64]
                        .iter()
                        .cloned(),
                    iter::once(WpType::I32),
                    NativeCallType::IncludeVMCtxArgument,
                )?;
<<<<<<< HEAD
=======
                self.release_stack_locations(&[dst, val, timeout])?;
                let ret = self.acquire_location(&WpType::I32)?;
                self.value_stack.push((ret, CanonicalizeType::None));
                self.machine.move_location(
                    Size::S32,
                    Location::GPR(self.machine.get_gpr_for_ret()),
                    ret,
                )?;
>>>>>>> 013fd194
            }
            Operator::MemoryAtomicWait64 { ref memarg } => {
                let timeout = self.value_stack.pop().unwrap();
                let val = self.value_stack.pop().unwrap();
                let dst = self.value_stack.pop().unwrap();
                self.release_reg_locations(&[timeout, val, dst])?;

                let memory_index = MemoryIndex::new(memarg.memory as usize);
                let (memory_atomic_wait64, memory_index) =
                    if self.module.local_memory_index(memory_index).is_some() {
                        (
                            VMBuiltinFunctionIndex::get_memory_atomic_wait64_index(),
                            memory_index,
                        )
                    } else {
                        (
                            VMBuiltinFunctionIndex::get_imported_memory_atomic_wait64_index(),
                            memory_index,
                        )
                    };

                self.machine.move_location(
                    Size::S64,
                    Location::Memory(
                        self.machine.get_vmctx_reg(),
                        self.vmoffsets.vmctx_builtin_function(memory_atomic_wait64) as i32,
                    ),
                    Location::GPR(self.machine.get_grp_for_call()),
                )?;

                self.emit_call_native(
                    |this| {
                        this.machine
                            .emit_call_register(this.machine.get_grp_for_call())
                    },
                    // [vmctx, memory_index, dst, src, timeout]
                    [
                        (
                            Location::Imm32(memory_index.index() as u32),
                            CanonicalizeType::None,
                        ),
                        dst,
                        val,
                        timeout,
                    ]
                    .iter()
                    .cloned(),
                    [WpType::I32, WpType::I32, WpType::I64, WpType::I64]
                        .iter()
                        .cloned(),
                    iter::once(WpType::I32),
                    NativeCallType::IncludeVMCtxArgument,
                )?;
<<<<<<< HEAD
=======
                self.release_stack_locations(&[dst, val, timeout])?;
                let ret = self.acquire_location(&WpType::I32)?;
                self.value_stack.push((ret, CanonicalizeType::None));
                self.machine.move_location(
                    Size::S32,
                    Location::GPR(self.machine.get_gpr_for_ret()),
                    ret,
                )?;
>>>>>>> 013fd194
            }
            Operator::MemoryAtomicNotify { ref memarg } => {
                let cnt = self.value_stack.pop().unwrap();
                let dst = self.value_stack.pop().unwrap();
                self.release_reg_locations(&[cnt, dst])?;

                let memory_index = MemoryIndex::new(memarg.memory as usize);
                let (memory_atomic_notify, memory_index) =
                    if self.module.local_memory_index(memory_index).is_some() {
                        (
                            VMBuiltinFunctionIndex::get_memory_atomic_notify_index(),
                            memory_index,
                        )
                    } else {
                        (
                            VMBuiltinFunctionIndex::get_imported_memory_atomic_notify_index(),
                            memory_index,
                        )
                    };

                self.machine.move_location(
                    Size::S64,
                    Location::Memory(
                        self.machine.get_vmctx_reg(),
                        self.vmoffsets.vmctx_builtin_function(memory_atomic_notify) as i32,
                    ),
                    Location::GPR(self.machine.get_grp_for_call()),
                )?;

                self.emit_call_native(
                    |this| {
                        this.machine
                            .emit_call_register(this.machine.get_grp_for_call())
                    },
                    // [vmctx, memory_index, dst, src, timeout]
                    [
                        (
                            Location::Imm32(memory_index.index() as u32),
                            CanonicalizeType::None,
                        ),
                        dst,
                    ]
                    .iter()
                    .cloned(),
                    [WpType::I32, WpType::I32].iter().cloned(),
                    iter::once(WpType::I32),
                    NativeCallType::IncludeVMCtxArgument,
                )?;
<<<<<<< HEAD
=======
                self.release_stack_locations(&[dst, cnt])?;
                let ret = self.acquire_location(&WpType::I32)?;
                self.value_stack.push((ret, CanonicalizeType::None));
                self.machine.move_location(
                    Size::S32,
                    Location::GPR(self.machine.get_gpr_for_ret()),
                    ret,
                )?;
>>>>>>> 013fd194
            }
            _ => {
                return Err(CompileError::Codegen(format!(
                    "not yet implemented: {op:?}"
                )));
            }
        }

        Ok(())
    }

    pub fn finalize(
        mut self,
        data: &FunctionBodyData,
    ) -> Result<(CompiledFunction, Option<UnwindFrame>), CompileError> {
        // Generate actual code for special labels.
        self.machine
            .emit_label(self.special_labels.integer_division_by_zero)?;
        self.machine
            .emit_illegal_op(TrapCode::IntegerDivisionByZero)?;

        self.machine
            .emit_label(self.special_labels.integer_overflow)?;
        self.machine.emit_illegal_op(TrapCode::IntegerOverflow)?;

        self.machine
            .emit_label(self.special_labels.heap_access_oob)?;
        self.machine
            .emit_illegal_op(TrapCode::HeapAccessOutOfBounds)?;

        self.machine
            .emit_label(self.special_labels.table_access_oob)?;
        self.machine
            .emit_illegal_op(TrapCode::TableAccessOutOfBounds)?;

        self.machine
            .emit_label(self.special_labels.indirect_call_null)?;
        self.machine.emit_illegal_op(TrapCode::IndirectCallToNull)?;

        self.machine.emit_label(self.special_labels.bad_signature)?;
        self.machine.emit_illegal_op(TrapCode::BadSignature)?;

        self.machine
            .emit_label(self.special_labels.unaligned_atomic)?;
        self.machine.emit_illegal_op(TrapCode::UnalignedAtomic)?;

        // Notify the assembler backend to generate necessary code at end of function.
        self.machine.finalize_function()?;

        let body_len = self.machine.assembler_get_offset().0;

        #[cfg_attr(not(feature = "unwind"), allow(unused_mut))]
        let mut unwind_info = None;
        #[cfg_attr(not(feature = "unwind"), allow(unused_mut))]
        let mut fde = None;
        #[cfg(feature = "unwind")]
        match self.calling_convention {
            CallingConvention::SystemV | CallingConvention::AppleAarch64 => {
                let unwind = self.machine.gen_dwarf_unwind_info(body_len);
                if let Some(unwind) = unwind {
                    fde = Some(unwind.to_fde(Address::Symbol {
                        symbol: WriterRelocate::FUNCTION_SYMBOL,
                        addend: self.local_func_index.index() as _,
                    }));
                    unwind_info = Some(CompiledFunctionUnwindInfo::Dwarf);
                }
            }
            CallingConvention::WindowsFastcall => {
                let unwind = self.machine.gen_windows_unwind_info(body_len);
                if let Some(unwind) = unwind {
                    unwind_info = Some(CompiledFunctionUnwindInfo::WindowsX64(unwind));
                }
            }
            _ => (),
        };

        let address_map =
            get_function_address_map(self.machine.instructions_address_map(), data, body_len);
        let traps = self.machine.collect_trap_information();
        let mut body = self.machine.assembler_finalize()?;
        body.shrink_to_fit();

        save_assembly_to_file("-module-dump.o", &body);

        Ok((
            CompiledFunction {
                body: FunctionBody { body, unwind_info },
                relocations: self.relocations.clone(),
                frame_info: CompiledFunctionFrameInfo { traps, address_map },
            },
            fde,
        ))
    }
    // FIXME: This implementation seems to be not enough to resolve all kinds of register dependencies
    // at call place.
    #[allow(clippy::type_complexity)]
    fn sort_call_movs(movs: &mut [(Location<M::GPR, M::SIMD>, M::GPR)]) {
        for i in 0..movs.len() {
            for j in (i + 1)..movs.len() {
                if let Location::GPR(src_gpr) = movs[j].0
                    && src_gpr == movs[i].1
                {
                    movs.swap(i, j);
                }
            }
        }
    }

    // Cycle detector. Uncomment this to debug possibly incorrect call-mov sequences.
    /*
    {
        use std::collections::{HashMap, HashSet, VecDeque};
        let mut mov_map: HashMap<GPR, HashSet<GPR>> = HashMap::new();
        for mov in movs.iter() {
            if let Location::GPR(src_gpr) = mov.0 {
                if src_gpr != mov.1 {
                    mov_map.entry(src_gpr).or_insert_with(|| HashSet::new()).insert(mov.1);
                }
            }
        }

        for (start, _) in mov_map.iter() {
            let mut q: VecDeque<GPR> = VecDeque::new();
            let mut black: HashSet<GPR> = HashSet::new();

            q.push_back(*start);
            black.insert(*start);

            while q.len() > 0 {
                let reg = q.pop_front().unwrap();
                let empty_set = HashSet::new();
                for x in mov_map.get(&reg).unwrap_or(&empty_set).iter() {
                    if black.contains(x) {
                        panic!("cycle detected");
                    }
                    q.push_back(*x);
                    black.insert(*x);
                }
            }
        }
    }
    */
}<|MERGE_RESOLUTION|>--- conflicted
+++ resolved
@@ -226,7 +226,7 @@
         };
 
         let Some(loc) = loc else {
-            return Ok(self.acquire_locations_on_stack(1)?[0]);
+            return Ok(self.acquire_location_on_stack()?);
         };
 
         if let Location::GPR(x) = loc {
@@ -234,40 +234,22 @@
         } else if let Location::SIMD(x) = loc {
             self.machine.reserve_simd(x);
         }
-<<<<<<< HEAD
         Ok(loc)
     }
 
     #[allow(clippy::type_complexity)]
-    /// Acquire N locations that will live on the stack.
-    fn acquire_locations_on_stack(
-        &mut self,
-        n: usize,
-    ) -> Result<SmallVec<[Location<M::GPR, M::SIMD>; 1]>, CompileError> {
-        let mut delta_stack_offset = 0;
-        let locations = iter::repeat_with(|| {
-            delta_stack_offset += 8;
-            self.stack_offset.0 += 8;
-            self.machine.local_on_stack(self.stack_offset.0 as i32)
-        })
-        .take(n)
-        .collect();
-
-        Ok(locations)
-    }
-
-    /// Releases locations used for stack value.
-=======
-
-        let delta_stack_offset = self.machine.round_stack_adjust(delta_stack_offset);
-        if delta_stack_offset != 0 {
-            self.machine.extend_stack(delta_stack_offset as u32)?;
-        }
+    /// Acquire location that will live on the stack.
+    fn acquire_location_on_stack(&mut self) -> Result<Location<M::GPR, M::SIMD>, CompileError> {
+        self.stack_offset.0 += 8;
+        let loc = self.machine.local_on_stack(self.stack_offset.0 as i32);
+
+        self.machine
+            .extend_stack(self.machine.round_stack_adjust(8) as u32)?;
+
         Ok(loc)
     }
 
-    /// Releases locations used for stack values.
->>>>>>> 013fd194
+    /// Releases locations used for stack value.
     fn release_locations(
         &mut self,
         locs: &[LocationWithCanonicalization<M>],
@@ -378,7 +360,9 @@
             .value_stack
             .drain(self.value_stack.len() - param_count..)
             .collect_vec();
-        let extra_slots = self.acquire_locations_on_stack(return_slots)?;
+        let extra_slots = (0..return_slots)
+            .map(|_| self.acquire_location_on_stack())
+            .collect::<Result<Vec<_>, _>>()?;
 
         let mut all_memory_slots = params
             .iter()
@@ -661,13 +645,11 @@
             .take(return_value_sizes.len())
             .copied()
             .collect_vec();
-        let extra_return_values = self
-            .acquire_locations_on_stack(
-                return_value_sizes.len().saturating_sub(stack_params.len()),
-            )?
-            .into_iter()
-            .map(|loc| (loc, CanonicalizeType::None))
-            .collect_vec();
+        let extra_return_values = (0..return_value_sizes.len().saturating_sub(stack_params.len()))
+            .map(|_| -> Result<_, CompileError> {
+                Ok((self.acquire_location_on_stack()?, CanonicalizeType::None))
+            })
+            .collect::<Result<Vec<_>, _>>()?;
         let mut used_stack = extra_return_values.len() * 8;
         return_values.extend(extra_return_values);
 
@@ -813,7 +795,7 @@
         // We are re-using the params for the return values, thus release just the chunk
         // we're not planning to use!
         let params_to_release = &params[cmp::min(params.len(), return_types.len())..];
-        self.release_locations_only_stack(params_to_release)?;
+        self.release_stack_locations(params_to_release)?;
 
         self.value_stack.extend(return_values);
 
@@ -2193,29 +2175,6 @@
                     return_types.iter().copied(),
                     NativeCallType::IncludeVMCtxArgument,
                 )?;
-<<<<<<< HEAD
-=======
-
-                self.release_stack_locations(&params)?;
-
-                if !return_types.is_empty() {
-                    let ret = self.acquire_location(&return_types[0])?;
-                    self.value_stack.push((ret, CanonicalizeType::None));
-                    if return_types[0].is_float() {
-                        self.machine.move_location(
-                            Size::S64,
-                            Location::SIMD(self.machine.get_simd_for_ret()),
-                            ret,
-                        )?;
-                    } else {
-                        self.machine.move_location(
-                            Size::S64,
-                            Location::GPR(self.machine.get_gpr_for_ret()),
-                            ret,
-                        )?;
-                    }
-                }
->>>>>>> 013fd194
             }
             Operator::CallIndirect {
                 type_index,
@@ -2411,29 +2370,6 @@
                     return_types.iter().copied(),
                     NativeCallType::IncludeVMCtxArgument,
                 )?;
-<<<<<<< HEAD
-=======
-
-                self.release_stack_locations(&params)?;
-
-                if !return_types.is_empty() {
-                    let ret = self.acquire_location(&return_types[0])?;
-                    self.value_stack.push((ret, CanonicalizeType::None));
-                    if return_types[0].is_float() {
-                        self.machine.move_location(
-                            Size::S64,
-                            Location::SIMD(self.machine.get_simd_for_ret()),
-                            ret,
-                        )?;
-                    } else {
-                        self.machine.move_location(
-                            Size::S64,
-                            Location::GPR(self.machine.get_gpr_for_ret()),
-                            ret,
-                        )?;
-                    }
-                }
->>>>>>> 013fd194
             }
             Operator::If { blockty } => {
                 let label_end = self.machine.get_label();
@@ -2481,14 +2417,11 @@
                 }
 
                 let frame = &self.control_stack.last_mut().unwrap();
-<<<<<<< HEAD
-                let stack_depth = frame.value_stack_depth_after();
-                self.release_locations_value(stack_depth)?;
-                self.value_stack.truncate(stack_depth);
-=======
-                let release: Vec<_> = self.value_stack.drain(frame.value_stack_depth..).collect();
-                self.release_locations(&release)?;
->>>>>>> 013fd194
+                let locs = self
+                    .value_stack
+                    .drain(frame.value_stack_depth_after()..)
+                    .collect_vec();
+                self.release_locations(&locs)?;
                 let frame = &mut self.control_stack.last_mut().unwrap();
 
                 // The Else block must be provided the very same inputs as the previous If block had,
@@ -2667,10 +2600,6 @@
                     iter::empty(),
                     NativeCallType::IncludeVMCtxArgument,
                 )?;
-<<<<<<< HEAD
-=======
-                self.release_stack_locations(&[dst, src, len])?;
->>>>>>> 013fd194
             }
             Operator::DataDrop { data_index } => {
                 self.machine.move_location(
@@ -2749,10 +2678,6 @@
                     iter::empty(),
                     NativeCallType::IncludeVMCtxArgument,
                 )?;
-<<<<<<< HEAD
-=======
-                self.release_stack_locations(&[dst_pos, src_pos, len])?;
->>>>>>> 013fd194
             }
             Operator::MemoryFill { mem } => {
                 let len = self.value_stack.pop().unwrap();
@@ -2806,10 +2731,6 @@
                     iter::empty(),
                     NativeCallType::IncludeVMCtxArgument,
                 )?;
-<<<<<<< HEAD
-=======
-                self.release_stack_locations(&[dst, val, len])?;
->>>>>>> 013fd194
             }
             Operator::MemoryGrow { mem } => {
                 let memory_index = MemoryIndex::new(mem as usize);
@@ -2851,19 +2772,6 @@
                     iter::once(WpType::I64),
                     NativeCallType::IncludeVMCtxArgument,
                 )?;
-<<<<<<< HEAD
-=======
-
-                self.release_stack_locations(&[param_pages])?;
-
-                let ret = self.acquire_location(&WpType::I64)?;
-                self.value_stack.push((ret, CanonicalizeType::None));
-                self.machine.move_location(
-                    Size::S64,
-                    Location::GPR(self.machine.get_gpr_for_ret()),
-                    ret,
-                )?;
->>>>>>> 013fd194
             }
             Operator::I32Load { ref memarg } => {
                 let target = self.pop_value_released()?.0;
@@ -5319,11 +5227,6 @@
                     iter::empty(),
                     NativeCallType::IncludeVMCtxArgument,
                 )?;
-<<<<<<< HEAD
-=======
-
-                self.release_stack_locations(&[index, value])?;
->>>>>>> 013fd194
             }
             Operator::TableGet { table: index } => {
                 let table_index = TableIndex::new(index as _);
@@ -5365,21 +5268,6 @@
                     iter::once(WpType::Ref(WpRefType::new(true, WpHeapType::FUNC).unwrap())),
                     NativeCallType::IncludeVMCtxArgument,
                 )?;
-<<<<<<< HEAD
-=======
-
-                self.release_stack_locations(&[index])?;
-
-                let ret = self.acquire_location(&WpType::Ref(
-                    WpRefType::new(true, WpHeapType::FUNC).unwrap(),
-                ))?;
-                self.value_stack.push((ret, CanonicalizeType::None));
-                self.machine.move_location(
-                    Size::S64,
-                    Location::GPR(self.machine.get_gpr_for_ret()),
-                    ret,
-                )?;
->>>>>>> 013fd194
             }
             Operator::TableSize { table: index } => {
                 let table_index = TableIndex::new(index as _);
@@ -5455,19 +5343,6 @@
                     iter::once(WpType::I32),
                     NativeCallType::IncludeVMCtxArgument,
                 )?;
-<<<<<<< HEAD
-=======
-
-                self.release_stack_locations(&[init_value, delta])?;
-
-                let ret = self.acquire_location(&WpType::I32)?;
-                self.value_stack.push((ret, CanonicalizeType::None));
-                self.machine.move_location(
-                    Size::S32,
-                    Location::GPR(self.machine.get_gpr_for_ret()),
-                    ret,
-                )?;
->>>>>>> 013fd194
             }
             Operator::TableCopy {
                 dst_table,
@@ -5516,11 +5391,6 @@
                     iter::empty(),
                     NativeCallType::IncludeVMCtxArgument,
                 )?;
-<<<<<<< HEAD
-=======
-
-                self.release_stack_locations(&[dest, src, len])?;
->>>>>>> 013fd194
             }
 
             Operator::TableFill { table } => {
@@ -5560,11 +5430,6 @@
                     iter::empty(),
                     NativeCallType::IncludeVMCtxArgument,
                 )?;
-<<<<<<< HEAD
-=======
-
-                self.release_stack_locations(&[dest, val, len])?;
->>>>>>> 013fd194
             }
             Operator::TableInit { elem_index, table } => {
                 let len = self.value_stack.pop().unwrap();
@@ -5610,11 +5475,6 @@
                     iter::empty(),
                     NativeCallType::IncludeVMCtxArgument,
                 )?;
-<<<<<<< HEAD
-=======
-
-                self.release_stack_locations(&[dest, src, len])?;
->>>>>>> 013fd194
             }
             Operator::ElemDrop { elem_index } => {
                 self.machine.move_location(
@@ -5692,17 +5552,6 @@
                     iter::once(WpType::I32),
                     NativeCallType::IncludeVMCtxArgument,
                 )?;
-<<<<<<< HEAD
-=======
-                self.release_stack_locations(&[dst, val, timeout])?;
-                let ret = self.acquire_location(&WpType::I32)?;
-                self.value_stack.push((ret, CanonicalizeType::None));
-                self.machine.move_location(
-                    Size::S32,
-                    Location::GPR(self.machine.get_gpr_for_ret()),
-                    ret,
-                )?;
->>>>>>> 013fd194
             }
             Operator::MemoryAtomicWait64 { ref memarg } => {
                 let timeout = self.value_stack.pop().unwrap();
@@ -5756,17 +5605,6 @@
                     iter::once(WpType::I32),
                     NativeCallType::IncludeVMCtxArgument,
                 )?;
-<<<<<<< HEAD
-=======
-                self.release_stack_locations(&[dst, val, timeout])?;
-                let ret = self.acquire_location(&WpType::I32)?;
-                self.value_stack.push((ret, CanonicalizeType::None));
-                self.machine.move_location(
-                    Size::S32,
-                    Location::GPR(self.machine.get_gpr_for_ret()),
-                    ret,
-                )?;
->>>>>>> 013fd194
             }
             Operator::MemoryAtomicNotify { ref memarg } => {
                 let cnt = self.value_stack.pop().unwrap();
@@ -5815,17 +5653,6 @@
                     iter::once(WpType::I32),
                     NativeCallType::IncludeVMCtxArgument,
                 )?;
-<<<<<<< HEAD
-=======
-                self.release_stack_locations(&[dst, cnt])?;
-                let ret = self.acquire_location(&WpType::I32)?;
-                self.value_stack.push((ret, CanonicalizeType::None));
-                self.machine.move_location(
-                    Size::S32,
-                    Location::GPR(self.machine.get_gpr_for_ret()),
-                    ret,
-                )?;
->>>>>>> 013fd194
             }
             _ => {
                 return Err(CompileError::Codegen(format!(
