#[cfg(feature = "unwind")]
use crate::dwarf::WriterRelocate;

use crate::{
    address_map::get_function_address_map,
    codegen_error,
    common_decl::*,
    config::Singlepass,
    location::{Location, Reg},
    machine::{Label, Machine, MachineStackOffset, NATIVE_PAGE_SIZE, UnsignedCondition},
    unwind::UnwindFrame,
};
#[cfg(feature = "unwind")]
use gimli::write::Address;
use smallvec::{SmallVec, smallvec};
use std::{cmp, iter};

use wasmer_compiler::{
    FunctionBodyData,
    types::{
        function::{CompiledFunction, CompiledFunctionFrameInfo, FunctionBody},
        relocation::{Relocation, RelocationTarget},
        section::SectionIndex,
    },
    wasmparser::{
        BlockType as WpTypeOrFuncType, HeapType as WpHeapType, Operator, RefType as WpRefType,
        ValType as WpType,
    },
};

#[cfg(feature = "unwind")]
use wasmer_compiler::types::unwind::CompiledFunctionUnwindInfo;

use wasmer_types::target::CallingConvention;
use wasmer_types::{
    CompileError, FunctionIndex, FunctionType, GlobalIndex, LocalFunctionIndex, LocalMemoryIndex,
    MemoryIndex, MemoryStyle, ModuleInfo, SignatureIndex, TableIndex, TableStyle, TrapCode, Type,
    VMBuiltinFunctionIndex, VMOffsets,
    entity::{EntityRef, PrimaryMap},
};
/// The singlepass per-function code generator.
pub struct FuncGen<'a, M: Machine> {
    // Immutable properties assigned at creation time.
    /// Static module information.
    module: &'a ModuleInfo,

    /// ModuleInfo compilation config.
    config: &'a Singlepass,

    /// Offsets of vmctx fields.
    vmoffsets: &'a VMOffsets,

    // // Memory plans.
    memory_styles: &'a PrimaryMap<MemoryIndex, MemoryStyle>,

    // // Table plans.
    // table_styles: &'a PrimaryMap<TableIndex, TableStyle>,
    /// Function signature.
    signature: FunctionType,

    // Working storage.
    /// Memory locations of local variables.
    locals: Vec<Location<M::GPR, M::SIMD>>,

    /// Types of local variables, including arguments.
    local_types: Vec<WpType>,

    /// Value stack.
    value_stack: Vec<Location<M::GPR, M::SIMD>>,

    /// Metadata about floating point values on the stack.
    fp_stack: Vec<FloatValue>,

    /// A list of frames describing the current control stack.
    control_stack: Vec<ControlFrame>,

    stack_offset: MachineStackOffset,

    save_area_offset: Option<MachineStackOffset>,

    /// Low-level machine state.
    machine: M,

    /// Nesting level of unreachable code.
    unreachable_depth: usize,

    /// Index of a function defined locally inside the WebAssembly module.
    local_func_index: LocalFunctionIndex,

    /// Relocation information.
    relocations: Vec<Relocation>,

    /// A set of special labels for trapping.
    special_labels: SpecialLabelSet,

    /// Calling convention to use.
    calling_convention: CallingConvention,
}

struct SpecialLabelSet {
    integer_division_by_zero: Label,
    integer_overflow: Label,
    heap_access_oob: Label,
    table_access_oob: Label,
    indirect_call_null: Label,
    bad_signature: Label,
    unaligned_atomic: Label,
}

/// Metadata about a floating-point value.
#[derive(Copy, Clone, Debug)]
struct FloatValue {
    /// Do we need to canonicalize the value before its bit pattern is next observed? If so, how?
    canonicalization: Option<CanonicalizeType>,

    /// Corresponding depth in the main value stack.
    depth: usize,
}

impl FloatValue {
    fn new(depth: usize) -> Self {
        FloatValue {
            canonicalization: None,
            depth,
        }
    }

    fn cncl_f32(depth: usize) -> Self {
        FloatValue {
            canonicalization: Some(CanonicalizeType::F32),
            depth,
        }
    }

    fn cncl_f64(depth: usize) -> Self {
        FloatValue {
            canonicalization: Some(CanonicalizeType::F64),
            depth,
        }
    }

    fn promote(self, depth: usize) -> Result<FloatValue, CompileError> {
        let ret = FloatValue {
            canonicalization: match self.canonicalization {
                Some(CanonicalizeType::F32) => Some(CanonicalizeType::F64),
                Some(CanonicalizeType::F64) => codegen_error!("cannot promote F64"),
                None => None,
            },
            depth,
        };
        Ok(ret)
    }

    fn demote(self, depth: usize) -> Result<FloatValue, CompileError> {
        let ret = FloatValue {
            canonicalization: match self.canonicalization {
                Some(CanonicalizeType::F64) => Some(CanonicalizeType::F32),
                Some(CanonicalizeType::F32) => codegen_error!("cannot demote F32"),
                None => None,
            },
            depth,
        };
        Ok(ret)
    }
}

/// Type of a pending canonicalization floating point value.
/// Sometimes we don't have the type information elsewhere and therefore we need to track it here.
#[derive(Copy, Clone, Debug)]
enum CanonicalizeType {
    F32,
    F64,
}

impl CanonicalizeType {
    fn to_size(self) -> Size {
        match self {
            CanonicalizeType::F32 => Size::S32,
            CanonicalizeType::F64 => Size::S64,
        }
    }
}

trait PopMany<T> {
    fn peek1(&self) -> Result<&T, CompileError>;
    fn pop1(&mut self) -> Result<T, CompileError>;
    fn pop2(&mut self) -> Result<(T, T), CompileError>;
}

impl<T> PopMany<T> for Vec<T> {
    fn peek1(&self) -> Result<&T, CompileError> {
        self.last()
            .ok_or_else(|| CompileError::Codegen("peek1() expects at least 1 element".to_owned()))
    }
    fn pop1(&mut self) -> Result<T, CompileError> {
        self.pop()
            .ok_or_else(|| CompileError::Codegen("pop1() expects at least 1 element".to_owned()))
    }
    fn pop2(&mut self) -> Result<(T, T), CompileError> {
        if self.len() < 2 {
            return Err(CompileError::Codegen(
                "pop2() expects at least 2 elements".to_owned(),
            ));
        }

        let right = self.pop().unwrap();
        let left = self.pop().unwrap();
        Ok((left, right))
    }
}

trait WpTypeExt {
    fn is_float(&self) -> bool;
}

impl WpTypeExt for WpType {
    fn is_float(&self) -> bool {
        matches!(self, WpType::F32 | WpType::F64)
    }
}

#[derive(Debug, Copy, Clone)]
pub enum ControlState {
    Function,
    Block,
    Loop,
    If(Label),
    Else,
}

#[derive(Debug, Clone)]
pub struct ControlFrame {
    pub state: ControlState,
    pub label: Label,
    pub returns: SmallVec<[WpType; 1]>,
    pub value_stack_depth: usize,
    pub fp_stack_depth: usize,
}

fn type_to_wp_type(ty: Type) -> WpType {
    match ty {
        Type::I32 => WpType::I32,
        Type::I64 => WpType::I64,
        Type::F32 => WpType::F32,
        Type::F64 => WpType::F64,
        Type::V128 => WpType::V128,
        Type::ExternRef => WpType::Ref(WpRefType::new(true, WpHeapType::EXTERN).unwrap()),
        Type::FuncRef => WpType::Ref(WpRefType::new(true, WpHeapType::FUNC).unwrap()),
        Type::ExceptionRef => todo!(),
    }
}

/// Abstraction for a 2-input, 1-output operator. Can be an integer/floating-point
/// binop/cmpop.
struct I2O1<R: Reg, S: Reg> {
    loc_a: Location<R, S>,
    loc_b: Location<R, S>,
    ret: Location<R, S>,
}

/// Type of native call we emit.
enum NativeCallType {
    IncludeVMCtxArgument,
    Unreachable,
}

impl<'a, M: Machine> FuncGen<'a, M> {
    fn get_stack_offset(&self) -> usize {
        self.stack_offset.0
    }

    /// Acquires location from the machine state.
    ///
    /// If the returned location is used for stack value, `release_location` needs to be called on it;
    /// Otherwise, if the returned locations is used for a local, `release_location` does not need to be called on it.
    fn acquire_location(&mut self, ty: &WpType) -> Result<Location<M::GPR, M::SIMD>, CompileError> {
        let mut delta_stack_offset: usize = 0;

        let loc = match *ty {
            WpType::F32 | WpType::F64 => self.machine.pick_simd().map(Location::SIMD),
            WpType::I32 | WpType::I64 => self.machine.pick_gpr().map(Location::GPR),
            WpType::Ref(ty) if ty.is_extern_ref() || ty.is_func_ref() => {
                self.machine.pick_gpr().map(Location::GPR)
            }
            _ => codegen_error!("can't acquire location for type {:?}", ty),
        };

        let loc = if let Some(x) = loc {
            x
        } else {
            self.stack_offset.0 += 8;
            delta_stack_offset += 8;
            self.machine.local_on_stack(self.stack_offset.0 as i32)
        };
        if let Location::GPR(x) = loc {
            self.machine.reserve_gpr(x);
        } else if let Location::SIMD(x) = loc {
            self.machine.reserve_simd(x);
        }

        let delta_stack_offset = self.machine.round_stack_adjust(delta_stack_offset);
        if delta_stack_offset != 0 {
            self.machine.adjust_stack(delta_stack_offset as u32)?;
        }
        Ok(loc)
    }

    /// Releases locations used for stack value.
    fn release_locations(
        &mut self,
        locs: &[Location<M::GPR, M::SIMD>],
    ) -> Result<(), CompileError> {
        let mut delta_stack_offset: usize = 0;

        for loc in locs.iter().rev() {
            match *loc {
                Location::GPR(ref x) => {
                    self.machine.release_gpr(*x);
                }
                Location::SIMD(ref x) => {
                    self.machine.release_simd(*x);
                }
                Location::Memory(y, x) => {
                    if y == self.machine.local_pointer() {
                        if x >= 0 {
                            codegen_error!("Invalid memory offset {}", x);
                        }
                        let offset = (-x) as usize;
                        if offset != self.stack_offset.0 {
                            codegen_error!(
                                "Invalid memory offset {}!={}",
                                offset,
                                self.stack_offset.0
                            );
                        }
                        self.stack_offset.0 -= 8;
                        delta_stack_offset += 8;
                    }
                }
                _ => {}
            }
        }
        let delta_stack_offset = self.machine.round_stack_adjust(delta_stack_offset);
        if delta_stack_offset != 0 {
            self.machine.restore_stack(delta_stack_offset as u32)?;
        }
        Ok(())
    }
    /// Releases locations used for stack value.
    fn release_locations_value(&mut self, stack_depth: usize) -> Result<(), CompileError> {
        let mut delta_stack_offset: usize = 0;
        let locs: &[Location<M::GPR, M::SIMD>] = &self.value_stack[stack_depth..];

        for loc in locs.iter().rev() {
            match *loc {
                Location::GPR(ref x) => {
                    self.machine.release_gpr(*x);
                }
                Location::SIMD(ref x) => {
                    self.machine.release_simd(*x);
                }
                Location::Memory(y, x) => {
                    if y == self.machine.local_pointer() {
                        if x >= 0 {
                            codegen_error!("Invalid memory offset {}", x);
                        }
                        let offset = (-x) as usize;
                        if offset != self.stack_offset.0 {
                            codegen_error!(
                                "Invalid memory offset {}!={}",
                                offset,
                                self.stack_offset.0
                            );
                        }
                        self.stack_offset.0 -= 8;
                        delta_stack_offset += 8;
                    }
                }
                _ => {}
            }
        }

        let delta_stack_offset = self.machine.round_stack_adjust(delta_stack_offset);
        if delta_stack_offset != 0 {
            self.machine.adjust_stack(delta_stack_offset as u32)?;
        }
        Ok(())
    }

    fn release_locations_only_regs(
        &mut self,
        locs: &[Location<M::GPR, M::SIMD>],
    ) -> Result<(), CompileError> {
        for loc in locs.iter().rev() {
            match *loc {
                Location::GPR(ref x) => {
                    self.machine.release_gpr(*x);
                }
                Location::SIMD(ref x) => {
                    self.machine.release_simd(*x);
                }
                _ => {}
            }
        }
        Ok(())
    }

    fn release_locations_only_stack(
        &mut self,
        locs: &[Location<M::GPR, M::SIMD>],
    ) -> Result<(), CompileError> {
        let mut delta_stack_offset: usize = 0;

        for loc in locs.iter().rev() {
<<<<<<< HEAD
            if let Location::Memory(y, x) = *loc
                && y == self.machine.local_pointer()
            {
                if x >= 0 {
                    codegen_error!("Invalid memory offset {}", x);
                }
                let offset = (-x) as usize;
                if offset != self.stack_offset.0 {
                    codegen_error!("Invalid memory offset {}!={}", offset, self.stack_offset.0);
=======
            if let Location::Memory(y, x) = *loc {
                if y == self.machine.local_pointer() {
                    if x >= 0 {
                        codegen_error!("Invalid memory offset {}", x);
                    }
                    let offset = (-x) as usize;
                    if offset != self.stack_offset.0 {
                        codegen_error!("Invalid memory offset {}!={}", offset, self.stack_offset.0);
                    }
                    self.stack_offset.0 -= 8;
                    delta_stack_offset += 8;
>>>>>>> 2bd64612
                }
                self.stack_offset.0 -= 8;
                delta_stack_offset += 8;
                self.state
                    .stack_values
                    .pop()
                    .ok_or_else(|| CompileError::Codegen("Pop on empty value stack".to_owned()))?;
            }
        }

        let delta_stack_offset = self.machine.round_stack_adjust(delta_stack_offset);
        if delta_stack_offset != 0 {
            self.machine.pop_stack_locals(delta_stack_offset as u32)?;
        }
        Ok(())
    }

    fn release_locations_keep_state(&mut self, stack_depth: usize) -> Result<(), CompileError> {
        let mut delta_stack_offset: usize = 0;
        let mut stack_offset = self.stack_offset.0;
        let locs = &self.value_stack[stack_depth..];

        for loc in locs.iter().rev() {
            if let Location::Memory(y, x) = *loc
                && y == self.machine.local_pointer()
            {
                if x >= 0 {
                    codegen_error!("Invalid memory offset {}", x);
                }
                let offset = (-x) as usize;
                if offset != stack_offset {
                    codegen_error!("Invalid memory offset {}!={}", offset, self.stack_offset.0);
                }
                stack_offset -= 8;
                delta_stack_offset += 8;
            }
        }

        let delta_stack_offset = self.machine.round_stack_adjust(delta_stack_offset);
        if delta_stack_offset != 0 {
            self.machine.pop_stack_locals(delta_stack_offset as u32)?;
        }
        Ok(())
    }

    #[allow(clippy::type_complexity)]
    fn init_locals(
        &mut self,
        n: usize,
        sig: FunctionType,
        calling_convention: CallingConvention,
    ) -> Result<Vec<Location<M::GPR, M::SIMD>>, CompileError> {
        // How many machine stack slots will all the locals use?
        let num_mem_slots = (0..n)
            .filter(|&x| self.machine.is_local_on_stack(x))
            .count();

        // Total size (in bytes) of the pre-allocated "static area" for this function's
        // locals and callee-saved registers.
        let mut static_area_size: usize = 0;

        // Callee-saved registers used for locals.
        // Keep this consistent with the "Save callee-saved registers" code below.
        for i in 0..n {
            // If a local is not stored on stack, then it is allocated to a callee-saved register.
            if !self.machine.is_local_on_stack(i) {
                static_area_size += 8;
            }
        }

        // Callee-saved vmctx.
        static_area_size += 8;

        // Some ABI (like Windows) needs extrat reg save
        static_area_size += 8 * self.machine.list_to_save(calling_convention).len();

        // Total size of callee saved registers.
        let callee_saved_regs_size = static_area_size;

        // Now we can determine concrete locations for locals.
        let locations: Vec<Location<M::GPR, M::SIMD>> = (0..n)
            .map(|i| self.machine.get_local_location(i, callee_saved_regs_size))
            .collect();

        // Add size of locals on stack.
        static_area_size += num_mem_slots * 8;

        // Allocate save area, without actually writing to it.
        static_area_size = self.machine.round_stack_adjust(static_area_size);

        // Stack probe.
        //
        // `rep stosq` writes data from low address to high address and may skip the stack guard page.
        // so here we probe it explicitly when needed.
        for i in (sig.params().len()..n)
            .step_by(NATIVE_PAGE_SIZE / 8)
            .skip(1)
        {
            self.machine.zero_location(Size::S64, locations[i])?;
        }

        self.machine.adjust_stack(static_area_size as _)?;

        // Save callee-saved registers.
        for loc in locations.iter() {
            if let Location::GPR(_) = *loc {
                self.stack_offset.0 += 8;
                self.machine.move_local(self.stack_offset.0 as i32, *loc)?;
            }
        }

        // Save the Reg use for vmctx.
        self.stack_offset.0 += 8;
        self.machine.move_local(
            self.stack_offset.0 as i32,
            Location::GPR(self.machine.get_vmctx_reg()),
        )?;

        // Check if need to same some CallingConvention specific regs
        let regs_to_save = self.machine.list_to_save(calling_convention);
        for loc in regs_to_save.iter() {
            self.stack_offset.0 += 8;
            self.machine.move_local(self.stack_offset.0 as i32, *loc)?;
        }

        // Save the offset of register save area.
        self.save_area_offset = Some(MachineStackOffset(self.stack_offset.0));

        // Load in-register parameters into the allocated locations.
        // Locals are allocated on the stack from higher address to lower address,
        // so we won't skip the stack guard page here.
        let mut stack_offset: usize = 0;
        for (i, param) in sig.params().iter().enumerate() {
            let sz = match *param {
                Type::I32 | Type::F32 => Size::S32,
                Type::I64 | Type::F64 => Size::S64,
                Type::ExternRef | Type::FuncRef => Size::S64,
                _ => codegen_error!("singlepass init_local unimplemented"),
            };
            let loc = self.machine.get_call_param_location(
                i + 1,
                sz,
                &mut stack_offset,
                calling_convention,
            );
            self.machine
                .move_location_extend(sz, false, loc, Size::S64, locations[i])?;
        }

        // Load vmctx into it's GPR.
        self.machine.move_location(
            Size::S64,
            self.machine
                .get_simple_param_location(0, calling_convention),
            Location::GPR(self.machine.get_vmctx_reg()),
        )?;

        // Initialize all normal locals to zero.
        let mut init_stack_loc_cnt = 0;
        let mut last_stack_loc = Location::Memory(self.machine.local_pointer(), i32::MAX);
        for location in locations.iter().take(n).skip(sig.params().len()) {
            match location {
                Location::Memory(_, _) => {
                    init_stack_loc_cnt += 1;
                    last_stack_loc = cmp::min(last_stack_loc, *location);
                }
                Location::GPR(_) => {
                    self.machine.zero_location(Size::S64, *location)?;
                }
                _ => codegen_error!("singlepass init_local unreachable"),
            }
        }
        if init_stack_loc_cnt > 0 {
            self.machine
                .init_stack_loc(init_stack_loc_cnt, last_stack_loc)?;
        }

        // Add the size of all locals allocated to stack.
        self.stack_offset.0 += static_area_size - callee_saved_regs_size;

        Ok(locations)
    }

    fn finalize_locals(
        &mut self,
        calling_convention: CallingConvention,
    ) -> Result<(), CompileError> {
        // Unwind stack to the "save area".
        self.machine
            .restore_saved_area(self.save_area_offset.as_ref().unwrap().0 as i32)?;

        let regs_to_save = self.machine.list_to_save(calling_convention);
        for loc in regs_to_save.iter().rev() {
            self.machine.pop_location(*loc)?;
        }

        // Restore register used by vmctx.
        self.machine
            .pop_location(Location::GPR(self.machine.get_vmctx_reg()))?;

        // Restore callee-saved registers.
        for loc in self.locals.iter().rev() {
            if let Location::GPR(_) = *loc {
                self.machine.pop_location(*loc)?;
            }
        }
        Ok(())
    }

    /// Set the source location of the Wasm to the given offset.
    pub fn set_srcloc(&mut self, offset: u32) {
        self.machine.set_srcloc(offset);
    }

    fn get_location_released(
        &mut self,
        loc: Location<M::GPR, M::SIMD>,
    ) -> Result<Location<M::GPR, M::SIMD>, CompileError> {
        self.release_locations(&[loc])?;
        Ok(loc)
    }

    fn pop_value_released(&mut self) -> Result<Location<M::GPR, M::SIMD>, CompileError> {
        let loc = self.value_stack.pop().ok_or_else(|| {
            CompileError::Codegen("pop_value_released: value stack is empty".to_owned())
        })?;
        self.get_location_released(loc)
    }

    /// Prepare data for binary operator with 2 inputs and 1 output.
    fn i2o1_prepare(&mut self, ty: WpType) -> Result<I2O1<M::GPR, M::SIMD>, CompileError> {
        let loc_b = self.pop_value_released()?;
        let loc_a = self.pop_value_released()?;
        let ret = self.acquire_location(&ty)?;
        self.value_stack.push(ret);
        Ok(I2O1 { loc_a, loc_b, ret })
    }

    /// Emits a Native ABI call sequence.
    ///
    /// The caller MUST NOT hold any temporary registers allocated by `acquire_temp_gpr` when calling
    /// this function.
    fn emit_call_native<
        I: Iterator<Item = Location<M::GPR, M::SIMD>>,
        J: Iterator<Item = WpType>,
        F: FnOnce(&mut Self) -> Result<(), CompileError>,
    >(
        &mut self,
        cb: F,
        params: I,
        params_type: J,
        call_type: NativeCallType,
    ) -> Result<(), CompileError> {
        let params: Vec<_> = params.collect();
        let params_size: Vec<_> = params_type
            .map(|x| match x {
                WpType::F32 | WpType::I32 => Size::S32,
                WpType::V128 => unimplemented!(),
                _ => Size::S64,
            })
            .collect();

        // Save used GPRs. Preserve correct stack alignment
        let used_gprs = self.machine.get_used_gprs();
        let mut used_stack = self.machine.push_used_gpr(&used_gprs)?;

        // Save used SIMD registers.
        let used_simds = self.machine.get_used_simd();
        if !used_simds.is_empty() {
            used_stack += self.machine.push_used_simd(&used_simds)?;
        }
        // mark the GPR used for Call as used
        self.machine
            .reserve_unused_temp_gpr(self.machine.get_grp_for_call());

        let calling_convention = self.calling_convention;

        let stack_padding: usize = match calling_convention {
            CallingConvention::WindowsFastcall => 32,
            _ => 0,
        };

        let mut stack_offset: usize = 0;
        let mut args: Vec<Location<M::GPR, M::SIMD>> = vec![];
        // Calculate stack offset.
        for (i, _param) in params.iter().enumerate() {
            args.push(self.machine.get_param_location(
                match call_type {
                    NativeCallType::IncludeVMCtxArgument => 1,
                    NativeCallType::Unreachable => 0,
                } + i,
                params_size[i],
                &mut stack_offset,
                calling_convention,
            ));
        }

        // Align stack to 16 bytes.
        let stack_unaligned =
            (self.machine.round_stack_adjust(self.get_stack_offset()) + used_stack + stack_offset)
                % 16;
        if stack_unaligned != 0 {
            stack_offset += 16 - stack_unaligned;
        }
        self.machine.adjust_stack(stack_offset as u32)?;

        #[allow(clippy::type_complexity)]
        let mut call_movs: Vec<(Location<M::GPR, M::SIMD>, M::GPR)> = vec![];
        // Prepare register & stack parameters.
        for (i, param) in params.iter().enumerate().rev() {
            let loc = args[i];
            match loc {
                Location::GPR(x) => {
                    call_movs.push((*param, x));
                }
                Location::Memory(_, _) => {
                    self.machine
                        .move_location_for_native(params_size[i], *param, loc)?;
                }
                _ => {
                    return Err(CompileError::Codegen(
                        "emit_call_native loc: unreachable code".to_owned(),
                    ));
                }
            }
        }

        // Sort register moves so that register are not overwritten before read.
        Self::sort_call_movs(&mut call_movs);

        // Emit register moves.
        for (loc, gpr) in call_movs {
            if loc != Location::GPR(gpr) {
                self.machine
                    .move_location(Size::S64, loc, Location::GPR(gpr))?;
            }
        }

        if matches!(call_type, NativeCallType::IncludeVMCtxArgument) {
            // Put vmctx as the first parameter.
            self.machine.move_location(
                Size::S64,
                Location::GPR(self.machine.get_vmctx_reg()),
                self.machine
                    .get_simple_param_location(0, calling_convention),
            )?; // vmctx
        }

        if stack_padding > 0 {
            self.machine.adjust_stack(stack_padding as u32)?;
        }
        // release the GPR used for call
        self.machine.release_gpr(self.machine.get_grp_for_call());

        let begin = self.machine.assembler_get_offset().0;
        cb(self)?;
        if matches!(call_type, NativeCallType::Unreachable) {
            let end = self.machine.assembler_get_offset().0;
            self.machine.mark_address_range_with_trap_code(
                TrapCode::UnreachableCodeReached,
                begin,
                end,
            );
        }

        // Restore stack.
        if stack_offset + stack_padding > 0 {
            self.machine.restore_stack(
                self.machine
                    .round_stack_adjust(stack_offset + stack_padding) as u32,
            )?;
            if !stack_offset.is_multiple_of(8) {
                return Err(CompileError::Codegen(
                    "emit_call_native: Bad restoring stack alignement".to_owned(),
                ));
            }
        }

        // Restore SIMDs.
        if !used_simds.is_empty() {
            self.machine.pop_used_simd(&used_simds)?;
        }

        // Restore GPRs.
        self.machine.pop_used_gpr(&used_gprs)?;

        Ok(())
    }

    /// Emits a Native ABI call sequence, specialized for labels as the call target.
    fn _emit_call_native_label<
        I: Iterator<Item = Location<M::GPR, M::SIMD>>,
        J: Iterator<Item = WpType>,
    >(
        &mut self,
        label: Label,
        params: I,
        params_type: J,
    ) -> Result<(), CompileError> {
        self.emit_call_native(
            |this| this.machine.emit_call_label(label),
            params,
            params_type,
            NativeCallType::IncludeVMCtxArgument,
        )?;
        Ok(())
    }

    /// Emits a memory operation.
    fn op_memory<
        F: FnOnce(&mut Self, bool, bool, i32, Label, Label) -> Result<(), CompileError>,
    >(
        &mut self,
        cb: F,
    ) -> Result<(), CompileError> {
        let need_check = match self.memory_styles[MemoryIndex::new(0)] {
            MemoryStyle::Static { .. } => false,
            MemoryStyle::Dynamic { .. } => true,
        };

        let offset = if self.module.num_imported_memories != 0 {
            self.vmoffsets
                .vmctx_vmmemory_import_definition(MemoryIndex::new(0))
        } else {
            self.vmoffsets
                .vmctx_vmmemory_definition(LocalMemoryIndex::new(0))
        };
        cb(
            self,
            need_check,
            self.module.num_imported_memories != 0,
            offset as i32,
            self.special_labels.heap_access_oob,
            self.special_labels.unaligned_atomic,
        )
    }

    fn emit_head(&mut self) -> Result<(), CompileError> {
        self.machine.emit_function_prolog()?;

        // Initialize locals.
        self.locals = self.init_locals(
            self.local_types.len(),
            self.signature.clone(),
            self.calling_convention,
        )?;

        // simulate "red zone" if not supported by the platform
        self.machine.adjust_stack(32)?;

        self.control_stack.push(ControlFrame {
            state: ControlState::Function,
            label: self.machine.get_label(),
            returns: self
                .signature
                .results()
                .iter()
                .map(|&x| type_to_wp_type(x))
                .collect(),
            value_stack_depth: 0,
            fp_stack_depth: 0,
        });

        // TODO: Full preemption by explicit signal checking

        // We insert set StackOverflow as the default trap that can happen
        // anywhere in the function prologue.
        self.machine.insert_stackoverflow();

        Ok(())
    }

    #[allow(clippy::too_many_arguments)]
    pub fn new(
        module: &'a ModuleInfo,
        config: &'a Singlepass,
        vmoffsets: &'a VMOffsets,
        memory_styles: &'a PrimaryMap<MemoryIndex, MemoryStyle>,
        _table_styles: &'a PrimaryMap<TableIndex, TableStyle>,
        local_func_index: LocalFunctionIndex,
        local_types_excluding_arguments: &[WpType],
        machine: M,
        calling_convention: CallingConvention,
    ) -> Result<FuncGen<'a, M>, CompileError> {
        let func_index = module.func_index(local_func_index);
        let sig_index = module.functions[func_index];
        let signature = module.signatures[sig_index].clone();

        let mut local_types: Vec<_> = signature
            .params()
            .iter()
            .map(|&x| type_to_wp_type(x))
            .collect();
        local_types.extend_from_slice(local_types_excluding_arguments);

        let mut machine = machine;
        let special_labels = SpecialLabelSet {
            integer_division_by_zero: machine.get_label(),
            integer_overflow: machine.get_label(),
            heap_access_oob: machine.get_label(),
            table_access_oob: machine.get_label(),
            indirect_call_null: machine.get_label(),
            bad_signature: machine.get_label(),
            unaligned_atomic: machine.get_label(),
        };

        let mut fg = FuncGen {
            module,
            config,
            vmoffsets,
            memory_styles,
            // table_styles,
            signature,
            locals: vec![], // initialization deferred to emit_head
            local_types,
            value_stack: vec![],
            fp_stack: vec![],
            control_stack: vec![],
            stack_offset: MachineStackOffset(0),
            save_area_offset: None,
            machine,
            unreachable_depth: 0,
            local_func_index,
            relocations: vec![],
            special_labels,
            calling_convention,
        };
        fg.emit_head()?;
        Ok(fg)
    }

    pub fn has_control_frames(&self) -> bool {
        !self.control_stack.is_empty()
    }

    pub fn feed_operator(&mut self, op: Operator) -> Result<(), CompileError> {
        assert!(self.fp_stack.len() <= self.value_stack.len());

        //println!("{:?} {}", op, self.value_stack.len());
        let was_unreachable;

        if self.unreachable_depth > 0 {
            was_unreachable = true;

            match op {
                Operator::Block { .. } | Operator::Loop { .. } | Operator::If { .. } => {
                    self.unreachable_depth += 1;
                }
                Operator::End => {
                    self.unreachable_depth -= 1;
                }
                Operator::Else => {
                    // We are in a reachable true branch
<<<<<<< HEAD
                    if self.unreachable_depth == 1
                        && let Some(ControlState::If(_)) =
                            self.control_stack.last().map(|x| x.state)
                    {
                        self.unreachable_depth -= 1;
=======
                    if self.unreachable_depth == 1 {
                        if let Some(ControlState::If(_)) =
                            self.control_stack.last().map(|x| x.state)
                        {
                            self.unreachable_depth -= 1;
                        }
>>>>>>> 2bd64612
                    }
                }
                _ => {}
            }
            if self.unreachable_depth > 0 {
                return Ok(());
            }
        } else {
            was_unreachable = false;
        }

        match op {
            Operator::GlobalGet { global_index } => {
                let global_index = GlobalIndex::from_u32(global_index);

                let ty = type_to_wp_type(self.module.globals[global_index].ty);
                if ty.is_float() {
                    self.fp_stack.push(FloatValue::new(self.value_stack.len()));
                }
                let loc = self.acquire_location(&ty)?;
                self.value_stack.push(loc);

                let tmp = self.machine.acquire_temp_gpr().unwrap();

                let src = if let Some(local_global_index) =
                    self.module.local_global_index(global_index)
                {
                    let offset = self.vmoffsets.vmctx_vmglobal_definition(local_global_index);
                    self.machine.emit_relaxed_mov(
                        Size::S64,
                        Location::Memory(self.machine.get_vmctx_reg(), offset as i32),
                        Location::GPR(tmp),
                    )?;
                    Location::Memory(tmp, 0)
                } else {
                    // Imported globals require one level of indirection.
                    let offset = self
                        .vmoffsets
                        .vmctx_vmglobal_import_definition(global_index);
                    self.machine.emit_relaxed_mov(
                        Size::S64,
                        Location::Memory(self.machine.get_vmctx_reg(), offset as i32),
                        Location::GPR(tmp),
                    )?;
                    Location::Memory(tmp, 0)
                };

                self.machine.emit_relaxed_mov(Size::S64, src, loc)?;

                self.machine.release_gpr(tmp);
            }
            Operator::GlobalSet { global_index } => {
                let global_index = GlobalIndex::from_u32(global_index);
                let tmp = self.machine.acquire_temp_gpr().unwrap();
                let dst = if let Some(local_global_index) =
                    self.module.local_global_index(global_index)
                {
                    let offset = self.vmoffsets.vmctx_vmglobal_definition(local_global_index);
                    self.machine.emit_relaxed_mov(
                        Size::S64,
                        Location::Memory(self.machine.get_vmctx_reg(), offset as i32),
                        Location::GPR(tmp),
                    )?;
                    Location::Memory(tmp, 0)
                } else {
                    // Imported globals require one level of indirection.
                    let offset = self
                        .vmoffsets
                        .vmctx_vmglobal_import_definition(global_index);
                    self.machine.emit_relaxed_mov(
                        Size::S64,
                        Location::Memory(self.machine.get_vmctx_reg(), offset as i32),
                        Location::GPR(tmp),
                    )?;
                    Location::Memory(tmp, 0)
                };
                let ty = type_to_wp_type(self.module.globals[global_index].ty);
                let loc = self.pop_value_released()?;
                if ty.is_float() {
                    let fp = self.fp_stack.pop1()?;
                    if self.machine.arch_supports_canonicalize_nan()
                        && self.config.enable_nan_canonicalization
                        && fp.canonicalization.is_some()
                    {
                        self.machine.canonicalize_nan(
                            match ty {
                                WpType::F32 => Size::S32,
                                WpType::F64 => Size::S64,
                                _ => codegen_error!("singlepass Operator::GlobalSet unreachable"),
                            },
                            loc,
                            dst,
                        )?;
                    } else {
                        self.machine.emit_relaxed_mov(Size::S64, loc, dst)?;
                    }
                } else {
                    self.machine.emit_relaxed_mov(Size::S64, loc, dst)?;
                }
                self.machine.release_gpr(tmp);
            }
            Operator::LocalGet { local_index } => {
                let local_index = local_index as usize;
                let ret = self.acquire_location(&WpType::I64)?;
                self.machine
                    .emit_relaxed_mov(Size::S64, self.locals[local_index], ret)?;
                self.value_stack.push(ret);
                if self.local_types[local_index].is_float() {
                    self.fp_stack
                        .push(FloatValue::new(self.value_stack.len() - 1));
                }
            }
            Operator::LocalSet { local_index } => {
                let local_index = local_index as usize;
                let loc = self.pop_value_released()?;

                if self.local_types[local_index].is_float() {
                    let fp = self.fp_stack.pop1()?;
                    if self.machine.arch_supports_canonicalize_nan()
                        && self.config.enable_nan_canonicalization
                        && fp.canonicalization.is_some()
                    {
                        self.machine.canonicalize_nan(
                            match self.local_types[local_index] {
                                WpType::F32 => Size::S32,
                                WpType::F64 => Size::S64,
                                _ => codegen_error!("singlepass Operator::LocalSet unreachable"),
                            },
                            loc,
                            self.locals[local_index],
                        )
                    } else {
                        self.machine
                            .emit_relaxed_mov(Size::S64, loc, self.locals[local_index])
                    }
                } else {
                    self.machine
                        .emit_relaxed_mov(Size::S64, loc, self.locals[local_index])
                }?;
            }
            Operator::LocalTee { local_index } => {
                let local_index = local_index as usize;
                let loc = *self.value_stack.last().unwrap();

                if self.local_types[local_index].is_float() {
                    let fp = self.fp_stack.peek1()?;
                    if self.machine.arch_supports_canonicalize_nan()
                        && self.config.enable_nan_canonicalization
                        && fp.canonicalization.is_some()
                    {
                        self.machine.canonicalize_nan(
                            match self.local_types[local_index] {
                                WpType::F32 => Size::S32,
                                WpType::F64 => Size::S64,
                                _ => codegen_error!("singlepass Operator::LocalTee unreachable"),
                            },
                            loc,
                            self.locals[local_index],
                        )
                    } else {
                        self.machine
                            .emit_relaxed_mov(Size::S64, loc, self.locals[local_index])
                    }
                } else {
                    self.machine
                        .emit_relaxed_mov(Size::S64, loc, self.locals[local_index])
                }?;
            }
            Operator::I32Const { value } => {
                self.value_stack.push(Location::Imm32(value as u32));
            }
            Operator::I32Add => {
                let I2O1 { loc_a, loc_b, ret } = self.i2o1_prepare(WpType::I32)?;
                self.machine.emit_binop_add32(loc_a, loc_b, ret)?;
            }
            Operator::I32Sub => {
                let I2O1 { loc_a, loc_b, ret } = self.i2o1_prepare(WpType::I32)?;
                self.machine.emit_binop_sub32(loc_a, loc_b, ret)?;
            }
            Operator::I32Mul => {
                let I2O1 { loc_a, loc_b, ret } = self.i2o1_prepare(WpType::I32)?;
                self.machine.emit_binop_mul32(loc_a, loc_b, ret)?;
            }
            Operator::I32DivU => {
                let I2O1 { loc_a, loc_b, ret } = self.i2o1_prepare(WpType::I32)?;
                self.machine.emit_binop_udiv32(
                    loc_a,
                    loc_b,
                    ret,
                    self.special_labels.integer_division_by_zero,
                )?;
            }
            Operator::I32DivS => {
                let I2O1 { loc_a, loc_b, ret } = self.i2o1_prepare(WpType::I32)?;
                self.machine.emit_binop_sdiv32(
                    loc_a,
                    loc_b,
                    ret,
                    self.special_labels.integer_division_by_zero,
                    self.special_labels.integer_overflow,
                )?;
            }
            Operator::I32RemU => {
                let I2O1 { loc_a, loc_b, ret } = self.i2o1_prepare(WpType::I32)?;
                self.machine.emit_binop_urem32(
                    loc_a,
                    loc_b,
                    ret,
                    self.special_labels.integer_division_by_zero,
                )?;
            }
            Operator::I32RemS => {
                let I2O1 { loc_a, loc_b, ret } = self.i2o1_prepare(WpType::I32)?;
                self.machine.emit_binop_srem32(
                    loc_a,
                    loc_b,
                    ret,
                    self.special_labels.integer_division_by_zero,
                )?;
            }
            Operator::I32And => {
                let I2O1 { loc_a, loc_b, ret } = self.i2o1_prepare(WpType::I32)?;
                self.machine.emit_binop_and32(loc_a, loc_b, ret)?;
            }
            Operator::I32Or => {
                let I2O1 { loc_a, loc_b, ret } = self.i2o1_prepare(WpType::I32)?;
                self.machine.emit_binop_or32(loc_a, loc_b, ret)?;
            }
            Operator::I32Xor => {
                let I2O1 { loc_a, loc_b, ret } = self.i2o1_prepare(WpType::I32)?;
                self.machine.emit_binop_xor32(loc_a, loc_b, ret)?;
            }
            Operator::I32Eq => {
                let I2O1 { loc_a, loc_b, ret } = self.i2o1_prepare(WpType::I32)?;
                self.machine.i32_cmp_eq(loc_a, loc_b, ret)?;
            }
            Operator::I32Ne => {
                let I2O1 { loc_a, loc_b, ret } = self.i2o1_prepare(WpType::I32)?;
                self.machine.i32_cmp_ne(loc_a, loc_b, ret)?;
            }
            Operator::I32Eqz => {
                let loc_a = self.pop_value_released()?;
                let ret = self.acquire_location(&WpType::I32)?;
                self.machine.i32_cmp_eq(loc_a, Location::Imm32(0), ret)?;
                self.value_stack.push(ret);
            }
            Operator::I32Clz => {
                let loc = self.pop_value_released()?;
                let ret = self.acquire_location(&WpType::I32)?;
                self.value_stack.push(ret);
                self.machine.i32_clz(loc, ret)?;
            }
            Operator::I32Ctz => {
                let loc = self.pop_value_released()?;
                let ret = self.acquire_location(&WpType::I32)?;
                self.value_stack.push(ret);
                self.machine.i32_ctz(loc, ret)?;
            }
            Operator::I32Popcnt => {
                let loc = self.pop_value_released()?;
                let ret = self.acquire_location(&WpType::I32)?;
                self.value_stack.push(ret);
                self.machine.i32_popcnt(loc, ret)?;
            }
            Operator::I32Shl => {
                let I2O1 { loc_a, loc_b, ret } = self.i2o1_prepare(WpType::I32)?;
                self.machine.i32_shl(loc_a, loc_b, ret)?;
            }
            Operator::I32ShrU => {
                let I2O1 { loc_a, loc_b, ret } = self.i2o1_prepare(WpType::I32)?;
                self.machine.i32_shr(loc_a, loc_b, ret)?;
            }
            Operator::I32ShrS => {
                let I2O1 { loc_a, loc_b, ret } = self.i2o1_prepare(WpType::I32)?;
                self.machine.i32_sar(loc_a, loc_b, ret)?;
            }
            Operator::I32Rotl => {
                let I2O1 { loc_a, loc_b, ret } = self.i2o1_prepare(WpType::I32)?;
                self.machine.i32_rol(loc_a, loc_b, ret)?;
            }
            Operator::I32Rotr => {
                let I2O1 { loc_a, loc_b, ret } = self.i2o1_prepare(WpType::I32)?;
                self.machine.i32_ror(loc_a, loc_b, ret)?;
            }
            Operator::I32LtU => {
                let I2O1 { loc_a, loc_b, ret } = self.i2o1_prepare(WpType::I32)?;
                self.machine.i32_cmp_lt_u(loc_a, loc_b, ret)?;
            }
            Operator::I32LeU => {
                let I2O1 { loc_a, loc_b, ret } = self.i2o1_prepare(WpType::I32)?;
                self.machine.i32_cmp_le_u(loc_a, loc_b, ret)?;
            }
            Operator::I32GtU => {
                let I2O1 { loc_a, loc_b, ret } = self.i2o1_prepare(WpType::I32)?;
                self.machine.i32_cmp_gt_u(loc_a, loc_b, ret)?;
            }
            Operator::I32GeU => {
                let I2O1 { loc_a, loc_b, ret } = self.i2o1_prepare(WpType::I32)?;
                self.machine.i32_cmp_ge_u(loc_a, loc_b, ret)?;
            }
            Operator::I32LtS => {
                let I2O1 { loc_a, loc_b, ret } = self.i2o1_prepare(WpType::I32)?;
                self.machine.i32_cmp_lt_s(loc_a, loc_b, ret)?;
            }
            Operator::I32LeS => {
                let I2O1 { loc_a, loc_b, ret } = self.i2o1_prepare(WpType::I32)?;
                self.machine.i32_cmp_le_s(loc_a, loc_b, ret)?;
            }
            Operator::I32GtS => {
                let I2O1 { loc_a, loc_b, ret } = self.i2o1_prepare(WpType::I32)?;
                self.machine.i32_cmp_gt_s(loc_a, loc_b, ret)?;
            }
            Operator::I32GeS => {
                let I2O1 { loc_a, loc_b, ret } = self.i2o1_prepare(WpType::I32)?;
                self.machine.i32_cmp_ge_s(loc_a, loc_b, ret)?;
            }
            Operator::I64Const { value } => {
                let value = value as u64;
                self.value_stack.push(Location::Imm64(value));
            }
            Operator::I64Add => {
                let I2O1 { loc_a, loc_b, ret } = self.i2o1_prepare(WpType::I64)?;
                self.machine.emit_binop_add64(loc_a, loc_b, ret)?;
            }
            Operator::I64Sub => {
                let I2O1 { loc_a, loc_b, ret } = self.i2o1_prepare(WpType::I64)?;
                self.machine.emit_binop_sub64(loc_a, loc_b, ret)?;
            }
            Operator::I64Mul => {
                let I2O1 { loc_a, loc_b, ret } = self.i2o1_prepare(WpType::I64)?;
                self.machine.emit_binop_mul64(loc_a, loc_b, ret)?;
            }
            Operator::I64DivU => {
                let I2O1 { loc_a, loc_b, ret } = self.i2o1_prepare(WpType::I64)?;
                self.machine.emit_binop_udiv64(
                    loc_a,
                    loc_b,
                    ret,
                    self.special_labels.integer_division_by_zero,
                )?;
            }
            Operator::I64DivS => {
                let I2O1 { loc_a, loc_b, ret } = self.i2o1_prepare(WpType::I64)?;
                self.machine.emit_binop_sdiv64(
                    loc_a,
                    loc_b,
                    ret,
                    self.special_labels.integer_division_by_zero,
                    self.special_labels.integer_overflow,
                )?;
            }
            Operator::I64RemU => {
                let I2O1 { loc_a, loc_b, ret } = self.i2o1_prepare(WpType::I64)?;
                self.machine.emit_binop_urem64(
                    loc_a,
                    loc_b,
                    ret,
                    self.special_labels.integer_division_by_zero,
                )?;
            }
            Operator::I64RemS => {
                let I2O1 { loc_a, loc_b, ret } = self.i2o1_prepare(WpType::I64)?;
                self.machine.emit_binop_srem64(
                    loc_a,
                    loc_b,
                    ret,
                    self.special_labels.integer_division_by_zero,
                )?;
            }
            Operator::I64And => {
                let I2O1 { loc_a, loc_b, ret } = self.i2o1_prepare(WpType::I64)?;
                self.machine.emit_binop_and64(loc_a, loc_b, ret)?;
            }
            Operator::I64Or => {
                let I2O1 { loc_a, loc_b, ret } = self.i2o1_prepare(WpType::I64)?;
                self.machine.emit_binop_or64(loc_a, loc_b, ret)?;
            }
            Operator::I64Xor => {
                let I2O1 { loc_a, loc_b, ret } = self.i2o1_prepare(WpType::I64)?;
                self.machine.emit_binop_xor64(loc_a, loc_b, ret)?;
            }
            Operator::I64Eq => {
                let I2O1 { loc_a, loc_b, ret } = self.i2o1_prepare(WpType::I64)?;
                self.machine.i64_cmp_eq(loc_a, loc_b, ret)?;
            }
            Operator::I64Ne => {
                let I2O1 { loc_a, loc_b, ret } = self.i2o1_prepare(WpType::I64)?;
                self.machine.i64_cmp_ne(loc_a, loc_b, ret)?;
            }
            Operator::I64Eqz => {
                let loc_a = self.pop_value_released()?;
                let ret = self.acquire_location(&WpType::I64)?;
                self.machine.i64_cmp_eq(loc_a, Location::Imm64(0), ret)?;
                self.value_stack.push(ret);
            }
            Operator::I64Clz => {
                let loc = self.pop_value_released()?;
                let ret = self.acquire_location(&WpType::I64)?;
                self.value_stack.push(ret);
                self.machine.i64_clz(loc, ret)?;
            }
            Operator::I64Ctz => {
                let loc = self.pop_value_released()?;
                let ret = self.acquire_location(&WpType::I64)?;
                self.value_stack.push(ret);
                self.machine.i64_ctz(loc, ret)?;
            }
            Operator::I64Popcnt => {
                let loc = self.pop_value_released()?;
                let ret = self.acquire_location(&WpType::I64)?;
                self.value_stack.push(ret);
                self.machine.i64_popcnt(loc, ret)?;
            }
            Operator::I64Shl => {
                let I2O1 { loc_a, loc_b, ret } = self.i2o1_prepare(WpType::I64)?;
                self.machine.i64_shl(loc_a, loc_b, ret)?;
            }
            Operator::I64ShrU => {
                let I2O1 { loc_a, loc_b, ret } = self.i2o1_prepare(WpType::I64)?;
                self.machine.i64_shr(loc_a, loc_b, ret)?;
            }
            Operator::I64ShrS => {
                let I2O1 { loc_a, loc_b, ret } = self.i2o1_prepare(WpType::I64)?;
                self.machine.i64_sar(loc_a, loc_b, ret)?;
            }
            Operator::I64Rotl => {
                let I2O1 { loc_a, loc_b, ret } = self.i2o1_prepare(WpType::I64)?;
                self.machine.i64_rol(loc_a, loc_b, ret)?;
            }
            Operator::I64Rotr => {
                let I2O1 { loc_a, loc_b, ret } = self.i2o1_prepare(WpType::I64)?;
                self.machine.i64_ror(loc_a, loc_b, ret)?;
            }
            Operator::I64LtU => {
                let I2O1 { loc_a, loc_b, ret } = self.i2o1_prepare(WpType::I64)?;
                self.machine.i64_cmp_lt_u(loc_a, loc_b, ret)?;
            }
            Operator::I64LeU => {
                let I2O1 { loc_a, loc_b, ret } = self.i2o1_prepare(WpType::I64)?;
                self.machine.i64_cmp_le_u(loc_a, loc_b, ret)?;
            }
            Operator::I64GtU => {
                let I2O1 { loc_a, loc_b, ret } = self.i2o1_prepare(WpType::I64)?;
                self.machine.i64_cmp_gt_u(loc_a, loc_b, ret)?;
            }
            Operator::I64GeU => {
                let I2O1 { loc_a, loc_b, ret } = self.i2o1_prepare(WpType::I64)?;
                self.machine.i64_cmp_ge_u(loc_a, loc_b, ret)?;
            }
            Operator::I64LtS => {
                let I2O1 { loc_a, loc_b, ret } = self.i2o1_prepare(WpType::I64)?;
                self.machine.i64_cmp_lt_s(loc_a, loc_b, ret)?;
            }
            Operator::I64LeS => {
                let I2O1 { loc_a, loc_b, ret } = self.i2o1_prepare(WpType::I64)?;
                self.machine.i64_cmp_le_s(loc_a, loc_b, ret)?;
            }
            Operator::I64GtS => {
                let I2O1 { loc_a, loc_b, ret } = self.i2o1_prepare(WpType::I64)?;
                self.machine.i64_cmp_gt_s(loc_a, loc_b, ret)?;
            }
            Operator::I64GeS => {
                let I2O1 { loc_a, loc_b, ret } = self.i2o1_prepare(WpType::I64)?;
                self.machine.i64_cmp_ge_s(loc_a, loc_b, ret)?;
            }
            Operator::I64ExtendI32U => {
                let loc = self.pop_value_released()?;
                let ret = self.acquire_location(&WpType::I64)?;
                self.value_stack.push(ret);
                self.machine.emit_relaxed_mov(Size::S32, loc, ret)?;

                // A 32-bit memory write does not automatically clear the upper 32 bits of a 64-bit word.
                // So, we need to explicitly write zero to the upper half here.
                if let Location::Memory(base, off) = ret {
                    self.machine.emit_relaxed_mov(
                        Size::S32,
                        Location::Imm32(0),
                        Location::Memory(base, off + 4),
                    )?;
                }
            }
            Operator::I64ExtendI32S => {
                let loc = self.pop_value_released()?;
                let ret = self.acquire_location(&WpType::I64)?;
                self.value_stack.push(ret);
                self.machine
                    .emit_relaxed_sign_extension(Size::S32, loc, Size::S64, ret)?;
            }
            Operator::I32Extend8S => {
                let loc = self.pop_value_released()?;
                let ret = self.acquire_location(&WpType::I32)?;
                self.value_stack.push(ret);

                self.machine
                    .emit_relaxed_sign_extension(Size::S8, loc, Size::S32, ret)?;
            }
            Operator::I32Extend16S => {
                let loc = self.pop_value_released()?;
                let ret = self.acquire_location(&WpType::I32)?;
                self.value_stack.push(ret);

                self.machine
                    .emit_relaxed_sign_extension(Size::S16, loc, Size::S32, ret)?;
            }
            Operator::I64Extend8S => {
                let loc = self.pop_value_released()?;
                let ret = self.acquire_location(&WpType::I64)?;
                self.value_stack.push(ret);

                self.machine
                    .emit_relaxed_sign_extension(Size::S8, loc, Size::S64, ret)?;
            }
            Operator::I64Extend16S => {
                let loc = self.pop_value_released()?;
                let ret = self.acquire_location(&WpType::I64)?;
                self.value_stack.push(ret);

                self.machine
                    .emit_relaxed_sign_extension(Size::S16, loc, Size::S64, ret)?;
            }
            Operator::I64Extend32S => {
                let loc = self.pop_value_released()?;
                let ret = self.acquire_location(&WpType::I64)?;
                self.value_stack.push(ret);

                self.machine
                    .emit_relaxed_sign_extension(Size::S32, loc, Size::S64, ret)?;
            }
            Operator::I32WrapI64 => {
                let loc = self.pop_value_released()?;
                let ret = self.acquire_location(&WpType::I32)?;
                self.value_stack.push(ret);
                self.machine.emit_relaxed_mov(Size::S32, loc, ret)?;
            }

            Operator::F32Const { value } => {
                self.value_stack.push(Location::Imm32(value.bits()));
                self.fp_stack
                    .push(FloatValue::new(self.value_stack.len() - 1));
            }
            Operator::F32Add => {
                self.fp_stack.pop2()?;
                self.fp_stack
                    .push(FloatValue::cncl_f32(self.value_stack.len() - 2));
                let I2O1 { loc_a, loc_b, ret } = self.i2o1_prepare(WpType::F64)?;

                self.machine.f32_add(loc_a, loc_b, ret)?;
            }
            Operator::F32Sub => {
                self.fp_stack.pop2()?;
                self.fp_stack
                    .push(FloatValue::cncl_f32(self.value_stack.len() - 2));
                let I2O1 { loc_a, loc_b, ret } = self.i2o1_prepare(WpType::F64)?;

                self.machine.f32_sub(loc_a, loc_b, ret)?;
            }
            Operator::F32Mul => {
                self.fp_stack.pop2()?;
                self.fp_stack
                    .push(FloatValue::cncl_f32(self.value_stack.len() - 2));
                let I2O1 { loc_a, loc_b, ret } = self.i2o1_prepare(WpType::F64)?;

                self.machine.f32_mul(loc_a, loc_b, ret)?;
            }
            Operator::F32Div => {
                self.fp_stack.pop2()?;
                self.fp_stack
                    .push(FloatValue::cncl_f32(self.value_stack.len() - 2));
                let I2O1 { loc_a, loc_b, ret } = self.i2o1_prepare(WpType::F64)?;

                self.machine.f32_div(loc_a, loc_b, ret)?;
            }
            Operator::F32Max => {
                self.fp_stack.pop2()?;
                self.fp_stack
                    .push(FloatValue::new(self.value_stack.len() - 2));
                let I2O1 { loc_a, loc_b, ret } = self.i2o1_prepare(WpType::F64)?;
                self.machine.f32_max(loc_a, loc_b, ret)?;
            }
            Operator::F32Min => {
                self.fp_stack.pop2()?;
                self.fp_stack
                    .push(FloatValue::new(self.value_stack.len() - 2));
                let I2O1 { loc_a, loc_b, ret } = self.i2o1_prepare(WpType::F64)?;
                self.machine.f32_min(loc_a, loc_b, ret)?;
            }
            Operator::F32Eq => {
                self.fp_stack.pop2()?;
                let I2O1 { loc_a, loc_b, ret } = self.i2o1_prepare(WpType::I32)?;
                self.machine.f32_cmp_eq(loc_a, loc_b, ret)?;
            }
            Operator::F32Ne => {
                self.fp_stack.pop2()?;
                let I2O1 { loc_a, loc_b, ret } = self.i2o1_prepare(WpType::I32)?;
                self.machine.f32_cmp_ne(loc_a, loc_b, ret)?;
            }
            Operator::F32Lt => {
                self.fp_stack.pop2()?;
                let I2O1 { loc_a, loc_b, ret } = self.i2o1_prepare(WpType::I32)?;
                self.machine.f32_cmp_lt(loc_a, loc_b, ret)?;
            }
            Operator::F32Le => {
                self.fp_stack.pop2()?;
                let I2O1 { loc_a, loc_b, ret } = self.i2o1_prepare(WpType::I32)?;
                self.machine.f32_cmp_le(loc_a, loc_b, ret)?;
            }
            Operator::F32Gt => {
                self.fp_stack.pop2()?;
                let I2O1 { loc_a, loc_b, ret } = self.i2o1_prepare(WpType::I32)?;
                self.machine.f32_cmp_gt(loc_a, loc_b, ret)?;
            }
            Operator::F32Ge => {
                self.fp_stack.pop2()?;
                let I2O1 { loc_a, loc_b, ret } = self.i2o1_prepare(WpType::I32)?;
                self.machine.f32_cmp_ge(loc_a, loc_b, ret)?;
            }
            Operator::F32Nearest => {
                self.fp_stack.pop1()?;
                self.fp_stack
                    .push(FloatValue::cncl_f32(self.value_stack.len() - 1));
                let loc = self.pop_value_released()?;
                let ret = self.acquire_location(&WpType::F64)?;
                self.value_stack.push(ret);
                self.machine.f32_nearest(loc, ret)?;
            }
            Operator::F32Floor => {
                self.fp_stack.pop1()?;
                self.fp_stack
                    .push(FloatValue::cncl_f32(self.value_stack.len() - 1));
                let loc = self.pop_value_released()?;
                let ret = self.acquire_location(&WpType::F64)?;
                self.value_stack.push(ret);
                self.machine.f32_floor(loc, ret)?;
            }
            Operator::F32Ceil => {
                self.fp_stack.pop1()?;
                self.fp_stack
                    .push(FloatValue::cncl_f32(self.value_stack.len() - 1));
                let loc = self.pop_value_released()?;
                let ret = self.acquire_location(&WpType::F64)?;
                self.value_stack.push(ret);
                self.machine.f32_ceil(loc, ret)?;
            }
            Operator::F32Trunc => {
                self.fp_stack.pop1()?;
                self.fp_stack
                    .push(FloatValue::cncl_f32(self.value_stack.len() - 1));
                let loc = self.pop_value_released()?;
                let ret = self.acquire_location(&WpType::F64)?;
                self.value_stack.push(ret);
                self.machine.f32_trunc(loc, ret)?;
            }
            Operator::F32Sqrt => {
                self.fp_stack.pop1()?;
                self.fp_stack
                    .push(FloatValue::cncl_f32(self.value_stack.len() - 1));
                let loc = self.pop_value_released()?;
                let ret = self.acquire_location(&WpType::F64)?;
                self.value_stack.push(ret);
                self.machine.f32_sqrt(loc, ret)?;
            }

            Operator::F32Copysign => {
                let I2O1 { loc_a, loc_b, ret } = self.i2o1_prepare(WpType::F32)?;

                let (fp_src1, fp_src2) = self.fp_stack.pop2()?;
                self.fp_stack
                    .push(FloatValue::new(self.value_stack.len() - 1));

                let tmp1 = self.machine.acquire_temp_gpr().unwrap();
                let tmp2 = self.machine.acquire_temp_gpr().unwrap();

                if self.machine.arch_supports_canonicalize_nan()
                    && self.config.enable_nan_canonicalization
                {
                    for (fp, loc, tmp) in [(fp_src1, loc_a, tmp1), (fp_src2, loc_b, tmp2)].iter() {
                        match fp.canonicalization {
                            Some(_) => {
                                self.machine
                                    .canonicalize_nan(Size::S32, *loc, Location::GPR(*tmp))
                            }
                            None => {
                                self.machine
                                    .move_location(Size::S32, *loc, Location::GPR(*tmp))
                            }
                        }?;
                    }
                } else {
                    self.machine
                        .move_location(Size::S32, loc_a, Location::GPR(tmp1))?;
                    self.machine
                        .move_location(Size::S32, loc_b, Location::GPR(tmp2))?;
                }
                self.machine.emit_i32_copysign(tmp1, tmp2)?;
                self.machine
                    .move_location(Size::S32, Location::GPR(tmp1), ret)?;
                self.machine.release_gpr(tmp2);
                self.machine.release_gpr(tmp1);
            }

            Operator::F32Abs => {
                // Preserve canonicalization state.

                let loc = self.pop_value_released()?;
                let ret = self.acquire_location(&WpType::F32)?;
                self.value_stack.push(ret);

                self.machine.f32_abs(loc, ret)?;
            }

            Operator::F32Neg => {
                // Preserve canonicalization state.

                let loc = self.pop_value_released()?;
                let ret = self.acquire_location(&WpType::F32)?;
                self.value_stack.push(ret);

                self.machine.f32_neg(loc, ret)?;
            }

            Operator::F64Const { value } => {
                self.value_stack.push(Location::Imm64(value.bits()));
                self.fp_stack
                    .push(FloatValue::new(self.value_stack.len() - 1));
            }
            Operator::F64Add => {
                self.fp_stack.pop2()?;
                self.fp_stack
                    .push(FloatValue::cncl_f64(self.value_stack.len() - 2));
                let I2O1 { loc_a, loc_b, ret } = self.i2o1_prepare(WpType::F64)?;

                self.machine.f64_add(loc_a, loc_b, ret)?;
            }
            Operator::F64Sub => {
                self.fp_stack.pop2()?;
                self.fp_stack
                    .push(FloatValue::cncl_f64(self.value_stack.len() - 2));
                let I2O1 { loc_a, loc_b, ret } = self.i2o1_prepare(WpType::F64)?;

                self.machine.f64_sub(loc_a, loc_b, ret)?;
            }
            Operator::F64Mul => {
                self.fp_stack.pop2()?;
                self.fp_stack
                    .push(FloatValue::cncl_f64(self.value_stack.len() - 2));
                let I2O1 { loc_a, loc_b, ret } = self.i2o1_prepare(WpType::F64)?;

                self.machine.f64_mul(loc_a, loc_b, ret)?;
            }
            Operator::F64Div => {
                self.fp_stack.pop2()?;
                self.fp_stack
                    .push(FloatValue::cncl_f64(self.value_stack.len() - 2));
                let I2O1 { loc_a, loc_b, ret } = self.i2o1_prepare(WpType::F64)?;

                self.machine.f64_div(loc_a, loc_b, ret)?;
            }
            Operator::F64Max => {
                self.fp_stack.pop2()?;
                self.fp_stack
                    .push(FloatValue::new(self.value_stack.len() - 2));
                let I2O1 { loc_a, loc_b, ret } = self.i2o1_prepare(WpType::F64)?;
                self.machine.f64_max(loc_a, loc_b, ret)?;
            }
            Operator::F64Min => {
                self.fp_stack.pop2()?;
                self.fp_stack
                    .push(FloatValue::new(self.value_stack.len() - 2));
                let I2O1 { loc_a, loc_b, ret } = self.i2o1_prepare(WpType::F64)?;
                self.machine.f64_min(loc_a, loc_b, ret)?;
            }
            Operator::F64Eq => {
                self.fp_stack.pop2()?;
                let I2O1 { loc_a, loc_b, ret } = self.i2o1_prepare(WpType::I32)?;
                self.machine.f64_cmp_eq(loc_a, loc_b, ret)?;
            }
            Operator::F64Ne => {
                self.fp_stack.pop2()?;
                let I2O1 { loc_a, loc_b, ret } = self.i2o1_prepare(WpType::I32)?;
                self.machine.f64_cmp_ne(loc_a, loc_b, ret)?;
            }
            Operator::F64Lt => {
                self.fp_stack.pop2()?;
                let I2O1 { loc_a, loc_b, ret } = self.i2o1_prepare(WpType::I32)?;
                self.machine.f64_cmp_lt(loc_a, loc_b, ret)?;
            }
            Operator::F64Le => {
                self.fp_stack.pop2()?;
                let I2O1 { loc_a, loc_b, ret } = self.i2o1_prepare(WpType::I32)?;
                self.machine.f64_cmp_le(loc_a, loc_b, ret)?;
            }
            Operator::F64Gt => {
                self.fp_stack.pop2()?;
                let I2O1 { loc_a, loc_b, ret } = self.i2o1_prepare(WpType::I32)?;
                self.machine.f64_cmp_gt(loc_a, loc_b, ret)?;
            }
            Operator::F64Ge => {
                self.fp_stack.pop2()?;
                let I2O1 { loc_a, loc_b, ret } = self.i2o1_prepare(WpType::I32)?;
                self.machine.f64_cmp_ge(loc_a, loc_b, ret)?;
            }
            Operator::F64Nearest => {
                self.fp_stack.pop1()?;
                self.fp_stack
                    .push(FloatValue::cncl_f64(self.value_stack.len() - 1));
                let loc = self.pop_value_released()?;
                let ret = self.acquire_location(&WpType::F64)?;
                self.value_stack.push(ret);
                self.machine.f64_nearest(loc, ret)?;
            }
            Operator::F64Floor => {
                self.fp_stack.pop1()?;
                self.fp_stack
                    .push(FloatValue::cncl_f64(self.value_stack.len() - 1));
                let loc = self.pop_value_released()?;
                let ret = self.acquire_location(&WpType::F64)?;
                self.value_stack.push(ret);
                self.machine.f64_floor(loc, ret)?;
            }
            Operator::F64Ceil => {
                self.fp_stack.pop1()?;
                self.fp_stack
                    .push(FloatValue::cncl_f64(self.value_stack.len() - 1));
                let loc = self.pop_value_released()?;
                let ret = self.acquire_location(&WpType::F64)?;
                self.value_stack.push(ret);
                self.machine.f64_ceil(loc, ret)?;
            }
            Operator::F64Trunc => {
                self.fp_stack.pop1()?;
                self.fp_stack
                    .push(FloatValue::cncl_f64(self.value_stack.len() - 1));
                let loc = self.pop_value_released()?;
                let ret = self.acquire_location(&WpType::F64)?;
                self.value_stack.push(ret);
                self.machine.f64_trunc(loc, ret)?;
            }
            Operator::F64Sqrt => {
                self.fp_stack.pop1()?;
                self.fp_stack
                    .push(FloatValue::cncl_f64(self.value_stack.len() - 1));
                let loc = self.pop_value_released()?;
                let ret = self.acquire_location(&WpType::F64)?;
                self.value_stack.push(ret);
                self.machine.f64_sqrt(loc, ret)?;
            }

            Operator::F64Copysign => {
                let I2O1 { loc_a, loc_b, ret } = self.i2o1_prepare(WpType::F64)?;

                let (fp_src1, fp_src2) = self.fp_stack.pop2()?;
                self.fp_stack
                    .push(FloatValue::new(self.value_stack.len() - 1));

                let tmp1 = self.machine.acquire_temp_gpr().unwrap();
                let tmp2 = self.machine.acquire_temp_gpr().unwrap();

                if self.machine.arch_supports_canonicalize_nan()
                    && self.config.enable_nan_canonicalization
                {
                    for (fp, loc, tmp) in [(fp_src1, loc_a, tmp1), (fp_src2, loc_b, tmp2)].iter() {
                        match fp.canonicalization {
                            Some(_) => {
                                self.machine
                                    .canonicalize_nan(Size::S64, *loc, Location::GPR(*tmp))
                            }
                            None => {
                                self.machine
                                    .move_location(Size::S64, *loc, Location::GPR(*tmp))
                            }
                        }?;
                    }
                } else {
                    self.machine
                        .move_location(Size::S64, loc_a, Location::GPR(tmp1))?;
                    self.machine
                        .move_location(Size::S64, loc_b, Location::GPR(tmp2))?;
                }
                self.machine.emit_i64_copysign(tmp1, tmp2)?;
                self.machine
                    .move_location(Size::S64, Location::GPR(tmp1), ret)?;

                self.machine.release_gpr(tmp2);
                self.machine.release_gpr(tmp1);
            }

            Operator::F64Abs => {
                // Preserve canonicalization state.

                let loc = self.pop_value_released()?;
                let ret = self.acquire_location(&WpType::F64)?;
                self.value_stack.push(ret);

                self.machine.f64_abs(loc, ret)?;
            }

            Operator::F64Neg => {
                // Preserve canonicalization state.

                let loc = self.pop_value_released()?;
                let ret = self.acquire_location(&WpType::F64)?;
                self.value_stack.push(ret);

                self.machine.f64_neg(loc, ret)?;
            }

            Operator::F64PromoteF32 => {
                let fp = self.fp_stack.pop1()?;
                self.fp_stack.push(fp.promote(self.value_stack.len() - 1)?);
                let loc = self.pop_value_released()?;
                let ret = self.acquire_location(&WpType::F64)?;
                self.value_stack.push(ret);
                self.machine.convert_f64_f32(loc, ret)?;
            }
            Operator::F32DemoteF64 => {
                let fp = self.fp_stack.pop1()?;
                self.fp_stack.push(fp.demote(self.value_stack.len() - 1)?);
                let loc = self.pop_value_released()?;
                let ret = self.acquire_location(&WpType::F64)?;
                self.value_stack.push(ret);
                self.machine.convert_f32_f64(loc, ret)?;
            }

            Operator::I32ReinterpretF32 => {
                let loc = self.pop_value_released()?;
                let ret = self.acquire_location(&WpType::I32)?;
                self.value_stack.push(ret);
                let fp = self.fp_stack.pop1()?;

                if !self.machine.arch_supports_canonicalize_nan()
                    || !self.config.enable_nan_canonicalization
                    || fp.canonicalization.is_none()
                {
                    if loc != ret {
                        self.machine.emit_relaxed_mov(Size::S32, loc, ret)?;
                    }
                } else {
                    self.machine.canonicalize_nan(Size::S32, loc, ret)?;
                }
            }
            Operator::F32ReinterpretI32 => {
                let loc = self.pop_value_released()?;
                let ret = self.acquire_location(&WpType::F32)?;
                self.value_stack.push(ret);
                self.fp_stack
                    .push(FloatValue::new(self.value_stack.len() - 1));

                if loc != ret {
                    self.machine.emit_relaxed_mov(Size::S32, loc, ret)?;
                }
            }

            Operator::I64ReinterpretF64 => {
                let loc = self.pop_value_released()?;
                let ret = self.acquire_location(&WpType::I64)?;
                self.value_stack.push(ret);
                let fp = self.fp_stack.pop1()?;

                if !self.machine.arch_supports_canonicalize_nan()
                    || !self.config.enable_nan_canonicalization
                    || fp.canonicalization.is_none()
                {
                    if loc != ret {
                        self.machine.emit_relaxed_mov(Size::S64, loc, ret)?;
                    }
                } else {
                    self.machine.canonicalize_nan(Size::S64, loc, ret)?;
                }
            }
            Operator::F64ReinterpretI64 => {
                let loc = self.pop_value_released()?;
                let ret = self.acquire_location(&WpType::F64)?;
                self.value_stack.push(ret);
                self.fp_stack
                    .push(FloatValue::new(self.value_stack.len() - 1));

                if loc != ret {
                    self.machine.emit_relaxed_mov(Size::S64, loc, ret)?;
                }
            }

            Operator::I32TruncF32U => {
                let loc = self.pop_value_released()?;
                let ret = self.acquire_location(&WpType::I32)?;
                self.value_stack.push(ret);
                self.fp_stack.pop1()?;

                self.machine.convert_i32_f32(loc, ret, false, false)?;
            }

            Operator::I32TruncSatF32U => {
                let loc = self.pop_value_released()?;
                let ret = self.acquire_location(&WpType::I32)?;
                self.value_stack.push(ret);
                self.fp_stack.pop1()?;

                self.machine.convert_i32_f32(loc, ret, false, true)?;
            }

            Operator::I32TruncF32S => {
                let loc = self.pop_value_released()?;
                let ret = self.acquire_location(&WpType::I32)?;
                self.value_stack.push(ret);
                self.fp_stack.pop1()?;

                self.machine.convert_i32_f32(loc, ret, true, false)?;
            }
            Operator::I32TruncSatF32S => {
                let loc = self.pop_value_released()?;
                let ret = self.acquire_location(&WpType::I32)?;
                self.value_stack.push(ret);
                self.fp_stack.pop1()?;

                self.machine.convert_i32_f32(loc, ret, true, true)?;
            }

            Operator::I64TruncF32S => {
                let loc = self.pop_value_released()?;
                let ret = self.acquire_location(&WpType::I64)?;
                self.value_stack.push(ret);
                self.fp_stack.pop1()?;

                self.machine.convert_i64_f32(loc, ret, true, false)?;
            }

            Operator::I64TruncSatF32S => {
                let loc = self.pop_value_released()?;
                let ret = self.acquire_location(&WpType::I64)?;
                self.value_stack.push(ret);
                self.fp_stack.pop1()?;

                self.machine.convert_i64_f32(loc, ret, true, true)?;
            }

            Operator::I64TruncF32U => {
                let loc = self.pop_value_released()?;
                let ret = self.acquire_location(&WpType::I64)?;
                self.value_stack.push(ret);
                self.fp_stack.pop1()?;

                self.machine.convert_i64_f32(loc, ret, false, false)?;
            }
            Operator::I64TruncSatF32U => {
                let loc = self.pop_value_released()?;
                let ret = self.acquire_location(&WpType::I64)?;
                self.value_stack.push(ret);
                self.fp_stack.pop1()?;

                self.machine.convert_i64_f32(loc, ret, false, true)?;
            }

            Operator::I32TruncF64U => {
                let loc = self.pop_value_released()?;
                let ret = self.acquire_location(&WpType::I32)?;
                self.value_stack.push(ret);
                self.fp_stack.pop1()?;

                self.machine.convert_i32_f64(loc, ret, false, false)?;
            }

            Operator::I32TruncSatF64U => {
                let loc = self.pop_value_released()?;
                let ret = self.acquire_location(&WpType::I32)?;
                self.value_stack.push(ret);
                self.fp_stack.pop1()?;

                self.machine.convert_i32_f64(loc, ret, false, true)?;
            }

            Operator::I32TruncF64S => {
                let loc = self.pop_value_released()?;
                let ret = self.acquire_location(&WpType::I32)?;
                self.value_stack.push(ret);
                self.fp_stack.pop1()?;

                self.machine.convert_i32_f64(loc, ret, true, false)?;
            }

            Operator::I32TruncSatF64S => {
                let loc = self.pop_value_released()?;
                let ret = self.acquire_location(&WpType::I32)?;
                self.value_stack.push(ret);
                self.fp_stack.pop1()?;

                self.machine.convert_i32_f64(loc, ret, true, true)?;
            }

            Operator::I64TruncF64S => {
                let loc = self.pop_value_released()?;
                let ret = self.acquire_location(&WpType::I64)?;
                self.value_stack.push(ret);
                self.fp_stack.pop1()?;

                self.machine.convert_i64_f64(loc, ret, true, false)?;
            }

            Operator::I64TruncSatF64S => {
                let loc = self.pop_value_released()?;
                let ret = self.acquire_location(&WpType::I64)?;
                self.value_stack.push(ret);
                self.fp_stack.pop1()?;

                self.machine.convert_i64_f64(loc, ret, true, true)?;
            }

            Operator::I64TruncF64U => {
                let loc = self.pop_value_released()?;
                let ret = self.acquire_location(&WpType::I64)?;
                self.value_stack.push(ret);
                self.fp_stack.pop1()?;

                self.machine.convert_i64_f64(loc, ret, false, false)?;
            }

            Operator::I64TruncSatF64U => {
                let loc = self.pop_value_released()?;
                let ret = self.acquire_location(&WpType::I64)?;
                self.value_stack.push(ret);
                self.fp_stack.pop1()?;

                self.machine.convert_i64_f64(loc, ret, false, true)?;
            }

            Operator::F32ConvertI32S => {
                let loc = self.pop_value_released()?;
                let ret = self.acquire_location(&WpType::F32)?;
                self.value_stack.push(ret);
                self.fp_stack
                    .push(FloatValue::new(self.value_stack.len() - 1)); // Converting i32 to f32 never results in NaN.

                self.machine.convert_f32_i32(loc, true, ret)?;
            }
            Operator::F32ConvertI32U => {
                let loc = self.pop_value_released()?;
                let ret = self.acquire_location(&WpType::F32)?;
                self.value_stack.push(ret);
                self.fp_stack
                    .push(FloatValue::new(self.value_stack.len() - 1)); // Converting i32 to f32 never results in NaN.

                self.machine.convert_f32_i32(loc, false, ret)?;
            }
            Operator::F32ConvertI64S => {
                let loc = self.pop_value_released()?;
                let ret = self.acquire_location(&WpType::F32)?;
                self.value_stack.push(ret);
                self.fp_stack
                    .push(FloatValue::new(self.value_stack.len() - 1)); // Converting i64 to f32 never results in NaN.

                self.machine.convert_f32_i64(loc, true, ret)?;
            }
            Operator::F32ConvertI64U => {
                let loc = self.pop_value_released()?;
                let ret = self.acquire_location(&WpType::F32)?;
                self.value_stack.push(ret);
                self.fp_stack
                    .push(FloatValue::new(self.value_stack.len() - 1)); // Converting i64 to f32 never results in NaN.

                self.machine.convert_f32_i64(loc, false, ret)?;
            }

            Operator::F64ConvertI32S => {
                let loc = self.pop_value_released()?;
                let ret = self.acquire_location(&WpType::F64)?;
                self.value_stack.push(ret);
                self.fp_stack
                    .push(FloatValue::new(self.value_stack.len() - 1)); // Converting i32 to f64 never results in NaN.

                self.machine.convert_f64_i32(loc, true, ret)?;
            }
            Operator::F64ConvertI32U => {
                let loc = self.pop_value_released()?;
                let ret = self.acquire_location(&WpType::F64)?;
                self.value_stack.push(ret);
                self.fp_stack
                    .push(FloatValue::new(self.value_stack.len() - 1)); // Converting i32 to f64 never results in NaN.

                self.machine.convert_f64_i32(loc, false, ret)?;
            }
            Operator::F64ConvertI64S => {
                let loc = self.pop_value_released()?;
                let ret = self.acquire_location(&WpType::F64)?;
                self.value_stack.push(ret);
                self.fp_stack
                    .push(FloatValue::new(self.value_stack.len() - 1)); // Converting i64 to f64 never results in NaN.

                self.machine.convert_f64_i64(loc, true, ret)?;
            }
            Operator::F64ConvertI64U => {
                let loc = self.pop_value_released()?;
                let ret = self.acquire_location(&WpType::F64)?;
                self.value_stack.push(ret);
                self.fp_stack
                    .push(FloatValue::new(self.value_stack.len() - 1)); // Converting i64 to f64 never results in NaN.

                self.machine.convert_f64_i64(loc, false, ret)?;
            }

            Operator::Call { function_index } => {
                let function_index = function_index as usize;

                let sig_index = *self
                    .module
                    .functions
                    .get(FunctionIndex::new(function_index))
                    .unwrap();
                let sig = self.module.signatures.get(sig_index).unwrap();
                let param_types: SmallVec<[WpType; 8]> =
                    sig.params().iter().cloned().map(type_to_wp_type).collect();
                let return_types: SmallVec<[WpType; 1]> =
                    sig.results().iter().cloned().map(type_to_wp_type).collect();

                let params: SmallVec<[_; 8]> = self
                    .value_stack
                    .drain(self.value_stack.len() - param_types.len()..)
                    .collect();
                self.release_locations_only_regs(&params)?;

                // Pop arguments off the FP stack and canonicalize them if needed.
                //
                // Canonicalization state will be lost across function calls, so early canonicalization
                // is necessary here.
                while let Some(fp) = self.fp_stack.last() {
                    if fp.depth >= self.value_stack.len() {
                        let index = fp.depth - self.value_stack.len();
                        if self.machine.arch_supports_canonicalize_nan()
                            && self.config.enable_nan_canonicalization
                            && fp.canonicalization.is_some()
                        {
                            let size = fp.canonicalization.unwrap().to_size();
                            self.machine
                                .canonicalize_nan(size, params[index], params[index])?;
                        }
                        self.fp_stack.pop().unwrap();
                    } else {
                        break;
                    }
                }

                // Imported functions are called through trampolines placed as custom sections.
                let reloc_target = if function_index < self.module.num_imported_functions {
                    RelocationTarget::CustomSection(SectionIndex::new(function_index))
                } else {
                    RelocationTarget::LocalFunc(LocalFunctionIndex::new(
                        function_index - self.module.num_imported_functions,
                    ))
                };
                let calling_convention = self.calling_convention;

                self.emit_call_native(
                    |this| {
                        let offset = this
                            .machine
                            .mark_instruction_with_trap_code(TrapCode::StackOverflow);
                        let mut relocations = this
                            .machine
                            .emit_call_with_reloc(calling_convention, reloc_target)?;
                        this.machine.mark_instruction_address_end(offset);
                        this.relocations.append(&mut relocations);
                        Ok(())
                    },
                    params.iter().copied(),
                    param_types.iter().copied(),
                    NativeCallType::IncludeVMCtxArgument,
                )?;

                self.release_locations_only_stack(&params)?;

                if !return_types.is_empty() {
                    let ret = self.acquire_location(&return_types[0])?;
                    self.value_stack.push(ret);
                    if return_types[0].is_float() {
                        self.machine.move_location(
                            Size::S64,
                            Location::SIMD(self.machine.get_simd_for_ret()),
                            ret,
                        )?;
                        self.fp_stack
                            .push(FloatValue::new(self.value_stack.len() - 1));
                    } else {
                        self.machine.move_location(
                            Size::S64,
                            Location::GPR(self.machine.get_gpr_for_ret()),
                            ret,
                        )?;
                    }
                }
            }
            Operator::CallIndirect {
                type_index,
                table_index,
            } => {
                // TODO: removed restriction on always being table idx 0;
                // does any code depend on this?
                let table_index = TableIndex::new(table_index as _);
                let index = SignatureIndex::new(type_index as usize);
                let sig = self.module.signatures.get(index).unwrap();
                let param_types: SmallVec<[WpType; 8]> =
                    sig.params().iter().cloned().map(type_to_wp_type).collect();
                let return_types: SmallVec<[WpType; 1]> =
                    sig.results().iter().cloned().map(type_to_wp_type).collect();

                let func_index = self.pop_value_released()?;

                let params: SmallVec<[_; 8]> = self
                    .value_stack
                    .drain(self.value_stack.len() - param_types.len()..)
                    .collect();
                self.release_locations_only_regs(&params)?;

                // Pop arguments off the FP stack and canonicalize them if needed.
                //
                // Canonicalization state will be lost across function calls, so early canonicalization
                // is necessary here.
                while let Some(fp) = self.fp_stack.last() {
                    if fp.depth >= self.value_stack.len() {
                        let index = fp.depth - self.value_stack.len();
                        if self.machine.arch_supports_canonicalize_nan()
                            && self.config.enable_nan_canonicalization
                            && fp.canonicalization.is_some()
                        {
                            let size = fp.canonicalization.unwrap().to_size();
                            self.machine
                                .canonicalize_nan(size, params[index], params[index])?;
                        }
                        self.fp_stack.pop().unwrap();
                    } else {
                        break;
                    }
                }

                let table_base = self.machine.acquire_temp_gpr().unwrap();
                let table_count = self.machine.acquire_temp_gpr().unwrap();
                let sigidx = self.machine.acquire_temp_gpr().unwrap();

                if let Some(local_table_index) = self.module.local_table_index(table_index) {
                    let (vmctx_offset_base, vmctx_offset_len) = (
                        self.vmoffsets.vmctx_vmtable_definition(local_table_index),
                        self.vmoffsets
                            .vmctx_vmtable_definition_current_elements(local_table_index),
                    );
                    self.machine.move_location(
                        Size::S64,
                        Location::Memory(self.machine.get_vmctx_reg(), vmctx_offset_base as i32),
                        Location::GPR(table_base),
                    )?;
                    self.machine.move_location(
                        Size::S32,
                        Location::Memory(self.machine.get_vmctx_reg(), vmctx_offset_len as i32),
                        Location::GPR(table_count),
                    )?;
                } else {
                    // Do an indirection.
                    let import_offset = self.vmoffsets.vmctx_vmtable_import(table_index);
                    self.machine.move_location(
                        Size::S64,
                        Location::Memory(self.machine.get_vmctx_reg(), import_offset as i32),
                        Location::GPR(table_base),
                    )?;

                    // Load len.
                    self.machine.move_location(
                        Size::S32,
                        Location::Memory(
                            table_base,
                            self.vmoffsets.vmtable_definition_current_elements() as _,
                        ),
                        Location::GPR(table_count),
                    )?;

                    // Load base.
                    self.machine.move_location(
                        Size::S64,
                        Location::Memory(table_base, self.vmoffsets.vmtable_definition_base() as _),
                        Location::GPR(table_base),
                    )?;
                }

                self.machine.jmp_on_condition(
                    UnsignedCondition::BelowEqual,
                    Size::S32,
                    Location::GPR(table_count),
                    func_index,
                    self.special_labels.table_access_oob,
                )?;
                self.machine
                    .move_location(Size::S32, func_index, Location::GPR(table_count))?;
                self.machine.emit_imul_imm32(
                    Size::S64,
                    self.vmoffsets.size_of_vm_funcref() as u32,
                    table_count,
                )?;
                self.machine.location_add(
                    Size::S64,
                    Location::GPR(table_base),
                    Location::GPR(table_count),
                    false,
                )?;

                // deref the table to get a VMFuncRef
                self.machine.move_location(
                    Size::S64,
                    Location::Memory(table_count, self.vmoffsets.vm_funcref_anyfunc_ptr() as i32),
                    Location::GPR(table_count),
                )?;
                // Trap if the FuncRef is null
                self.machine.jmp_on_condition(
                    UnsignedCondition::Equal,
                    Size::S64,
                    Location::GPR(table_count),
                    Location::Imm32(0),
                    self.special_labels.indirect_call_null,
                )?;
                self.machine.move_location(
                    Size::S64,
                    Location::Memory(
                        self.machine.get_vmctx_reg(),
                        self.vmoffsets.vmctx_vmshared_signature_id(index) as i32,
                    ),
                    Location::GPR(sigidx),
                )?;

                // Trap if signature mismatches.
                self.machine.jmp_on_condition(
                    UnsignedCondition::NotEqual,
                    Size::S32,
                    Location::GPR(sigidx),
                    Location::Memory(
                        table_count,
                        (self.vmoffsets.vmcaller_checked_anyfunc_type_index() as usize) as i32,
                    ),
                    self.special_labels.bad_signature,
                )?;
                self.machine.release_gpr(sigidx);
                self.machine.release_gpr(table_count);
                self.machine.release_gpr(table_base);

                let gpr_for_call = self.machine.get_grp_for_call();
                if table_count != gpr_for_call {
                    self.machine.move_location(
                        Size::S64,
                        Location::GPR(table_count),
                        Location::GPR(gpr_for_call),
                    )?;
                }

                let vmcaller_checked_anyfunc_func_ptr =
                    self.vmoffsets.vmcaller_checked_anyfunc_func_ptr() as usize;
                let vmcaller_checked_anyfunc_vmctx =
                    self.vmoffsets.vmcaller_checked_anyfunc_vmctx() as usize;
                let calling_convention = self.calling_convention;

                self.emit_call_native(
                    |this| {
                        if this.machine.arch_requires_indirect_call_trampoline() {
                            this.machine
                                .arch_emit_indirect_call_with_trampoline(Location::Memory(
                                    gpr_for_call,
                                    vmcaller_checked_anyfunc_func_ptr as i32,
                                ))
                        } else {
                            let offset = this
                                .machine
                                .mark_instruction_with_trap_code(TrapCode::StackOverflow);

                            // We set the context pointer
                            this.machine.move_location(
                                Size::S64,
                                Location::Memory(
                                    gpr_for_call,
                                    vmcaller_checked_anyfunc_vmctx as i32,
                                ),
                                this.machine
                                    .get_simple_param_location(0, calling_convention),
                            )?;

                            this.machine.emit_call_location(Location::Memory(
                                gpr_for_call,
                                vmcaller_checked_anyfunc_func_ptr as i32,
                            ))?;
                            this.machine.mark_instruction_address_end(offset);
                            Ok(())
                        }
                    },
                    params.iter().copied(),
                    param_types.iter().copied(),
                    NativeCallType::IncludeVMCtxArgument,
                )?;

                self.release_locations_only_stack(&params)?;

                if !return_types.is_empty() {
                    let ret = self.acquire_location(&return_types[0])?;
                    self.value_stack.push(ret);
                    if return_types[0].is_float() {
                        self.machine.move_location(
                            Size::S64,
                            Location::SIMD(self.machine.get_simd_for_ret()),
                            ret,
                        )?;
                        self.fp_stack
                            .push(FloatValue::new(self.value_stack.len() - 1));
                    } else {
                        self.machine.move_location(
                            Size::S64,
                            Location::GPR(self.machine.get_gpr_for_ret()),
                            ret,
                        )?;
                    }
                }
            }
            Operator::If { blockty } => {
                let label_end = self.machine.get_label();
                let label_else = self.machine.get_label();

                let cond = self.pop_value_released()?;

                let frame = ControlFrame {
                    state: ControlState::If(label_else),
                    label: label_end,
                    returns: match blockty {
                        WpTypeOrFuncType::Empty => smallvec![],
                        WpTypeOrFuncType::Type(inner_ty) => smallvec![inner_ty],
                        _ => {
                            return Err(CompileError::Codegen(
                                "If: multi-value returns not yet implemented".to_owned(),
                            ));
                        }
                    },
                    value_stack_depth: self.value_stack.len(),
                    fp_stack_depth: self.fp_stack.len(),
                };
                self.control_stack.push(frame);
                self.machine.jmp_on_condition(
                    UnsignedCondition::Equal,
                    Size::S32,
                    cond,
                    Location::Imm32(0),
                    label_else,
                )?;
            }
            Operator::Else => {
                let frame = self.control_stack.last_mut().unwrap();

                if !was_unreachable && !frame.returns.is_empty() {
                    let first_return = frame.returns[0];
                    let loc = *self.value_stack.last().unwrap();
                    let canonicalize = if first_return.is_float() {
                        let fp = self.fp_stack.peek1()?;
                        self.machine.arch_supports_canonicalize_nan()
                            && self.config.enable_nan_canonicalization
                            && fp.canonicalization.is_some()
                    } else {
                        false
                    };
                    self.machine
                        .emit_function_return_value(first_return, canonicalize, loc)?;
                }

                let frame = &self.control_stack.last_mut().unwrap();
                let stack_depth = frame.value_stack_depth;
                let fp_depth = frame.fp_stack_depth;
                self.release_locations_value(stack_depth)?;
                self.value_stack.truncate(stack_depth);
                self.fp_stack.truncate(fp_depth);
                let frame = &mut self.control_stack.last_mut().unwrap();

                match frame.state {
                    ControlState::If(label) => {
                        self.machine.jmp_unconditional(frame.label)?;
                        self.machine.emit_label(label)?;
                        frame.state = ControlState::Else;
                    }
                    _ => {
                        return Err(CompileError::Codegen(
                            "Else: frame.if_else unreachable code".to_owned(),
                        ));
                    }
                }
            }
            // `TypedSelect` must be used for extern refs so ref counting should
            // be done with TypedSelect. But otherwise they're the same.
            Operator::TypedSelect { .. } | Operator::Select => {
                let cond = self.pop_value_released()?;
                let v_b = self.pop_value_released()?;
                let v_a = self.pop_value_released()?;
                let cncl: Option<(Option<CanonicalizeType>, Option<CanonicalizeType>)> =
                    if self.fp_stack.len() >= 2
                        && self.fp_stack[self.fp_stack.len() - 2].depth == self.value_stack.len()
                        && self.fp_stack[self.fp_stack.len() - 1].depth
                            == self.value_stack.len() + 1
                    {
                        let (left, right) = self.fp_stack.pop2()?;
                        self.fp_stack.push(FloatValue::new(self.value_stack.len()));
                        Some((left.canonicalization, right.canonicalization))
                    } else {
                        None
                    };
                let ret = self.acquire_location(&WpType::I64)?;
                self.value_stack.push(ret);

                let end_label = self.machine.get_label();
                let zero_label = self.machine.get_label();

                self.machine.jmp_on_condition(
                    UnsignedCondition::Equal,
                    Size::S32,
                    cond,
                    Location::Imm32(0),
                    zero_label,
                )?;
                match cncl {
                    Some((Some(fp), _))
                        if self.machine.arch_supports_canonicalize_nan()
                            && self.config.enable_nan_canonicalization =>
                    {
                        self.machine.canonicalize_nan(fp.to_size(), v_a, ret)?;
                    }
                    _ => {
                        if v_a != ret {
                            self.machine.emit_relaxed_mov(Size::S64, v_a, ret)?;
                        }
                    }
                }
                self.machine.jmp_unconditional(end_label)?;
                self.machine.emit_label(zero_label)?;
                match cncl {
                    Some((_, Some(fp)))
                        if self.machine.arch_supports_canonicalize_nan()
                            && self.config.enable_nan_canonicalization =>
                    {
                        self.machine.canonicalize_nan(fp.to_size(), v_b, ret)?;
                    }
                    _ => {
                        if v_b != ret {
                            self.machine.emit_relaxed_mov(Size::S64, v_b, ret)?;
                        }
                    }
                }
                self.machine.emit_label(end_label)?;
            }
            Operator::Block { blockty } => {
                let frame = ControlFrame {
                    state: ControlState::Block,
                    label: self.machine.get_label(),
                    returns: match blockty {
                        WpTypeOrFuncType::Empty => smallvec![],
                        WpTypeOrFuncType::Type(inner_ty) => smallvec![inner_ty],
                        _ => {
                            return Err(CompileError::Codegen(
                                "Block: multi-value returns not yet implemented".to_owned(),
                            ));
                        }
                    },
                    value_stack_depth: self.value_stack.len(),
                    fp_stack_depth: self.fp_stack.len(),
                };
                self.control_stack.push(frame);
            }
            Operator::Loop { blockty } => {
                self.machine.align_for_loop()?;
                let label = self.machine.get_label();

                self.control_stack.push(ControlFrame {
                    state: ControlState::Loop,
                    label,
                    returns: match blockty {
                        WpTypeOrFuncType::Empty => smallvec![],
                        WpTypeOrFuncType::Type(inner_ty) => smallvec![inner_ty],
                        _ => {
                            return Err(CompileError::Codegen(
                                "Loop: multi-value returns not yet implemented".to_owned(),
                            ));
                        }
                    },
                    value_stack_depth: self.value_stack.len(),
                    fp_stack_depth: self.fp_stack.len(),
                });
                self.machine.emit_label(label)?;

                // TODO: Re-enable interrupt signal check without branching
            }
            Operator::Nop => {}
            Operator::MemorySize { mem } => {
                let memory_index = MemoryIndex::new(mem as usize);
                self.machine.move_location(
                    Size::S64,
                    Location::Memory(
                        self.machine.get_vmctx_reg(),
                        self.vmoffsets.vmctx_builtin_function(
                            if self.module.local_memory_index(memory_index).is_some() {
                                VMBuiltinFunctionIndex::get_memory32_size_index()
                            } else {
                                VMBuiltinFunctionIndex::get_imported_memory32_size_index()
                            },
                        ) as i32,
                    ),
                    Location::GPR(self.machine.get_grp_for_call()),
                )?;
                self.emit_call_native(
                    |this| {
                        this.machine
                            .emit_call_register(this.machine.get_grp_for_call())
                    },
                    // [vmctx, memory_index]
                    iter::once(Location::Imm32(memory_index.index() as u32)),
                    iter::once(WpType::I64),
                    NativeCallType::IncludeVMCtxArgument,
                )?;
                let ret = self.acquire_location(&WpType::I64)?;
                self.value_stack.push(ret);
                self.machine.move_location(
                    Size::S64,
                    Location::GPR(self.machine.get_gpr_for_ret()),
                    ret,
                )?;
            }
            Operator::MemoryInit { data_index, mem } => {
                let len = self.value_stack.pop().unwrap();
                let src = self.value_stack.pop().unwrap();
                let dst = self.value_stack.pop().unwrap();
                self.release_locations_only_regs(&[len, src, dst])?;

                self.machine.move_location(
                    Size::S64,
                    Location::Memory(
                        self.machine.get_vmctx_reg(),
                        self.vmoffsets
                            .vmctx_builtin_function(VMBuiltinFunctionIndex::get_memory_init_index())
                            as i32,
                    ),
                    Location::GPR(self.machine.get_grp_for_call()),
                )?;

                self.emit_call_native(
                    |this| {
                        this.machine
                            .emit_call_register(this.machine.get_grp_for_call())
                    },
                    // [vmctx, memory_index, data_index, dst, src, len]
                    [
                        Location::Imm32(mem),
                        Location::Imm32(data_index),
                        dst,
                        src,
                        len,
                    ]
                    .iter()
                    .cloned(),
                    [
                        WpType::I64,
                        WpType::I64,
                        WpType::I64,
                        WpType::I64,
                        WpType::I64,
                    ]
                    .iter()
                    .cloned(),
                    NativeCallType::IncludeVMCtxArgument,
                )?;
                self.release_locations_only_stack(&[dst, src, len])?;
            }
            Operator::DataDrop { data_index } => {
                self.machine.move_location(
                    Size::S64,
                    Location::Memory(
                        self.machine.get_vmctx_reg(),
                        self.vmoffsets
                            .vmctx_builtin_function(VMBuiltinFunctionIndex::get_data_drop_index())
                            as i32,
                    ),
                    Location::GPR(self.machine.get_grp_for_call()),
                )?;

                self.emit_call_native(
                    |this| {
                        this.machine
                            .emit_call_register(this.machine.get_grp_for_call())
                    },
                    // [vmctx, data_index]
                    iter::once(Location::Imm32(data_index)),
                    iter::once(WpType::I64),
                    NativeCallType::IncludeVMCtxArgument,
                )?;
            }
            Operator::MemoryCopy { src_mem, .. } => {
                // ignore until we support multiple memories
                let len = self.value_stack.pop().unwrap();
                let src_pos = self.value_stack.pop().unwrap();
                let dst_pos = self.value_stack.pop().unwrap();
                self.release_locations_only_regs(&[len, src_pos, dst_pos])?;

                let memory_index = MemoryIndex::new(src_mem as usize);
                let (memory_copy_index, memory_index) =
                    if self.module.local_memory_index(memory_index).is_some() {
                        (
                            VMBuiltinFunctionIndex::get_memory_copy_index(),
                            memory_index,
                        )
                    } else {
                        (
                            VMBuiltinFunctionIndex::get_imported_memory_copy_index(),
                            memory_index,
                        )
                    };

                self.machine.move_location(
                    Size::S64,
                    Location::Memory(
                        self.machine.get_vmctx_reg(),
                        self.vmoffsets.vmctx_builtin_function(memory_copy_index) as i32,
                    ),
                    Location::GPR(self.machine.get_grp_for_call()),
                )?;

                self.emit_call_native(
                    |this| {
                        this.machine
                            .emit_call_register(this.machine.get_grp_for_call())
                    },
                    // [vmctx, memory_index, dst, src, len]
                    [
                        Location::Imm32(memory_index.index() as u32),
                        dst_pos,
                        src_pos,
                        len,
                    ]
                    .iter()
                    .cloned(),
                    [WpType::I32, WpType::I64, WpType::I64, WpType::I64]
                        .iter()
                        .cloned(),
                    NativeCallType::IncludeVMCtxArgument,
                )?;
                self.release_locations_only_stack(&[dst_pos, src_pos, len])?;
            }
            Operator::MemoryFill { mem } => {
                let len = self.value_stack.pop().unwrap();
                let val = self.value_stack.pop().unwrap();
                let dst = self.value_stack.pop().unwrap();
                self.release_locations_only_regs(&[len, val, dst])?;

                let memory_index = MemoryIndex::new(mem as usize);
                let (memory_fill_index, memory_index) =
                    if self.module.local_memory_index(memory_index).is_some() {
                        (
                            VMBuiltinFunctionIndex::get_memory_fill_index(),
                            memory_index,
                        )
                    } else {
                        (
                            VMBuiltinFunctionIndex::get_imported_memory_fill_index(),
                            memory_index,
                        )
                    };

                self.machine.move_location(
                    Size::S64,
                    Location::Memory(
                        self.machine.get_vmctx_reg(),
                        self.vmoffsets.vmctx_builtin_function(memory_fill_index) as i32,
                    ),
                    Location::GPR(self.machine.get_grp_for_call()),
                )?;

                self.emit_call_native(
                    |this| {
                        this.machine
                            .emit_call_register(this.machine.get_grp_for_call())
                    },
                    // [vmctx, memory_index, dst, src, len]
                    [Location::Imm32(memory_index.index() as u32), dst, val, len]
                        .iter()
                        .cloned(),
                    [WpType::I32, WpType::I64, WpType::I64, WpType::I64]
                        .iter()
                        .cloned(),
                    NativeCallType::IncludeVMCtxArgument,
                )?;
                self.release_locations_only_stack(&[dst, val, len])?;
            }
            Operator::MemoryGrow { mem } => {
                let memory_index = MemoryIndex::new(mem as usize);
                let param_pages = self.value_stack.pop().unwrap();

                self.release_locations_only_regs(&[param_pages])?;

                self.machine.move_location(
                    Size::S64,
                    Location::Memory(
                        self.machine.get_vmctx_reg(),
                        self.vmoffsets.vmctx_builtin_function(
                            if self.module.local_memory_index(memory_index).is_some() {
                                VMBuiltinFunctionIndex::get_memory32_grow_index()
                            } else {
                                VMBuiltinFunctionIndex::get_imported_memory32_grow_index()
                            },
                        ) as i32,
                    ),
                    Location::GPR(self.machine.get_grp_for_call()),
                )?;

                self.emit_call_native(
                    |this| {
                        this.machine
                            .emit_call_register(this.machine.get_grp_for_call())
                    },
                    // [vmctx, val, memory_index]
                    iter::once(param_pages)
                        .chain(iter::once(Location::Imm32(memory_index.index() as u32))),
                    [WpType::I64, WpType::I64].iter().cloned(),
                    NativeCallType::IncludeVMCtxArgument,
                )?;

                self.release_locations_only_stack(&[param_pages])?;

                let ret = self.acquire_location(&WpType::I64)?;
                self.value_stack.push(ret);
                self.machine.move_location(
                    Size::S64,
                    Location::GPR(self.machine.get_gpr_for_ret()),
                    ret,
                )?;
            }
            Operator::I32Load { ref memarg } => {
                let target = self.pop_value_released()?;
                let ret = self.acquire_location(&WpType::I32)?;
                self.value_stack.push(ret);
                self.op_memory(
                    |this,
                     need_check,
                     imported_memories,
                     offset,
                     heap_access_oob,
                     unaligned_atomic| {
                        this.machine.i32_load(
                            target,
                            memarg,
                            ret,
                            need_check,
                            imported_memories,
                            offset,
                            heap_access_oob,
                            unaligned_atomic,
                        )
                    },
                )?;
            }
            Operator::F32Load { ref memarg } => {
                let target = self.pop_value_released()?;
                let ret = self.acquire_location(&WpType::F32)?;
                self.value_stack.push(ret);
                self.fp_stack
                    .push(FloatValue::new(self.value_stack.len() - 1));
                self.op_memory(
                    |this,
                     need_check,
                     imported_memories,
                     offset,
                     heap_access_oob,
                     unaligned_atomic| {
                        this.machine.f32_load(
                            target,
                            memarg,
                            ret,
                            need_check,
                            imported_memories,
                            offset,
                            heap_access_oob,
                            unaligned_atomic,
                        )
                    },
                )?;
            }
            Operator::I32Load8U { ref memarg } => {
                let target = self.pop_value_released()?;
                let ret = self.acquire_location(&WpType::I32)?;
                self.value_stack.push(ret);
                self.op_memory(
                    |this,
                     need_check,
                     imported_memories,
                     offset,
                     heap_access_oob,
                     unaligned_atomic| {
                        this.machine.i32_load_8u(
                            target,
                            memarg,
                            ret,
                            need_check,
                            imported_memories,
                            offset,
                            heap_access_oob,
                            unaligned_atomic,
                        )
                    },
                )?;
            }
            Operator::I32Load8S { ref memarg } => {
                let target = self.pop_value_released()?;
                let ret = self.acquire_location(&WpType::I32)?;
                self.value_stack.push(ret);
                self.op_memory(
                    |this,
                     need_check,
                     imported_memories,
                     offset,
                     heap_access_oob,
                     unaligned_atomic| {
                        this.machine.i32_load_8s(
                            target,
                            memarg,
                            ret,
                            need_check,
                            imported_memories,
                            offset,
                            heap_access_oob,
                            unaligned_atomic,
                        )
                    },
                )?;
            }
            Operator::I32Load16U { ref memarg } => {
                let target = self.pop_value_released()?;
                let ret = self.acquire_location(&WpType::I32)?;
                self.value_stack.push(ret);
                self.op_memory(
                    |this,
                     need_check,
                     imported_memories,
                     offset,
                     heap_access_oob,
                     unaligned_atomic| {
                        this.machine.i32_load_16u(
                            target,
                            memarg,
                            ret,
                            need_check,
                            imported_memories,
                            offset,
                            heap_access_oob,
                            unaligned_atomic,
                        )
                    },
                )?;
            }
            Operator::I32Load16S { ref memarg } => {
                let target = self.pop_value_released()?;
                let ret = self.acquire_location(&WpType::I32)?;
                self.value_stack.push(ret);
                self.op_memory(
                    |this,
                     need_check,
                     imported_memories,
                     offset,
                     heap_access_oob,
                     unaligned_atomic| {
                        this.machine.i32_load_16s(
                            target,
                            memarg,
                            ret,
                            need_check,
                            imported_memories,
                            offset,
                            heap_access_oob,
                            unaligned_atomic,
                        )
                    },
                )?;
            }
            Operator::I32Store { ref memarg } => {
                let target_value = self.pop_value_released()?;
                let target_addr = self.pop_value_released()?;
                self.op_memory(
                    |this,
                     need_check,
                     imported_memories,
                     offset,
                     heap_access_oob,
                     unaligned_atomic| {
                        this.machine.i32_save(
                            target_value,
                            memarg,
                            target_addr,
                            need_check,
                            imported_memories,
                            offset,
                            heap_access_oob,
                            unaligned_atomic,
                        )
                    },
                )?;
            }
            Operator::F32Store { ref memarg } => {
                let target_value = self.pop_value_released()?;
                let target_addr = self.pop_value_released()?;
                let fp = self.fp_stack.pop1()?;
                let config_nan_canonicalization = self.config.enable_nan_canonicalization;
                self.op_memory(
                    |this,
                     need_check,
                     imported_memories,
                     offset,
                     heap_access_oob,
                     unaligned_atomic| {
                        this.machine.f32_save(
                            target_value,
                            memarg,
                            target_addr,
                            config_nan_canonicalization && fp.canonicalization.is_some(),
                            need_check,
                            imported_memories,
                            offset,
                            heap_access_oob,
                            unaligned_atomic,
                        )
                    },
                )?;
            }
            Operator::I32Store8 { ref memarg } => {
                let target_value = self.pop_value_released()?;
                let target_addr = self.pop_value_released()?;
                self.op_memory(
                    |this,
                     need_check,
                     imported_memories,
                     offset,
                     heap_access_oob,
                     unaligned_atomic| {
                        this.machine.i32_save_8(
                            target_value,
                            memarg,
                            target_addr,
                            need_check,
                            imported_memories,
                            offset,
                            heap_access_oob,
                            unaligned_atomic,
                        )
                    },
                )?;
            }
            Operator::I32Store16 { ref memarg } => {
                let target_value = self.pop_value_released()?;
                let target_addr = self.pop_value_released()?;
                self.op_memory(
                    |this,
                     need_check,
                     imported_memories,
                     offset,
                     heap_access_oob,
                     unaligned_atomic| {
                        this.machine.i32_save_16(
                            target_value,
                            memarg,
                            target_addr,
                            need_check,
                            imported_memories,
                            offset,
                            heap_access_oob,
                            unaligned_atomic,
                        )
                    },
                )?;
            }
            Operator::I64Load { ref memarg } => {
                let target = self.pop_value_released()?;
                let ret = self.acquire_location(&WpType::I64)?;
                self.value_stack.push(ret);
                self.op_memory(
                    |this,
                     need_check,
                     imported_memories,
                     offset,
                     heap_access_oob,
                     unaligned_atomic| {
                        this.machine.i64_load(
                            target,
                            memarg,
                            ret,
                            need_check,
                            imported_memories,
                            offset,
                            heap_access_oob,
                            unaligned_atomic,
                        )
                    },
                )?;
            }
            Operator::F64Load { ref memarg } => {
                let target = self.pop_value_released()?;
                let ret = self.acquire_location(&WpType::F64)?;
                self.value_stack.push(ret);
                self.fp_stack
                    .push(FloatValue::new(self.value_stack.len() - 1));
                self.op_memory(
                    |this,
                     need_check,
                     imported_memories,
                     offset,
                     heap_access_oob,
                     unaligned_atomic| {
                        this.machine.f64_load(
                            target,
                            memarg,
                            ret,
                            need_check,
                            imported_memories,
                            offset,
                            heap_access_oob,
                            unaligned_atomic,
                        )
                    },
                )?;
            }
            Operator::I64Load8U { ref memarg } => {
                let target = self.pop_value_released()?;
                let ret = self.acquire_location(&WpType::I64)?;
                self.value_stack.push(ret);
                self.op_memory(
                    |this,
                     need_check,
                     imported_memories,
                     offset,
                     heap_access_oob,
                     unaligned_atomic| {
                        this.machine.i64_load_8u(
                            target,
                            memarg,
                            ret,
                            need_check,
                            imported_memories,
                            offset,
                            heap_access_oob,
                            unaligned_atomic,
                        )
                    },
                )?;
            }
            Operator::I64Load8S { ref memarg } => {
                let target = self.pop_value_released()?;
                let ret = self.acquire_location(&WpType::I64)?;
                self.value_stack.push(ret);
                self.op_memory(
                    |this,
                     need_check,
                     imported_memories,
                     offset,
                     heap_access_oob,
                     unaligned_atomic| {
                        this.machine.i64_load_8s(
                            target,
                            memarg,
                            ret,
                            need_check,
                            imported_memories,
                            offset,
                            heap_access_oob,
                            unaligned_atomic,
                        )
                    },
                )?;
            }
            Operator::I64Load16U { ref memarg } => {
                let target = self.pop_value_released()?;
                let ret = self.acquire_location(&WpType::I64)?;
                self.value_stack.push(ret);
                self.op_memory(
                    |this,
                     need_check,
                     imported_memories,
                     offset,
                     heap_access_oob,
                     unaligned_atomic| {
                        this.machine.i64_load_16u(
                            target,
                            memarg,
                            ret,
                            need_check,
                            imported_memories,
                            offset,
                            heap_access_oob,
                            unaligned_atomic,
                        )
                    },
                )?;
            }
            Operator::I64Load16S { ref memarg } => {
                let target = self.pop_value_released()?;
                let ret = self.acquire_location(&WpType::I64)?;
                self.value_stack.push(ret);
                self.op_memory(
                    |this,
                     need_check,
                     imported_memories,
                     offset,
                     heap_access_oob,
                     unaligned_atomic| {
                        this.machine.i64_load_16s(
                            target,
                            memarg,
                            ret,
                            need_check,
                            imported_memories,
                            offset,
                            heap_access_oob,
                            unaligned_atomic,
                        )
                    },
                )?;
            }
            Operator::I64Load32U { ref memarg } => {
                let target = self.pop_value_released()?;
                let ret = self.acquire_location(&WpType::I64)?;
                self.value_stack.push(ret);
                self.op_memory(
                    |this,
                     need_check,
                     imported_memories,
                     offset,
                     heap_access_oob,
                     unaligned_atomic| {
                        this.machine.i64_load_32u(
                            target,
                            memarg,
                            ret,
                            need_check,
                            imported_memories,
                            offset,
                            heap_access_oob,
                            unaligned_atomic,
                        )
                    },
                )?;
            }
            Operator::I64Load32S { ref memarg } => {
                let target = self.pop_value_released()?;
                let ret = self.acquire_location(&WpType::I64)?;
                self.value_stack.push(ret);
                self.op_memory(
                    |this,
                     need_check,
                     imported_memories,
                     offset,
                     heap_access_oob,
                     unaligned_atomic| {
                        this.machine.i64_load_32s(
                            target,
                            memarg,
                            ret,
                            need_check,
                            imported_memories,
                            offset,
                            heap_access_oob,
                            unaligned_atomic,
                        )
                    },
                )?;
            }
            Operator::I64Store { ref memarg } => {
                let target_value = self.pop_value_released()?;
                let target_addr = self.pop_value_released()?;

                self.op_memory(
                    |this,
                     need_check,
                     imported_memories,
                     offset,
                     heap_access_oob,
                     unaligned_atomic| {
                        this.machine.i64_save(
                            target_value,
                            memarg,
                            target_addr,
                            need_check,
                            imported_memories,
                            offset,
                            heap_access_oob,
                            unaligned_atomic,
                        )
                    },
                )?;
            }
            Operator::F64Store { ref memarg } => {
                let target_value = self.pop_value_released()?;
                let target_addr = self.pop_value_released()?;
                let fp = self.fp_stack.pop1()?;
                let config_nan_canonicalization = self.config.enable_nan_canonicalization;
                self.op_memory(
                    |this,
                     need_check,
                     imported_memories,
                     offset,
                     heap_access_oob,
                     unaligned_atomic| {
                        this.machine.f64_save(
                            target_value,
                            memarg,
                            target_addr,
                            config_nan_canonicalization && fp.canonicalization.is_some(),
                            need_check,
                            imported_memories,
                            offset,
                            heap_access_oob,
                            unaligned_atomic,
                        )
                    },
                )?;
            }
            Operator::I64Store8 { ref memarg } => {
                let target_value = self.pop_value_released()?;
                let target_addr = self.pop_value_released()?;
                self.op_memory(
                    |this,
                     need_check,
                     imported_memories,
                     offset,
                     heap_access_oob,
                     unaligned_atomic| {
                        this.machine.i64_save_8(
                            target_value,
                            memarg,
                            target_addr,
                            need_check,
                            imported_memories,
                            offset,
                            heap_access_oob,
                            unaligned_atomic,
                        )
                    },
                )?;
            }
            Operator::I64Store16 { ref memarg } => {
                let target_value = self.pop_value_released()?;
                let target_addr = self.pop_value_released()?;
                self.op_memory(
                    |this,
                     need_check,
                     imported_memories,
                     offset,
                     heap_access_oob,
                     unaligned_atomic| {
                        this.machine.i64_save_16(
                            target_value,
                            memarg,
                            target_addr,
                            need_check,
                            imported_memories,
                            offset,
                            heap_access_oob,
                            unaligned_atomic,
                        )
                    },
                )?;
            }
            Operator::I64Store32 { ref memarg } => {
                let target_value = self.pop_value_released()?;
                let target_addr = self.pop_value_released()?;
                self.op_memory(
                    |this,
                     need_check,
                     imported_memories,
                     offset,
                     heap_access_oob,
                     unaligned_atomic| {
                        this.machine.i64_save_32(
                            target_value,
                            memarg,
                            target_addr,
                            need_check,
                            imported_memories,
                            offset,
                            heap_access_oob,
                            unaligned_atomic,
                        )
                    },
                )?;
            }
            Operator::Unreachable => {
                self.machine.move_location(
                    Size::S64,
                    Location::Memory(
                        self.machine.get_vmctx_reg(),
                        self.vmoffsets
                            .vmctx_builtin_function(VMBuiltinFunctionIndex::get_raise_trap_index())
                            as i32,
                    ),
                    Location::GPR(self.machine.get_grp_for_call()),
                )?;

                self.emit_call_native(
                    |this| {
                        this.machine
                            .emit_call_register(this.machine.get_grp_for_call())
                    },
                    // [trap_code]
                    [Location::Imm32(TrapCode::UnreachableCodeReached as u32)]
                        .iter()
                        .cloned(),
                    [WpType::I32].iter().cloned(),
                    NativeCallType::Unreachable,
                )?;
                self.unreachable_depth = 1;
            }
            Operator::Return => {
                let frame = &self.control_stack[0];
                if !frame.returns.is_empty() {
                    if frame.returns.len() != 1 {
                        return Err(CompileError::Codegen(
                            "Return: incorrect frame.returns".to_owned(),
                        ));
                    }
                    let first_return = frame.returns[0];
                    let loc = *self.value_stack.last().unwrap();
                    let canonicalize = if first_return.is_float() {
                        let fp = self.fp_stack.peek1()?;
                        self.machine.arch_supports_canonicalize_nan()
                            && self.config.enable_nan_canonicalization
                            && fp.canonicalization.is_some()
                    } else {
                        false
                    };
                    self.machine
                        .emit_function_return_value(first_return, canonicalize, loc)?;
                }
                let frame = &self.control_stack[0];
                let frame_depth = frame.value_stack_depth;
                let label = frame.label;
                self.release_locations_keep_state(frame_depth)?;
                self.machine.jmp_unconditional(label)?;
                self.unreachable_depth = 1;
            }
            Operator::Br { relative_depth } => {
                let frame =
                    &self.control_stack[self.control_stack.len() - 1 - (relative_depth as usize)];
                if !matches!(frame.state, ControlState::Loop) && !frame.returns.is_empty() {
                    if frame.returns.len() != 1 {
                        return Err(CompileError::Codegen(
                            "Br: incorrect frame.returns".to_owned(),
                        ));
                    }
                    let first_return = frame.returns[0];
                    let loc = *self.value_stack.last().unwrap();
                    let canonicalize = if first_return.is_float() {
                        let fp = self.fp_stack.peek1()?;
                        self.machine.arch_supports_canonicalize_nan()
                            && self.config.enable_nan_canonicalization
                            && fp.canonicalization.is_some()
                    } else {
                        false
                    };
                    self.machine
                        .emit_function_return_value(first_return, canonicalize, loc)?;
                }
                let stack_len = self.control_stack.len();
                let frame = &mut self.control_stack[stack_len - 1 - (relative_depth as usize)];
                let frame_depth = frame.value_stack_depth;
                let label = frame.label;

                self.release_locations_keep_state(frame_depth)?;
                self.machine.jmp_unconditional(label)?;
                self.unreachable_depth = 1;
            }
            Operator::BrIf { relative_depth } => {
                let after = self.machine.get_label();
                let cond = self.pop_value_released()?;
                self.machine.jmp_on_condition(
                    UnsignedCondition::Equal,
                    Size::S32,
                    cond,
                    Location::Imm32(0),
                    after,
                )?;

                let frame =
                    &self.control_stack[self.control_stack.len() - 1 - (relative_depth as usize)];
                if !matches!(frame.state, ControlState::Loop) && !frame.returns.is_empty() {
                    if frame.returns.len() != 1 {
                        return Err(CompileError::Codegen(
                            "BrIf: incorrect frame.returns".to_owned(),
                        ));
                    }

                    let first_return = frame.returns[0];
                    let loc = *self.value_stack.last().unwrap();
                    let canonicalize = if first_return.is_float() {
                        let fp = self.fp_stack.peek1()?;
                        self.machine.arch_supports_canonicalize_nan()
                            && self.config.enable_nan_canonicalization
                            && fp.canonicalization.is_some()
                    } else {
                        false
                    };
                    self.machine
                        .emit_function_return_value(first_return, canonicalize, loc)?;
                }
                let stack_len = self.control_stack.len();
                let frame = &mut self.control_stack[stack_len - 1 - (relative_depth as usize)];
                let stack_depth = frame.value_stack_depth;
                let label = frame.label;
                self.release_locations_keep_state(stack_depth)?;
                self.machine.jmp_unconditional(label)?;

                self.machine.emit_label(after)?;
            }
            Operator::BrTable { ref targets } => {
                let default_target = targets.default();
                let targets = targets
                    .targets()
                    .collect::<Result<Vec<_>, _>>()
                    .map_err(|e| CompileError::Codegen(format!("BrTable read_table: {e:?}")))?;
                let cond = self.pop_value_released()?;
                let table_label = self.machine.get_label();
                let mut table: Vec<Label> = vec![];
                let default_br = self.machine.get_label();
                self.machine.jmp_on_condition(
                    UnsignedCondition::AboveEqual,
                    Size::S32,
                    cond,
                    Location::Imm32(targets.len() as u32),
                    default_br,
                )?;

                self.machine.emit_jmp_to_jumptable(table_label, cond)?;

                for target in targets.iter() {
                    let label = self.machine.get_label();
                    self.machine.emit_label(label)?;
                    table.push(label);
                    let frame =
                        &self.control_stack[self.control_stack.len() - 1 - (*target as usize)];
                    if !matches!(frame.state, ControlState::Loop) && !frame.returns.is_empty() {
                        if frame.returns.len() != 1 {
                            return Err(CompileError::Codegen(format!(
                                "BrTable: incorrect frame.returns for {target:?}",
                            )));
                        }

                        let first_return = frame.returns[0];
                        let loc = *self.value_stack.last().unwrap();
                        let canonicalize = if first_return.is_float() {
                            let fp = self.fp_stack.peek1()?;
                            self.machine.arch_supports_canonicalize_nan()
                                && self.config.enable_nan_canonicalization
                                && fp.canonicalization.is_some()
                        } else {
                            false
                        };
                        self.machine
                            .emit_function_return_value(first_return, canonicalize, loc)?;
                    }
                    let frame =
                        &self.control_stack[self.control_stack.len() - 1 - (*target as usize)];
                    let stack_depth = frame.value_stack_depth;
                    let label = frame.label;
                    self.release_locations_keep_state(stack_depth)?;
                    self.machine.jmp_unconditional(label)?;
                }
                self.machine.emit_label(default_br)?;

                {
                    let frame = &self.control_stack
                        [self.control_stack.len() - 1 - (default_target as usize)];
                    if !matches!(frame.state, ControlState::Loop) && !frame.returns.is_empty() {
                        if frame.returns.len() != 1 {
                            return Err(CompileError::Codegen(
                                "BrTable: incorrect frame.returns".to_owned(),
                            ));
                        }

                        let first_return = frame.returns[0];
                        let loc = *self.value_stack.last().unwrap();
                        let canonicalize = if first_return.is_float() {
                            let fp = self.fp_stack.peek1()?;
                            self.machine.arch_supports_canonicalize_nan()
                                && self.config.enable_nan_canonicalization
                                && fp.canonicalization.is_some()
                        } else {
                            false
                        };
                        self.machine
                            .emit_function_return_value(first_return, canonicalize, loc)?;
                    }
                    let frame = &self.control_stack
                        [self.control_stack.len() - 1 - (default_target as usize)];
                    let stack_depth = frame.value_stack_depth;
                    let label = frame.label;
                    self.release_locations_keep_state(stack_depth)?;
                    self.machine.jmp_unconditional(label)?;
                }

                self.machine.emit_label(table_label)?;
                for x in table {
                    self.machine.jmp_unconditional(x)?;
                }
                self.unreachable_depth = 1;
            }
            Operator::Drop => {
                self.pop_value_released()?;
                if let Some(x) = self.fp_stack.last()
                    && x.depth == self.value_stack.len()
                {
                    self.fp_stack.pop1()?;
                }
            }
            Operator::End => {
                let frame = self.control_stack.pop().unwrap();

                if !was_unreachable && !frame.returns.is_empty() {
                    let loc = *self.value_stack.last().unwrap();
                    let canonicalize = if frame.returns[0].is_float() {
                        let fp = self.fp_stack.peek1()?;
                        self.machine.arch_supports_canonicalize_nan()
                            && self.config.enable_nan_canonicalization
                            && fp.canonicalization.is_some()
                    } else {
                        false
                    };
                    self.machine
                        .emit_function_return_value(frame.returns[0], canonicalize, loc)?;
                }

                if self.control_stack.is_empty() {
                    self.machine.emit_label(frame.label)?;
                    self.finalize_locals(self.calling_convention)?;
                    self.machine.emit_function_epilog()?;

                    // Make a copy of the return value in XMM0, as required by the SysV CC.
                    match self.signature.results() {
                        [x] if *x == Type::F32 || *x == Type::F64 => {
                            self.machine.emit_function_return_float()?;
                        }
                        _ => {}
                    }
                    self.machine.emit_ret()?;
                } else {
                    let released = &self.value_stack.clone()[frame.value_stack_depth..];
                    self.release_locations(released)?;
                    self.value_stack.truncate(frame.value_stack_depth);
                    self.fp_stack.truncate(frame.fp_stack_depth);

                    if !matches!(frame.state, ControlState::Loop) {
                        self.machine.emit_label(frame.label)?;
                    }

                    if let ControlState::If(label) = frame.state {
                        self.machine.emit_label(label)?;
                    }

                    if !frame.returns.is_empty() {
                        if frame.returns.len() != 1 {
                            return Err(CompileError::Codegen(
                                "End: incorrect frame.returns".to_owned(),
                            ));
                        }
                        let loc = self.acquire_location(&frame.returns[0])?;
                        self.machine.move_location(
                            Size::S64,
                            Location::GPR(self.machine.get_gpr_for_ret()),
                            loc,
                        )?;
                        self.value_stack.push(loc);
                        if frame.returns[0].is_float() {
                            self.fp_stack
                                .push(FloatValue::new(self.value_stack.len() - 1));
                            // we already canonicalized at the `Br*` instruction or here previously.
                        }
                    }
                }
            }
            Operator::AtomicFence => {
                // Fence is a nop.
                //
                // Fence was added to preserve information about fences from
                // source languages. If in the future Wasm extends the memory
                // model, and if we hadn't recorded what fences used to be there,
                // it would lead to data races that weren't present in the
                // original source language.
                self.machine.emit_memory_fence()?;
            }
            Operator::I32AtomicLoad { ref memarg } => {
                let target = self.pop_value_released()?;
                let ret = self.acquire_location(&WpType::I32)?;
                self.value_stack.push(ret);
                self.op_memory(
                    |this,
                     need_check,
                     imported_memories,
                     offset,
                     heap_access_oob,
                     unaligned_atomic| {
                        this.machine.i32_atomic_load(
                            target,
                            memarg,
                            ret,
                            need_check,
                            imported_memories,
                            offset,
                            heap_access_oob,
                            unaligned_atomic,
                        )
                    },
                )?;
            }
            Operator::I32AtomicLoad8U { ref memarg } => {
                let target = self.pop_value_released()?;
                let ret = self.acquire_location(&WpType::I32)?;
                self.value_stack.push(ret);
                self.op_memory(
                    |this,
                     need_check,
                     imported_memories,
                     offset,
                     heap_access_oob,
                     unaligned_atomic| {
                        this.machine.i32_atomic_load_8u(
                            target,
                            memarg,
                            ret,
                            need_check,
                            imported_memories,
                            offset,
                            heap_access_oob,
                            unaligned_atomic,
                        )
                    },
                )?;
            }
            Operator::I32AtomicLoad16U { ref memarg } => {
                let target = self.pop_value_released()?;
                let ret = self.acquire_location(&WpType::I32)?;
                self.value_stack.push(ret);
                self.op_memory(
                    |this,
                     need_check,
                     imported_memories,
                     offset,
                     heap_access_oob,
                     unaligned_atomic| {
                        this.machine.i32_atomic_load_16u(
                            target,
                            memarg,
                            ret,
                            need_check,
                            imported_memories,
                            offset,
                            heap_access_oob,
                            unaligned_atomic,
                        )
                    },
                )?;
            }
            Operator::I32AtomicStore { ref memarg } => {
                let target_value = self.pop_value_released()?;
                let target_addr = self.pop_value_released()?;
                self.op_memory(
                    |this,
                     need_check,
                     imported_memories,
                     offset,
                     heap_access_oob,
                     unaligned_atomic| {
                        this.machine.i32_atomic_save(
                            target_value,
                            memarg,
                            target_addr,
                            need_check,
                            imported_memories,
                            offset,
                            heap_access_oob,
                            unaligned_atomic,
                        )
                    },
                )?;
            }
            Operator::I32AtomicStore8 { ref memarg } => {
                let target_value = self.pop_value_released()?;
                let target_addr = self.pop_value_released()?;
                self.op_memory(
                    |this,
                     need_check,
                     imported_memories,
                     offset,
                     heap_access_oob,
                     unaligned_atomic| {
                        this.machine.i32_atomic_save_8(
                            target_value,
                            memarg,
                            target_addr,
                            need_check,
                            imported_memories,
                            offset,
                            heap_access_oob,
                            unaligned_atomic,
                        )
                    },
                )?;
            }
            Operator::I32AtomicStore16 { ref memarg } => {
                let target_value = self.pop_value_released()?;
                let target_addr = self.pop_value_released()?;
                self.op_memory(
                    |this,
                     need_check,
                     imported_memories,
                     offset,
                     heap_access_oob,
                     unaligned_atomic| {
                        this.machine.i32_atomic_save_16(
                            target_value,
                            memarg,
                            target_addr,
                            need_check,
                            imported_memories,
                            offset,
                            heap_access_oob,
                            unaligned_atomic,
                        )
                    },
                )?;
            }
            Operator::I64AtomicLoad { ref memarg } => {
                let target = self.pop_value_released()?;
                let ret = self.acquire_location(&WpType::I64)?;
                self.value_stack.push(ret);
                self.op_memory(
                    |this,
                     need_check,
                     imported_memories,
                     offset,
                     heap_access_oob,
                     unaligned_atomic| {
                        this.machine.i64_atomic_load(
                            target,
                            memarg,
                            ret,
                            need_check,
                            imported_memories,
                            offset,
                            heap_access_oob,
                            unaligned_atomic,
                        )
                    },
                )?;
            }
            Operator::I64AtomicLoad8U { ref memarg } => {
                let target = self.pop_value_released()?;
                let ret = self.acquire_location(&WpType::I64)?;
                self.value_stack.push(ret);
                self.op_memory(
                    |this,
                     need_check,
                     imported_memories,
                     offset,
                     heap_access_oob,
                     unaligned_atomic| {
                        this.machine.i64_atomic_load_8u(
                            target,
                            memarg,
                            ret,
                            need_check,
                            imported_memories,
                            offset,
                            heap_access_oob,
                            unaligned_atomic,
                        )
                    },
                )?;
            }
            Operator::I64AtomicLoad16U { ref memarg } => {
                let target = self.pop_value_released()?;
                let ret = self.acquire_location(&WpType::I64)?;
                self.value_stack.push(ret);
                self.op_memory(
                    |this,
                     need_check,
                     imported_memories,
                     offset,
                     heap_access_oob,
                     unaligned_atomic| {
                        this.machine.i64_atomic_load_16u(
                            target,
                            memarg,
                            ret,
                            need_check,
                            imported_memories,
                            offset,
                            heap_access_oob,
                            unaligned_atomic,
                        )
                    },
                )?;
            }
            Operator::I64AtomicLoad32U { ref memarg } => {
                let target = self.pop_value_released()?;
                let ret = self.acquire_location(&WpType::I64)?;
                self.value_stack.push(ret);
                self.op_memory(
                    |this,
                     need_check,
                     imported_memories,
                     offset,
                     heap_access_oob,
                     unaligned_atomic| {
                        this.machine.i64_atomic_load_32u(
                            target,
                            memarg,
                            ret,
                            need_check,
                            imported_memories,
                            offset,
                            heap_access_oob,
                            unaligned_atomic,
                        )
                    },
                )?;
            }
            Operator::I64AtomicStore { ref memarg } => {
                let target_value = self.pop_value_released()?;
                let target_addr = self.pop_value_released()?;
                self.op_memory(
                    |this,
                     need_check,
                     imported_memories,
                     offset,
                     heap_access_oob,
                     unaligned_atomic| {
                        this.machine.i64_atomic_save(
                            target_value,
                            memarg,
                            target_addr,
                            need_check,
                            imported_memories,
                            offset,
                            heap_access_oob,
                            unaligned_atomic,
                        )
                    },
                )?;
            }
            Operator::I64AtomicStore8 { ref memarg } => {
                let target_value = self.pop_value_released()?;
                let target_addr = self.pop_value_released()?;
                self.op_memory(
                    |this,
                     need_check,
                     imported_memories,
                     offset,
                     heap_access_oob,
                     unaligned_atomic| {
                        this.machine.i64_atomic_save_8(
                            target_value,
                            memarg,
                            target_addr,
                            need_check,
                            imported_memories,
                            offset,
                            heap_access_oob,
                            unaligned_atomic,
                        )
                    },
                )?;
            }
            Operator::I64AtomicStore16 { ref memarg } => {
                let target_value = self.pop_value_released()?;
                let target_addr = self.pop_value_released()?;
                self.op_memory(
                    |this,
                     need_check,
                     imported_memories,
                     offset,
                     heap_access_oob,
                     unaligned_atomic| {
                        this.machine.i64_atomic_save_16(
                            target_value,
                            memarg,
                            target_addr,
                            need_check,
                            imported_memories,
                            offset,
                            heap_access_oob,
                            unaligned_atomic,
                        )
                    },
                )?;
            }
            Operator::I64AtomicStore32 { ref memarg } => {
                let target_value = self.pop_value_released()?;
                let target_addr = self.pop_value_released()?;
                self.op_memory(
                    |this,
                     need_check,
                     imported_memories,
                     offset,
                     heap_access_oob,
                     unaligned_atomic| {
                        this.machine.i64_atomic_save_32(
                            target_value,
                            memarg,
                            target_addr,
                            need_check,
                            imported_memories,
                            offset,
                            heap_access_oob,
                            unaligned_atomic,
                        )
                    },
                )?;
            }
            Operator::I32AtomicRmwAdd { ref memarg } => {
                let loc = self.pop_value_released()?;
                let target = self.pop_value_released()?;
                let ret = self.acquire_location(&WpType::I32)?;
                self.value_stack.push(ret);
                self.op_memory(
                    |this,
                     need_check,
                     imported_memories,
                     offset,
                     heap_access_oob,
                     unaligned_atomic| {
                        this.machine.i32_atomic_add(
                            loc,
                            target,
                            memarg,
                            ret,
                            need_check,
                            imported_memories,
                            offset,
                            heap_access_oob,
                            unaligned_atomic,
                        )
                    },
                )?;
            }
            Operator::I64AtomicRmwAdd { ref memarg } => {
                let loc = self.pop_value_released()?;
                let target = self.pop_value_released()?;
                let ret = self.acquire_location(&WpType::I64)?;
                self.value_stack.push(ret);
                self.op_memory(
                    |this,
                     need_check,
                     imported_memories,
                     offset,
                     heap_access_oob,
                     unaligned_atomic| {
                        this.machine.i64_atomic_add(
                            loc,
                            target,
                            memarg,
                            ret,
                            need_check,
                            imported_memories,
                            offset,
                            heap_access_oob,
                            unaligned_atomic,
                        )
                    },
                )?;
            }
            Operator::I32AtomicRmw8AddU { ref memarg } => {
                let loc = self.pop_value_released()?;
                let target = self.pop_value_released()?;
                let ret = self.acquire_location(&WpType::I32)?;
                self.value_stack.push(ret);
                self.op_memory(
                    |this,
                     need_check,
                     imported_memories,
                     offset,
                     heap_access_oob,
                     unaligned_atomic| {
                        this.machine.i32_atomic_add_8u(
                            loc,
                            target,
                            memarg,
                            ret,
                            need_check,
                            imported_memories,
                            offset,
                            heap_access_oob,
                            unaligned_atomic,
                        )
                    },
                )?;
            }
            Operator::I32AtomicRmw16AddU { ref memarg } => {
                let loc = self.pop_value_released()?;
                let target = self.pop_value_released()?;
                let ret = self.acquire_location(&WpType::I32)?;
                self.value_stack.push(ret);
                self.op_memory(
                    |this,
                     need_check,
                     imported_memories,
                     offset,
                     heap_access_oob,
                     unaligned_atomic| {
                        this.machine.i32_atomic_add_16u(
                            loc,
                            target,
                            memarg,
                            ret,
                            need_check,
                            imported_memories,
                            offset,
                            heap_access_oob,
                            unaligned_atomic,
                        )
                    },
                )?;
            }
            Operator::I64AtomicRmw8AddU { ref memarg } => {
                let loc = self.pop_value_released()?;
                let target = self.pop_value_released()?;
                let ret = self.acquire_location(&WpType::I64)?;
                self.value_stack.push(ret);
                self.op_memory(
                    |this,
                     need_check,
                     imported_memories,
                     offset,
                     heap_access_oob,
                     unaligned_atomic| {
                        this.machine.i64_atomic_add_8u(
                            loc,
                            target,
                            memarg,
                            ret,
                            need_check,
                            imported_memories,
                            offset,
                            heap_access_oob,
                            unaligned_atomic,
                        )
                    },
                )?;
            }
            Operator::I64AtomicRmw16AddU { ref memarg } => {
                let loc = self.pop_value_released()?;
                let target = self.pop_value_released()?;
                let ret = self.acquire_location(&WpType::I64)?;
                self.value_stack.push(ret);
                self.op_memory(
                    |this,
                     need_check,
                     imported_memories,
                     offset,
                     heap_access_oob,
                     unaligned_atomic| {
                        this.machine.i64_atomic_add_16u(
                            loc,
                            target,
                            memarg,
                            ret,
                            need_check,
                            imported_memories,
                            offset,
                            heap_access_oob,
                            unaligned_atomic,
                        )
                    },
                )?;
            }
            Operator::I64AtomicRmw32AddU { ref memarg } => {
                let loc = self.pop_value_released()?;
                let target = self.pop_value_released()?;
                let ret = self.acquire_location(&WpType::I64)?;
                self.value_stack.push(ret);
                self.op_memory(
                    |this,
                     need_check,
                     imported_memories,
                     offset,
                     heap_access_oob,
                     unaligned_atomic| {
                        this.machine.i64_atomic_add_32u(
                            loc,
                            target,
                            memarg,
                            ret,
                            need_check,
                            imported_memories,
                            offset,
                            heap_access_oob,
                            unaligned_atomic,
                        )
                    },
                )?;
            }
            Operator::I32AtomicRmwSub { ref memarg } => {
                let loc = self.pop_value_released()?;
                let target = self.pop_value_released()?;
                let ret = self.acquire_location(&WpType::I32)?;
                self.value_stack.push(ret);
                self.op_memory(
                    |this,
                     need_check,
                     imported_memories,
                     offset,
                     heap_access_oob,
                     unaligned_atomic| {
                        this.machine.i32_atomic_sub(
                            loc,
                            target,
                            memarg,
                            ret,
                            need_check,
                            imported_memories,
                            offset,
                            heap_access_oob,
                            unaligned_atomic,
                        )
                    },
                )?;
            }
            Operator::I64AtomicRmwSub { ref memarg } => {
                let loc = self.pop_value_released()?;
                let target = self.pop_value_released()?;
                let ret = self.acquire_location(&WpType::I64)?;
                self.value_stack.push(ret);
                self.op_memory(
                    |this,
                     need_check,
                     imported_memories,
                     offset,
                     heap_access_oob,
                     unaligned_atomic| {
                        this.machine.i64_atomic_sub(
                            loc,
                            target,
                            memarg,
                            ret,
                            need_check,
                            imported_memories,
                            offset,
                            heap_access_oob,
                            unaligned_atomic,
                        )
                    },
                )?;
            }
            Operator::I32AtomicRmw8SubU { ref memarg } => {
                let loc = self.pop_value_released()?;
                let target = self.pop_value_released()?;
                let ret = self.acquire_location(&WpType::I32)?;
                self.value_stack.push(ret);
                self.op_memory(
                    |this,
                     need_check,
                     imported_memories,
                     offset,
                     heap_access_oob,
                     unaligned_atomic| {
                        this.machine.i32_atomic_sub_8u(
                            loc,
                            target,
                            memarg,
                            ret,
                            need_check,
                            imported_memories,
                            offset,
                            heap_access_oob,
                            unaligned_atomic,
                        )
                    },
                )?;
            }
            Operator::I32AtomicRmw16SubU { ref memarg } => {
                let loc = self.pop_value_released()?;
                let target = self.pop_value_released()?;
                let ret = self.acquire_location(&WpType::I32)?;
                self.value_stack.push(ret);
                self.op_memory(
                    |this,
                     need_check,
                     imported_memories,
                     offset,
                     heap_access_oob,
                     unaligned_atomic| {
                        this.machine.i32_atomic_sub_16u(
                            loc,
                            target,
                            memarg,
                            ret,
                            need_check,
                            imported_memories,
                            offset,
                            heap_access_oob,
                            unaligned_atomic,
                        )
                    },
                )?;
            }
            Operator::I64AtomicRmw8SubU { ref memarg } => {
                let loc = self.pop_value_released()?;
                let target = self.pop_value_released()?;
                let ret = self.acquire_location(&WpType::I64)?;
                self.value_stack.push(ret);
                self.op_memory(
                    |this,
                     need_check,
                     imported_memories,
                     offset,
                     heap_access_oob,
                     unaligned_atomic| {
                        this.machine.i64_atomic_sub_8u(
                            loc,
                            target,
                            memarg,
                            ret,
                            need_check,
                            imported_memories,
                            offset,
                            heap_access_oob,
                            unaligned_atomic,
                        )
                    },
                )?;
            }
            Operator::I64AtomicRmw16SubU { ref memarg } => {
                let loc = self.pop_value_released()?;
                let target = self.pop_value_released()?;
                let ret = self.acquire_location(&WpType::I64)?;
                self.value_stack.push(ret);
                self.op_memory(
                    |this,
                     need_check,
                     imported_memories,
                     offset,
                     heap_access_oob,
                     unaligned_atomic| {
                        this.machine.i64_atomic_sub_16u(
                            loc,
                            target,
                            memarg,
                            ret,
                            need_check,
                            imported_memories,
                            offset,
                            heap_access_oob,
                            unaligned_atomic,
                        )
                    },
                )?;
            }
            Operator::I64AtomicRmw32SubU { ref memarg } => {
                let loc = self.pop_value_released()?;
                let target = self.pop_value_released()?;
                let ret = self.acquire_location(&WpType::I64)?;
                self.value_stack.push(ret);
                self.op_memory(
                    |this,
                     need_check,
                     imported_memories,
                     offset,
                     heap_access_oob,
                     unaligned_atomic| {
                        this.machine.i64_atomic_sub_32u(
                            loc,
                            target,
                            memarg,
                            ret,
                            need_check,
                            imported_memories,
                            offset,
                            heap_access_oob,
                            unaligned_atomic,
                        )
                    },
                )?;
            }
            Operator::I32AtomicRmwAnd { ref memarg } => {
                let loc = self.pop_value_released()?;
                let target = self.pop_value_released()?;
                let ret = self.acquire_location(&WpType::I32)?;
                self.value_stack.push(ret);
                self.op_memory(
                    |this,
                     need_check,
                     imported_memories,
                     offset,
                     heap_access_oob,
                     unaligned_atomic| {
                        this.machine.i32_atomic_and(
                            loc,
                            target,
                            memarg,
                            ret,
                            need_check,
                            imported_memories,
                            offset,
                            heap_access_oob,
                            unaligned_atomic,
                        )
                    },
                )?;
            }
            Operator::I64AtomicRmwAnd { ref memarg } => {
                let loc = self.pop_value_released()?;
                let target = self.pop_value_released()?;
                let ret = self.acquire_location(&WpType::I64)?;
                self.value_stack.push(ret);
                self.op_memory(
                    |this,
                     need_check,
                     imported_memories,
                     offset,
                     heap_access_oob,
                     unaligned_atomic| {
                        this.machine.i64_atomic_and(
                            loc,
                            target,
                            memarg,
                            ret,
                            need_check,
                            imported_memories,
                            offset,
                            heap_access_oob,
                            unaligned_atomic,
                        )
                    },
                )?;
            }
            Operator::I32AtomicRmw8AndU { ref memarg } => {
                let loc = self.pop_value_released()?;
                let target = self.pop_value_released()?;
                let ret = self.acquire_location(&WpType::I32)?;
                self.value_stack.push(ret);
                self.op_memory(
                    |this,
                     need_check,
                     imported_memories,
                     offset,
                     heap_access_oob,
                     unaligned_atomic| {
                        this.machine.i32_atomic_and_8u(
                            loc,
                            target,
                            memarg,
                            ret,
                            need_check,
                            imported_memories,
                            offset,
                            heap_access_oob,
                            unaligned_atomic,
                        )
                    },
                )?;
            }
            Operator::I32AtomicRmw16AndU { ref memarg } => {
                let loc = self.pop_value_released()?;
                let target = self.pop_value_released()?;
                let ret = self.acquire_location(&WpType::I32)?;
                self.value_stack.push(ret);
                self.op_memory(
                    |this,
                     need_check,
                     imported_memories,
                     offset,
                     heap_access_oob,
                     unaligned_atomic| {
                        this.machine.i32_atomic_and_16u(
                            loc,
                            target,
                            memarg,
                            ret,
                            need_check,
                            imported_memories,
                            offset,
                            heap_access_oob,
                            unaligned_atomic,
                        )
                    },
                )?;
            }
            Operator::I64AtomicRmw8AndU { ref memarg } => {
                let loc = self.pop_value_released()?;
                let target = self.pop_value_released()?;
                let ret = self.acquire_location(&WpType::I64)?;
                self.value_stack.push(ret);
                self.op_memory(
                    |this,
                     need_check,
                     imported_memories,
                     offset,
                     heap_access_oob,
                     unaligned_atomic| {
                        this.machine.i64_atomic_and_8u(
                            loc,
                            target,
                            memarg,
                            ret,
                            need_check,
                            imported_memories,
                            offset,
                            heap_access_oob,
                            unaligned_atomic,
                        )
                    },
                )?;
            }
            Operator::I64AtomicRmw16AndU { ref memarg } => {
                let loc = self.pop_value_released()?;
                let target = self.pop_value_released()?;
                let ret = self.acquire_location(&WpType::I64)?;
                self.value_stack.push(ret);
                self.op_memory(
                    |this,
                     need_check,
                     imported_memories,
                     offset,
                     heap_access_oob,
                     unaligned_atomic| {
                        this.machine.i64_atomic_and_16u(
                            loc,
                            target,
                            memarg,
                            ret,
                            need_check,
                            imported_memories,
                            offset,
                            heap_access_oob,
                            unaligned_atomic,
                        )
                    },
                )?;
            }
            Operator::I64AtomicRmw32AndU { ref memarg } => {
                let loc = self.pop_value_released()?;
                let target = self.pop_value_released()?;
                let ret = self.acquire_location(&WpType::I64)?;
                self.value_stack.push(ret);
                self.op_memory(
                    |this,
                     need_check,
                     imported_memories,
                     offset,
                     heap_access_oob,
                     unaligned_atomic| {
                        this.machine.i64_atomic_and_32u(
                            loc,
                            target,
                            memarg,
                            ret,
                            need_check,
                            imported_memories,
                            offset,
                            heap_access_oob,
                            unaligned_atomic,
                        )
                    },
                )?;
            }
            Operator::I32AtomicRmwOr { ref memarg } => {
                let loc = self.pop_value_released()?;
                let target = self.pop_value_released()?;
                let ret = self.acquire_location(&WpType::I32)?;
                self.value_stack.push(ret);
                self.op_memory(
                    |this,
                     need_check,
                     imported_memories,
                     offset,
                     heap_access_oob,
                     unaligned_atomic| {
                        this.machine.i32_atomic_or(
                            loc,
                            target,
                            memarg,
                            ret,
                            need_check,
                            imported_memories,
                            offset,
                            heap_access_oob,
                            unaligned_atomic,
                        )
                    },
                )?;
            }
            Operator::I64AtomicRmwOr { ref memarg } => {
                let loc = self.pop_value_released()?;
                let target = self.pop_value_released()?;
                let ret = self.acquire_location(&WpType::I64)?;
                self.value_stack.push(ret);
                self.op_memory(
                    |this,
                     need_check,
                     imported_memories,
                     offset,
                     heap_access_oob,
                     unaligned_atomic| {
                        this.machine.i64_atomic_or(
                            loc,
                            target,
                            memarg,
                            ret,
                            need_check,
                            imported_memories,
                            offset,
                            heap_access_oob,
                            unaligned_atomic,
                        )
                    },
                )?;
            }
            Operator::I32AtomicRmw8OrU { ref memarg } => {
                let loc = self.pop_value_released()?;
                let target = self.pop_value_released()?;
                let ret = self.acquire_location(&WpType::I32)?;
                self.value_stack.push(ret);
                self.op_memory(
                    |this,
                     need_check,
                     imported_memories,
                     offset,
                     heap_access_oob,
                     unaligned_atomic| {
                        this.machine.i32_atomic_or_8u(
                            loc,
                            target,
                            memarg,
                            ret,
                            need_check,
                            imported_memories,
                            offset,
                            heap_access_oob,
                            unaligned_atomic,
                        )
                    },
                )?;
            }
            Operator::I32AtomicRmw16OrU { ref memarg } => {
                let loc = self.pop_value_released()?;
                let target = self.pop_value_released()?;
                let ret = self.acquire_location(&WpType::I32)?;
                self.value_stack.push(ret);
                self.op_memory(
                    |this,
                     need_check,
                     imported_memories,
                     offset,
                     heap_access_oob,
                     unaligned_atomic| {
                        this.machine.i32_atomic_or_16u(
                            loc,
                            target,
                            memarg,
                            ret,
                            need_check,
                            imported_memories,
                            offset,
                            heap_access_oob,
                            unaligned_atomic,
                        )
                    },
                )?;
            }
            Operator::I64AtomicRmw8OrU { ref memarg } => {
                let loc = self.pop_value_released()?;
                let target = self.pop_value_released()?;
                let ret = self.acquire_location(&WpType::I64)?;
                self.value_stack.push(ret);
                self.op_memory(
                    |this,
                     need_check,
                     imported_memories,
                     offset,
                     heap_access_oob,
                     unaligned_atomic| {
                        this.machine.i64_atomic_or_8u(
                            loc,
                            target,
                            memarg,
                            ret,
                            need_check,
                            imported_memories,
                            offset,
                            heap_access_oob,
                            unaligned_atomic,
                        )
                    },
                )?;
            }
            Operator::I64AtomicRmw16OrU { ref memarg } => {
                let loc = self.pop_value_released()?;
                let target = self.pop_value_released()?;
                let ret = self.acquire_location(&WpType::I64)?;
                self.value_stack.push(ret);
                self.op_memory(
                    |this,
                     need_check,
                     imported_memories,
                     offset,
                     heap_access_oob,
                     unaligned_atomic| {
                        this.machine.i64_atomic_or_16u(
                            loc,
                            target,
                            memarg,
                            ret,
                            need_check,
                            imported_memories,
                            offset,
                            heap_access_oob,
                            unaligned_atomic,
                        )
                    },
                )?;
            }
            Operator::I64AtomicRmw32OrU { ref memarg } => {
                let loc = self.pop_value_released()?;
                let target = self.pop_value_released()?;
                let ret = self.acquire_location(&WpType::I64)?;
                self.value_stack.push(ret);
                self.op_memory(
                    |this,
                     need_check,
                     imported_memories,
                     offset,
                     heap_access_oob,
                     unaligned_atomic| {
                        this.machine.i64_atomic_or_32u(
                            loc,
                            target,
                            memarg,
                            ret,
                            need_check,
                            imported_memories,
                            offset,
                            heap_access_oob,
                            unaligned_atomic,
                        )
                    },
                )?;
            }
            Operator::I32AtomicRmwXor { ref memarg } => {
                let loc = self.pop_value_released()?;
                let target = self.pop_value_released()?;
                let ret = self.acquire_location(&WpType::I32)?;
                self.value_stack.push(ret);
                self.op_memory(
                    |this,
                     need_check,
                     imported_memories,
                     offset,
                     heap_access_oob,
                     unaligned_atomic| {
                        this.machine.i32_atomic_xor(
                            loc,
                            target,
                            memarg,
                            ret,
                            need_check,
                            imported_memories,
                            offset,
                            heap_access_oob,
                            unaligned_atomic,
                        )
                    },
                )?;
            }
            Operator::I64AtomicRmwXor { ref memarg } => {
                let loc = self.pop_value_released()?;
                let target = self.pop_value_released()?;
                let ret = self.acquire_location(&WpType::I64)?;
                self.value_stack.push(ret);
                self.op_memory(
                    |this,
                     need_check,
                     imported_memories,
                     offset,
                     heap_access_oob,
                     unaligned_atomic| {
                        this.machine.i64_atomic_xor(
                            loc,
                            target,
                            memarg,
                            ret,
                            need_check,
                            imported_memories,
                            offset,
                            heap_access_oob,
                            unaligned_atomic,
                        )
                    },
                )?;
            }
            Operator::I32AtomicRmw8XorU { ref memarg } => {
                let loc = self.pop_value_released()?;
                let target = self.pop_value_released()?;
                let ret = self.acquire_location(&WpType::I32)?;
                self.value_stack.push(ret);
                self.op_memory(
                    |this,
                     need_check,
                     imported_memories,
                     offset,
                     heap_access_oob,
                     unaligned_atomic| {
                        this.machine.i32_atomic_xor_8u(
                            loc,
                            target,
                            memarg,
                            ret,
                            need_check,
                            imported_memories,
                            offset,
                            heap_access_oob,
                            unaligned_atomic,
                        )
                    },
                )?;
            }
            Operator::I32AtomicRmw16XorU { ref memarg } => {
                let loc = self.pop_value_released()?;
                let target = self.pop_value_released()?;
                let ret = self.acquire_location(&WpType::I32)?;
                self.value_stack.push(ret);
                self.op_memory(
                    |this,
                     need_check,
                     imported_memories,
                     offset,
                     heap_access_oob,
                     unaligned_atomic| {
                        this.machine.i32_atomic_xor_16u(
                            loc,
                            target,
                            memarg,
                            ret,
                            need_check,
                            imported_memories,
                            offset,
                            heap_access_oob,
                            unaligned_atomic,
                        )
                    },
                )?;
            }
            Operator::I64AtomicRmw8XorU { ref memarg } => {
                let loc = self.pop_value_released()?;
                let target = self.pop_value_released()?;
                let ret = self.acquire_location(&WpType::I64)?;
                self.value_stack.push(ret);
                self.op_memory(
                    |this,
                     need_check,
                     imported_memories,
                     offset,
                     heap_access_oob,
                     unaligned_atomic| {
                        this.machine.i64_atomic_xor_8u(
                            loc,
                            target,
                            memarg,
                            ret,
                            need_check,
                            imported_memories,
                            offset,
                            heap_access_oob,
                            unaligned_atomic,
                        )
                    },
                )?;
            }
            Operator::I64AtomicRmw16XorU { ref memarg } => {
                let loc = self.pop_value_released()?;
                let target = self.pop_value_released()?;
                let ret = self.acquire_location(&WpType::I64)?;
                self.value_stack.push(ret);
                self.op_memory(
                    |this,
                     need_check,
                     imported_memories,
                     offset,
                     heap_access_oob,
                     unaligned_atomic| {
                        this.machine.i64_atomic_xor_16u(
                            loc,
                            target,
                            memarg,
                            ret,
                            need_check,
                            imported_memories,
                            offset,
                            heap_access_oob,
                            unaligned_atomic,
                        )
                    },
                )?;
            }
            Operator::I64AtomicRmw32XorU { ref memarg } => {
                let loc = self.pop_value_released()?;
                let target = self.pop_value_released()?;
                let ret = self.acquire_location(&WpType::I64)?;
                self.value_stack.push(ret);
                self.op_memory(
                    |this,
                     need_check,
                     imported_memories,
                     offset,
                     heap_access_oob,
                     unaligned_atomic| {
                        this.machine.i64_atomic_xor_32u(
                            loc,
                            target,
                            memarg,
                            ret,
                            need_check,
                            imported_memories,
                            offset,
                            heap_access_oob,
                            unaligned_atomic,
                        )
                    },
                )?;
            }
            Operator::I32AtomicRmwXchg { ref memarg } => {
                let loc = self.pop_value_released()?;
                let target = self.pop_value_released()?;
                let ret = self.acquire_location(&WpType::I32)?;
                self.value_stack.push(ret);
                self.op_memory(
                    |this,
                     need_check,
                     imported_memories,
                     offset,
                     heap_access_oob,
                     unaligned_atomic| {
                        this.machine.i32_atomic_xchg(
                            loc,
                            target,
                            memarg,
                            ret,
                            need_check,
                            imported_memories,
                            offset,
                            heap_access_oob,
                            unaligned_atomic,
                        )
                    },
                )?;
            }
            Operator::I64AtomicRmwXchg { ref memarg } => {
                let loc = self.pop_value_released()?;
                let target = self.pop_value_released()?;
                let ret = self.acquire_location(&WpType::I64)?;
                self.value_stack.push(ret);
                self.op_memory(
                    |this,
                     need_check,
                     imported_memories,
                     offset,
                     heap_access_oob,
                     unaligned_atomic| {
                        this.machine.i64_atomic_xchg(
                            loc,
                            target,
                            memarg,
                            ret,
                            need_check,
                            imported_memories,
                            offset,
                            heap_access_oob,
                            unaligned_atomic,
                        )
                    },
                )?;
            }
            Operator::I32AtomicRmw8XchgU { ref memarg } => {
                let loc = self.pop_value_released()?;
                let target = self.pop_value_released()?;
                let ret = self.acquire_location(&WpType::I32)?;
                self.value_stack.push(ret);
                self.op_memory(
                    |this,
                     need_check,
                     imported_memories,
                     offset,
                     heap_access_oob,
                     unaligned_atomic| {
                        this.machine.i32_atomic_xchg_8u(
                            loc,
                            target,
                            memarg,
                            ret,
                            need_check,
                            imported_memories,
                            offset,
                            heap_access_oob,
                            unaligned_atomic,
                        )
                    },
                )?;
            }
            Operator::I32AtomicRmw16XchgU { ref memarg } => {
                let loc = self.pop_value_released()?;
                let target = self.pop_value_released()?;
                let ret = self.acquire_location(&WpType::I32)?;
                self.value_stack.push(ret);
                self.op_memory(
                    |this,
                     need_check,
                     imported_memories,
                     offset,
                     heap_access_oob,
                     unaligned_atomic| {
                        this.machine.i32_atomic_xchg_16u(
                            loc,
                            target,
                            memarg,
                            ret,
                            need_check,
                            imported_memories,
                            offset,
                            heap_access_oob,
                            unaligned_atomic,
                        )
                    },
                )?;
            }
            Operator::I64AtomicRmw8XchgU { ref memarg } => {
                let loc = self.pop_value_released()?;
                let target = self.pop_value_released()?;
                let ret = self.acquire_location(&WpType::I64)?;
                self.value_stack.push(ret);
                self.op_memory(
                    |this,
                     need_check,
                     imported_memories,
                     offset,
                     heap_access_oob,
                     unaligned_atomic| {
                        this.machine.i64_atomic_xchg_8u(
                            loc,
                            target,
                            memarg,
                            ret,
                            need_check,
                            imported_memories,
                            offset,
                            heap_access_oob,
                            unaligned_atomic,
                        )
                    },
                )?;
            }
            Operator::I64AtomicRmw16XchgU { ref memarg } => {
                let loc = self.pop_value_released()?;
                let target = self.pop_value_released()?;
                let ret = self.acquire_location(&WpType::I64)?;
                self.value_stack.push(ret);
                self.op_memory(
                    |this,
                     need_check,
                     imported_memories,
                     offset,
                     heap_access_oob,
                     unaligned_atomic| {
                        this.machine.i64_atomic_xchg_16u(
                            loc,
                            target,
                            memarg,
                            ret,
                            need_check,
                            imported_memories,
                            offset,
                            heap_access_oob,
                            unaligned_atomic,
                        )
                    },
                )?;
            }
            Operator::I64AtomicRmw32XchgU { ref memarg } => {
                let loc = self.pop_value_released()?;
                let target = self.pop_value_released()?;
                let ret = self.acquire_location(&WpType::I64)?;
                self.value_stack.push(ret);
                self.op_memory(
                    |this,
                     need_check,
                     imported_memories,
                     offset,
                     heap_access_oob,
                     unaligned_atomic| {
                        this.machine.i64_atomic_xchg_32u(
                            loc,
                            target,
                            memarg,
                            ret,
                            need_check,
                            imported_memories,
                            offset,
                            heap_access_oob,
                            unaligned_atomic,
                        )
                    },
                )?;
            }
            Operator::I32AtomicRmwCmpxchg { ref memarg } => {
                let new = self.pop_value_released()?;
                let cmp = self.pop_value_released()?;
                let target = self.pop_value_released()?;
                let ret = self.acquire_location(&WpType::I32)?;
                self.value_stack.push(ret);
                self.op_memory(
                    |this,
                     need_check,
                     imported_memories,
                     offset,
                     heap_access_oob,
                     unaligned_atomic| {
                        this.machine.i32_atomic_cmpxchg(
                            new,
                            cmp,
                            target,
                            memarg,
                            ret,
                            need_check,
                            imported_memories,
                            offset,
                            heap_access_oob,
                            unaligned_atomic,
                        )
                    },
                )?;
            }
            Operator::I64AtomicRmwCmpxchg { ref memarg } => {
                let new = self.pop_value_released()?;
                let cmp = self.pop_value_released()?;
                let target = self.pop_value_released()?;
                let ret = self.acquire_location(&WpType::I64)?;
                self.value_stack.push(ret);
                self.op_memory(
                    |this,
                     need_check,
                     imported_memories,
                     offset,
                     heap_access_oob,
                     unaligned_atomic| {
                        this.machine.i64_atomic_cmpxchg(
                            new,
                            cmp,
                            target,
                            memarg,
                            ret,
                            need_check,
                            imported_memories,
                            offset,
                            heap_access_oob,
                            unaligned_atomic,
                        )
                    },
                )?;
            }
            Operator::I32AtomicRmw8CmpxchgU { ref memarg } => {
                let new = self.pop_value_released()?;
                let cmp = self.pop_value_released()?;
                let target = self.pop_value_released()?;
                let ret = self.acquire_location(&WpType::I32)?;
                self.value_stack.push(ret);
                self.op_memory(
                    |this,
                     need_check,
                     imported_memories,
                     offset,
                     heap_access_oob,
                     unaligned_atomic| {
                        this.machine.i32_atomic_cmpxchg_8u(
                            new,
                            cmp,
                            target,
                            memarg,
                            ret,
                            need_check,
                            imported_memories,
                            offset,
                            heap_access_oob,
                            unaligned_atomic,
                        )
                    },
                )?;
            }
            Operator::I32AtomicRmw16CmpxchgU { ref memarg } => {
                let new = self.pop_value_released()?;
                let cmp = self.pop_value_released()?;
                let target = self.pop_value_released()?;
                let ret = self.acquire_location(&WpType::I32)?;
                self.value_stack.push(ret);
                self.op_memory(
                    |this,
                     need_check,
                     imported_memories,
                     offset,
                     heap_access_oob,
                     unaligned_atomic| {
                        this.machine.i32_atomic_cmpxchg_16u(
                            new,
                            cmp,
                            target,
                            memarg,
                            ret,
                            need_check,
                            imported_memories,
                            offset,
                            heap_access_oob,
                            unaligned_atomic,
                        )
                    },
                )?;
            }
            Operator::I64AtomicRmw8CmpxchgU { ref memarg } => {
                let new = self.pop_value_released()?;
                let cmp = self.pop_value_released()?;
                let target = self.pop_value_released()?;
                let ret = self.acquire_location(&WpType::I64)?;
                self.value_stack.push(ret);
                self.op_memory(
                    |this,
                     need_check,
                     imported_memories,
                     offset,
                     heap_access_oob,
                     unaligned_atomic| {
                        this.machine.i64_atomic_cmpxchg_8u(
                            new,
                            cmp,
                            target,
                            memarg,
                            ret,
                            need_check,
                            imported_memories,
                            offset,
                            heap_access_oob,
                            unaligned_atomic,
                        )
                    },
                )?;
            }
            Operator::I64AtomicRmw16CmpxchgU { ref memarg } => {
                let new = self.pop_value_released()?;
                let cmp = self.pop_value_released()?;
                let target = self.pop_value_released()?;
                let ret = self.acquire_location(&WpType::I64)?;
                self.value_stack.push(ret);
                self.op_memory(
                    |this,
                     need_check,
                     imported_memories,
                     offset,
                     heap_access_oob,
                     unaligned_atomic| {
                        this.machine.i64_atomic_cmpxchg_16u(
                            new,
                            cmp,
                            target,
                            memarg,
                            ret,
                            need_check,
                            imported_memories,
                            offset,
                            heap_access_oob,
                            unaligned_atomic,
                        )
                    },
                )?;
            }
            Operator::I64AtomicRmw32CmpxchgU { ref memarg } => {
                let new = self.pop_value_released()?;
                let cmp = self.pop_value_released()?;
                let target = self.pop_value_released()?;
                let ret = self.acquire_location(&WpType::I64)?;
                self.value_stack.push(ret);
                self.op_memory(
                    |this,
                     need_check,
                     imported_memories,
                     offset,
                     heap_access_oob,
                     unaligned_atomic| {
                        this.machine.i64_atomic_cmpxchg_32u(
                            new,
                            cmp,
                            target,
                            memarg,
                            ret,
                            need_check,
                            imported_memories,
                            offset,
                            heap_access_oob,
                            unaligned_atomic,
                        )
                    },
                )?;
            }

            Operator::RefNull { .. } => {
                self.value_stack.push(Location::Imm64(0));
            }
            Operator::RefFunc { function_index } => {
                self.machine.move_location(
                    Size::S64,
                    Location::Memory(
                        self.machine.get_vmctx_reg(),
                        self.vmoffsets
                            .vmctx_builtin_function(VMBuiltinFunctionIndex::get_func_ref_index())
                            as i32,
                    ),
                    Location::GPR(self.machine.get_grp_for_call()),
                )?;

                self.emit_call_native(
                    |this| {
                        this.machine
                            .emit_call_register(this.machine.get_grp_for_call())
                    },
                    // [vmctx, func_index] -> funcref
                    iter::once(Location::Imm32(function_index as u32)),
                    iter::once(WpType::I64),
                    NativeCallType::IncludeVMCtxArgument,
                )?;

                let ret = self.acquire_location(&WpType::Ref(
                    WpRefType::new(true, WpHeapType::FUNC).unwrap(),
                ))?;
                self.value_stack.push(ret);
                self.machine.move_location(
                    Size::S64,
                    Location::GPR(self.machine.get_gpr_for_ret()),
                    ret,
                )?;
            }
            Operator::RefIsNull => {
                let loc_a = self.pop_value_released()?;
                let ret = self.acquire_location(&WpType::I32)?;
                self.machine.i64_cmp_eq(loc_a, Location::Imm64(0), ret)?;
                self.value_stack.push(ret);
            }
            Operator::TableSet { table: index } => {
                let table_index = TableIndex::new(index as _);
                let value = self.value_stack.pop().unwrap();
                let index = self.value_stack.pop().unwrap();

                // double check this does what I think it does
                self.release_locations_only_regs(&[value, index])?;

                self.machine.move_location(
                    Size::S64,
                    Location::Memory(
                        self.machine.get_vmctx_reg(),
                        self.vmoffsets.vmctx_builtin_function(
                            if self.module.local_table_index(table_index).is_some() {
                                VMBuiltinFunctionIndex::get_table_set_index()
                            } else {
                                VMBuiltinFunctionIndex::get_imported_table_set_index()
                            },
                        ) as i32,
                    ),
                    Location::GPR(self.machine.get_grp_for_call()),
                )?;

                self.emit_call_native(
                    |this| {
                        this.machine
                            .emit_call_register(this.machine.get_grp_for_call())
                    },
                    // [vmctx, table_index, elem_index, reftype]
                    [Location::Imm32(table_index.index() as u32), index, value]
                        .iter()
                        .cloned(),
                    [WpType::I32, WpType::I64, WpType::I64].iter().cloned(),
                    NativeCallType::IncludeVMCtxArgument,
                )?;

                self.release_locations_only_stack(&[index, value])?;
            }
            Operator::TableGet { table: index } => {
                let table_index = TableIndex::new(index as _);
                let index = self.value_stack.pop().unwrap();

                self.release_locations_only_regs(&[index])?;

                self.machine.move_location(
                    Size::S64,
                    Location::Memory(
                        self.machine.get_vmctx_reg(),
                        self.vmoffsets.vmctx_builtin_function(
                            if self.module.local_table_index(table_index).is_some() {
                                VMBuiltinFunctionIndex::get_table_get_index()
                            } else {
                                VMBuiltinFunctionIndex::get_imported_table_get_index()
                            },
                        ) as i32,
                    ),
                    Location::GPR(self.machine.get_grp_for_call()),
                )?;

                self.emit_call_native(
                    |this| {
                        this.machine
                            .emit_call_register(this.machine.get_grp_for_call())
                    },
                    // [vmctx, table_index, elem_index] -> reftype
                    [Location::Imm32(table_index.index() as u32), index]
                        .iter()
                        .cloned(),
                    [WpType::I32, WpType::I64].iter().cloned(),
                    NativeCallType::IncludeVMCtxArgument,
                )?;

                self.release_locations_only_stack(&[index])?;

                let ret = self.acquire_location(&WpType::Ref(
                    WpRefType::new(true, WpHeapType::FUNC).unwrap(),
                ))?;
                self.value_stack.push(ret);
                self.machine.move_location(
                    Size::S64,
                    Location::GPR(self.machine.get_gpr_for_ret()),
                    ret,
                )?;
            }
            Operator::TableSize { table: index } => {
                let table_index = TableIndex::new(index as _);

                self.machine.move_location(
                    Size::S64,
                    Location::Memory(
                        self.machine.get_vmctx_reg(),
                        self.vmoffsets.vmctx_builtin_function(
                            if self.module.local_table_index(table_index).is_some() {
                                VMBuiltinFunctionIndex::get_table_size_index()
                            } else {
                                VMBuiltinFunctionIndex::get_imported_table_size_index()
                            },
                        ) as i32,
                    ),
                    Location::GPR(self.machine.get_grp_for_call()),
                )?;

                self.emit_call_native(
                    |this| {
                        this.machine
                            .emit_call_register(this.machine.get_grp_for_call())
                    },
                    // [vmctx, table_index] -> i32
                    iter::once(Location::Imm32(table_index.index() as u32)),
                    iter::once(WpType::I32),
                    NativeCallType::IncludeVMCtxArgument,
                )?;

                let ret = self.acquire_location(&WpType::I32)?;
                self.value_stack.push(ret);
                self.machine.move_location(
                    Size::S32,
                    Location::GPR(self.machine.get_gpr_for_ret()),
                    ret,
                )?;
            }
            Operator::TableGrow { table: index } => {
                let table_index = TableIndex::new(index as _);
                let delta = self.value_stack.pop().unwrap();
                let init_value = self.value_stack.pop().unwrap();
                self.release_locations_only_regs(&[delta, init_value])?;

                self.machine.move_location(
                    Size::S64,
                    Location::Memory(
                        self.machine.get_vmctx_reg(),
                        self.vmoffsets.vmctx_builtin_function(
                            if self.module.local_table_index(table_index).is_some() {
                                VMBuiltinFunctionIndex::get_table_grow_index()
                            } else {
                                VMBuiltinFunctionIndex::get_imported_table_grow_index()
                            },
                        ) as i32,
                    ),
                    Location::GPR(self.machine.get_grp_for_call()),
                )?;

                self.emit_call_native(
                    |this| {
                        this.machine
                            .emit_call_register(this.machine.get_grp_for_call())
                    },
                    // [vmctx, init_value, delta, table_index] -> u32
                    [
                        init_value,
                        delta,
                        Location::Imm32(table_index.index() as u32),
                    ]
                    .iter()
                    .cloned(),
                    [WpType::I64, WpType::I64, WpType::I64].iter().cloned(),
                    NativeCallType::IncludeVMCtxArgument,
                )?;

                self.release_locations_only_stack(&[init_value, delta])?;

                let ret = self.acquire_location(&WpType::I32)?;
                self.value_stack.push(ret);
                self.machine.move_location(
                    Size::S32,
                    Location::GPR(self.machine.get_gpr_for_ret()),
                    ret,
                )?;
            }
            Operator::TableCopy {
                dst_table,
                src_table,
            } => {
                let len = self.value_stack.pop().unwrap();
                let src = self.value_stack.pop().unwrap();
                let dest = self.value_stack.pop().unwrap();
                self.release_locations_only_regs(&[len, src, dest])?;

                self.machine.move_location(
                    Size::S64,
                    Location::Memory(
                        self.machine.get_vmctx_reg(),
                        self.vmoffsets
                            .vmctx_builtin_function(VMBuiltinFunctionIndex::get_table_copy_index())
                            as i32,
                    ),
                    Location::GPR(self.machine.get_grp_for_call()),
                )?;

                self.emit_call_native(
                    |this| {
                        this.machine
                            .emit_call_register(this.machine.get_grp_for_call())
                    },
                    // [vmctx, dst_table_index, src_table_index, dst, src, len]
                    [
                        Location::Imm32(dst_table),
                        Location::Imm32(src_table),
                        dest,
                        src,
                        len,
                    ]
                    .iter()
                    .cloned(),
                    [
                        WpType::I32,
                        WpType::I32,
                        WpType::I64,
                        WpType::I64,
                        WpType::I64,
                    ]
                    .iter()
                    .cloned(),
                    NativeCallType::IncludeVMCtxArgument,
                )?;

                self.release_locations_only_stack(&[dest, src, len])?;
            }

            Operator::TableFill { table } => {
                let len = self.value_stack.pop().unwrap();
                let val = self.value_stack.pop().unwrap();
                let dest = self.value_stack.pop().unwrap();
                self.release_locations_only_regs(&[len, val, dest])?;

                self.machine.move_location(
                    Size::S64,
                    Location::Memory(
                        self.machine.get_vmctx_reg(),
                        self.vmoffsets
                            .vmctx_builtin_function(VMBuiltinFunctionIndex::get_table_fill_index())
                            as i32,
                    ),
                    Location::GPR(self.machine.get_grp_for_call()),
                )?;

                self.emit_call_native(
                    |this| {
                        this.machine
                            .emit_call_register(this.machine.get_grp_for_call())
                    },
                    // [vmctx, table_index, start_idx, item, len]
                    [Location::Imm32(table), dest, val, len].iter().cloned(),
                    [WpType::I32, WpType::I64, WpType::I64, WpType::I64]
                        .iter()
                        .cloned(),
                    NativeCallType::IncludeVMCtxArgument,
                )?;

                self.release_locations_only_stack(&[dest, val, len])?;
            }
            Operator::TableInit { elem_index, table } => {
                let len = self.value_stack.pop().unwrap();
                let src = self.value_stack.pop().unwrap();
                let dest = self.value_stack.pop().unwrap();
                self.release_locations_only_regs(&[len, src, dest])?;

                self.machine.move_location(
                    Size::S64,
                    Location::Memory(
                        self.machine.get_vmctx_reg(),
                        self.vmoffsets
                            .vmctx_builtin_function(VMBuiltinFunctionIndex::get_table_init_index())
                            as i32,
                    ),
                    Location::GPR(self.machine.get_grp_for_call()),
                )?;

                self.emit_call_native(
                    |this| {
                        this.machine
                            .emit_call_register(this.machine.get_grp_for_call())
                    },
                    // [vmctx, table_index, elem_index, dst, src, len]
                    [
                        Location::Imm32(table),
                        Location::Imm32(elem_index),
                        dest,
                        src,
                        len,
                    ]
                    .iter()
                    .cloned(),
                    [
                        WpType::I32,
                        WpType::I32,
                        WpType::I64,
                        WpType::I64,
                        WpType::I64,
                    ]
                    .iter()
                    .cloned(),
                    NativeCallType::IncludeVMCtxArgument,
                )?;

                self.release_locations_only_stack(&[dest, src, len])?;
            }
            Operator::ElemDrop { elem_index } => {
                self.machine.move_location(
                    Size::S64,
                    Location::Memory(
                        self.machine.get_vmctx_reg(),
                        self.vmoffsets
                            .vmctx_builtin_function(VMBuiltinFunctionIndex::get_elem_drop_index())
                            as i32,
                    ),
                    Location::GPR(self.machine.get_grp_for_call()),
                )?;

                self.emit_call_native(
                    |this| {
                        this.machine
                            .emit_call_register(this.machine.get_grp_for_call())
                    },
                    // [vmctx, elem_index]
                    [Location::Imm32(elem_index)].iter().cloned(),
                    [WpType::I32].iter().cloned(),
                    NativeCallType::IncludeVMCtxArgument,
                )?;
            }
            Operator::MemoryAtomicWait32 { ref memarg } => {
                let timeout = self.value_stack.pop().unwrap();
                let val = self.value_stack.pop().unwrap();
                let dst = self.value_stack.pop().unwrap();
                self.release_locations_only_regs(&[timeout, val, dst])?;

                let memory_index = MemoryIndex::new(memarg.memory as usize);
                let (memory_atomic_wait32, memory_index) =
                    if self.module.local_memory_index(memory_index).is_some() {
                        (
                            VMBuiltinFunctionIndex::get_memory_atomic_wait32_index(),
                            memory_index,
                        )
                    } else {
                        (
                            VMBuiltinFunctionIndex::get_imported_memory_atomic_wait32_index(),
                            memory_index,
                        )
                    };

                self.machine.move_location(
                    Size::S64,
                    Location::Memory(
                        self.machine.get_vmctx_reg(),
                        self.vmoffsets.vmctx_builtin_function(memory_atomic_wait32) as i32,
                    ),
                    Location::GPR(self.machine.get_grp_for_call()),
                )?;

                self.emit_call_native(
                    |this| {
                        this.machine
                            .emit_call_register(this.machine.get_grp_for_call())
                    },
                    // [vmctx, memory_index, dst, src, timeout]
                    [
                        Location::Imm32(memory_index.index() as u32),
                        dst,
                        val,
                        timeout,
                    ]
                    .iter()
                    .cloned(),
                    [WpType::I32, WpType::I32, WpType::I32, WpType::I64]
                        .iter()
                        .cloned(),
                    NativeCallType::IncludeVMCtxArgument,
                )?;
                self.release_locations_only_stack(&[dst, val, timeout])?;
                let ret = self.acquire_location(&WpType::I32)?;
                self.value_stack.push(ret);
                self.machine.move_location(
                    Size::S32,
                    Location::GPR(self.machine.get_gpr_for_ret()),
                    ret,
                )?;
            }
            Operator::MemoryAtomicWait64 { ref memarg } => {
                let timeout = self.value_stack.pop().unwrap();
                let val = self.value_stack.pop().unwrap();
                let dst = self.value_stack.pop().unwrap();
                self.release_locations_only_regs(&[timeout, val, dst])?;

                let memory_index = MemoryIndex::new(memarg.memory as usize);
                let (memory_atomic_wait64, memory_index) =
                    if self.module.local_memory_index(memory_index).is_some() {
                        (
                            VMBuiltinFunctionIndex::get_memory_atomic_wait64_index(),
                            memory_index,
                        )
                    } else {
                        (
                            VMBuiltinFunctionIndex::get_imported_memory_atomic_wait64_index(),
                            memory_index,
                        )
                    };

                self.machine.move_location(
                    Size::S64,
                    Location::Memory(
                        self.machine.get_vmctx_reg(),
                        self.vmoffsets.vmctx_builtin_function(memory_atomic_wait64) as i32,
                    ),
                    Location::GPR(self.machine.get_grp_for_call()),
                )?;

                self.emit_call_native(
                    |this| {
                        this.machine
                            .emit_call_register(this.machine.get_grp_for_call())
                    },
                    // [vmctx, memory_index, dst, src, timeout]
                    [
                        Location::Imm32(memory_index.index() as u32),
                        dst,
                        val,
                        timeout,
                    ]
                    .iter()
                    .cloned(),
                    [WpType::I32, WpType::I32, WpType::I64, WpType::I64]
                        .iter()
                        .cloned(),
                    NativeCallType::IncludeVMCtxArgument,
                )?;
                self.release_locations_only_stack(&[dst, val, timeout])?;
                let ret = self.acquire_location(&WpType::I32)?;
                self.value_stack.push(ret);
                self.machine.move_location(
                    Size::S32,
                    Location::GPR(self.machine.get_gpr_for_ret()),
                    ret,
                )?;
            }
            Operator::MemoryAtomicNotify { ref memarg } => {
                let cnt = self.value_stack.pop().unwrap();
                let dst = self.value_stack.pop().unwrap();
                self.release_locations_only_regs(&[cnt, dst])?;

                let memory_index = MemoryIndex::new(memarg.memory as usize);
                let (memory_atomic_notify, memory_index) =
                    if self.module.local_memory_index(memory_index).is_some() {
                        (
                            VMBuiltinFunctionIndex::get_memory_atomic_notify_index(),
                            memory_index,
                        )
                    } else {
                        (
                            VMBuiltinFunctionIndex::get_imported_memory_atomic_notify_index(),
                            memory_index,
                        )
                    };

                self.machine.move_location(
                    Size::S64,
                    Location::Memory(
                        self.machine.get_vmctx_reg(),
                        self.vmoffsets.vmctx_builtin_function(memory_atomic_notify) as i32,
                    ),
                    Location::GPR(self.machine.get_grp_for_call()),
                )?;

                self.emit_call_native(
                    |this| {
                        this.machine
                            .emit_call_register(this.machine.get_grp_for_call())
                    },
                    // [vmctx, memory_index, dst, src, timeout]
                    [Location::Imm32(memory_index.index() as u32), dst]
                        .iter()
                        .cloned(),
                    [WpType::I32, WpType::I32].iter().cloned(),
                    NativeCallType::IncludeVMCtxArgument,
                )?;
                self.release_locations_only_stack(&[dst, cnt])?;
                let ret = self.acquire_location(&WpType::I32)?;
                self.value_stack.push(ret);
                self.machine.move_location(
                    Size::S32,
                    Location::GPR(self.machine.get_gpr_for_ret()),
                    ret,
                )?;
            }
            _ => {
                return Err(CompileError::Codegen(format!(
                    "not yet implemented: {op:?}"
                )));
            }
        }

        Ok(())
    }

    pub fn finalize(
        mut self,
        data: &FunctionBodyData,
    ) -> Result<(CompiledFunction, Option<UnwindFrame>), CompileError> {
        // Generate actual code for special labels.
        self.machine
            .emit_label(self.special_labels.integer_division_by_zero)?;
        self.machine
            .emit_illegal_op(TrapCode::IntegerDivisionByZero)?;

        self.machine
            .emit_label(self.special_labels.integer_overflow)?;
        self.machine.emit_illegal_op(TrapCode::IntegerOverflow)?;

        self.machine
            .emit_label(self.special_labels.heap_access_oob)?;
        self.machine
            .emit_illegal_op(TrapCode::HeapAccessOutOfBounds)?;

        self.machine
            .emit_label(self.special_labels.table_access_oob)?;
        self.machine
            .emit_illegal_op(TrapCode::TableAccessOutOfBounds)?;

        self.machine
            .emit_label(self.special_labels.indirect_call_null)?;
        self.machine.emit_illegal_op(TrapCode::IndirectCallToNull)?;

        self.machine.emit_label(self.special_labels.bad_signature)?;
        self.machine.emit_illegal_op(TrapCode::BadSignature)?;

        self.machine
            .emit_label(self.special_labels.unaligned_atomic)?;
        self.machine.emit_illegal_op(TrapCode::UnalignedAtomic)?;

        // Notify the assembler backend to generate necessary code at end of function.
        self.machine.finalize_function()?;

        let body_len = self.machine.assembler_get_offset().0;

        #[cfg_attr(not(feature = "unwind"), allow(unused_mut))]
        let mut unwind_info = None;
        #[cfg_attr(not(feature = "unwind"), allow(unused_mut))]
        let mut fde = None;
        #[cfg(feature = "unwind")]
        match self.calling_convention {
            CallingConvention::SystemV | CallingConvention::AppleAarch64 => {
                let unwind = self.machine.gen_dwarf_unwind_info(body_len);
                if let Some(unwind) = unwind {
                    fde = Some(unwind.to_fde(Address::Symbol {
                        symbol: WriterRelocate::FUNCTION_SYMBOL,
                        addend: self.local_func_index.index() as _,
                    }));
                    unwind_info = Some(CompiledFunctionUnwindInfo::Dwarf);
                }
            }
            CallingConvention::WindowsFastcall => {
                let unwind = self.machine.gen_windows_unwind_info(body_len);
                if let Some(unwind) = unwind {
                    unwind_info = Some(CompiledFunctionUnwindInfo::WindowsX64(unwind));
                }
            }
            _ => (),
        };

        let address_map =
            get_function_address_map(self.machine.instructions_address_map(), data, body_len);
        let traps = self.machine.collect_trap_information();
        let mut body = self.machine.assembler_finalize()?;
        body.shrink_to_fit();

        Ok((
            CompiledFunction {
                body: FunctionBody { body, unwind_info },
                relocations: self.relocations.clone(),
                frame_info: CompiledFunctionFrameInfo { traps, address_map },
            },
            fde,
        ))
    }
    // FIXME: This implementation seems to be not enough to resolve all kinds of register dependencies
    // at call place.
    #[allow(clippy::type_complexity)]
    fn sort_call_movs(movs: &mut [(Location<M::GPR, M::SIMD>, M::GPR)]) {
        for i in 0..movs.len() {
            for j in (i + 1)..movs.len() {
                if let Location::GPR(src_gpr) = movs[j].0
                    && src_gpr == movs[i].1
                {
                    movs.swap(i, j);
                }
            }
        }
    }

    // Cycle detector. Uncomment this to debug possibly incorrect call-mov sequences.
    /*
    {
        use std::collections::{HashMap, HashSet, VecDeque};
        let mut mov_map: HashMap<GPR, HashSet<GPR>> = HashMap::new();
        for mov in movs.iter() {
            if let Location::GPR(src_gpr) = mov.0 {
                if src_gpr != mov.1 {
                    mov_map.entry(src_gpr).or_insert_with(|| HashSet::new()).insert(mov.1);
                }
            }
        }

        for (start, _) in mov_map.iter() {
            let mut q: VecDeque<GPR> = VecDeque::new();
            let mut black: HashSet<GPR> = HashSet::new();

            q.push_back(*start);
            black.insert(*start);

            while q.len() > 0 {
                let reg = q.pop_front().unwrap();
                let empty_set = HashSet::new();
                for x in mov_map.get(&reg).unwrap_or(&empty_set).iter() {
                    if black.contains(x) {
                        panic!("cycle detected");
                    }
                    q.push_back(*x);
                    black.insert(*x);
                }
            }
        }
    }
    */
}<|MERGE_RESOLUTION|>--- conflicted
+++ resolved
@@ -412,7 +412,6 @@
         let mut delta_stack_offset: usize = 0;
 
         for loc in locs.iter().rev() {
-<<<<<<< HEAD
             if let Location::Memory(y, x) = *loc
                 && y == self.machine.local_pointer()
             {
@@ -422,19 +421,6 @@
                 let offset = (-x) as usize;
                 if offset != self.stack_offset.0 {
                     codegen_error!("Invalid memory offset {}!={}", offset, self.stack_offset.0);
-=======
-            if let Location::Memory(y, x) = *loc {
-                if y == self.machine.local_pointer() {
-                    if x >= 0 {
-                        codegen_error!("Invalid memory offset {}", x);
-                    }
-                    let offset = (-x) as usize;
-                    if offset != self.stack_offset.0 {
-                        codegen_error!("Invalid memory offset {}!={}", offset, self.stack_offset.0);
-                    }
-                    self.stack_offset.0 -= 8;
-                    delta_stack_offset += 8;
->>>>>>> 2bd64612
                 }
                 self.stack_offset.0 -= 8;
                 delta_stack_offset += 8;
@@ -988,20 +974,11 @@
                 }
                 Operator::Else => {
                     // We are in a reachable true branch
-<<<<<<< HEAD
                     if self.unreachable_depth == 1
                         && let Some(ControlState::If(_)) =
                             self.control_stack.last().map(|x| x.state)
                     {
                         self.unreachable_depth -= 1;
-=======
-                    if self.unreachable_depth == 1 {
-                        if let Some(ControlState::If(_)) =
-                            self.control_stack.last().map(|x| x.state)
-                        {
-                            self.unreachable_depth -= 1;
-                        }
->>>>>>> 2bd64612
                     }
                 }
                 _ => {}
