--- conflicted
+++ resolved
@@ -83,24 +83,15 @@
         match target.triple().architecture {
             Architecture::X86_64 => {}
             Architecture::Aarch64(_) => {}
-<<<<<<< HEAD
             #[cfg(feature = "riscv")]
             Architecture::Riscv32(_) | Architecture::Riscv64(_) => {}
             _ => {}
-=======
-            _ => {
-                return Err(CompileError::UnsupportedTarget(
-                    target.triple().architecture.to_string(),
-                ));
-            }
->>>>>>> 9054a0b1
         }
 
         let calling_convention = match target.triple().default_calling_convention() {
             Ok(CallingConvention::WindowsFastcall) => CallingConvention::WindowsFastcall,
             Ok(CallingConvention::SystemV) => CallingConvention::SystemV,
             Ok(CallingConvention::AppleAarch64) => CallingConvention::AppleAarch64,
-<<<<<<< HEAD
             _ => match target.triple().architecture {
                 Architecture::Riscv32(_) | Architecture::Riscv64(_) => CallingConvention::SystemV,
                 _ => {
@@ -109,13 +100,6 @@
                     ))
                 }
             },
-=======
-            _ => {
-                return Err(CompileError::UnsupportedTarget(
-                    "Unsupported Calling convention for Singlepass compiler".to_string(),
-                ));
-            }
->>>>>>> 9054a0b1
         };
 
         // Generate the frametable
@@ -145,11 +129,7 @@
         let table_styles = &compile_info.table_styles;
         let vmoffsets = VMOffsets::new(8, &compile_info.module);
         let module = &compile_info.module;
-<<<<<<< HEAD
-        #[allow(unused_mut)]
-=======
         #[cfg_attr(not(feature = "unwind"), allow(unused_mut))]
->>>>>>> 9054a0b1
         let mut custom_sections: PrimaryMap<SectionIndex, _> = (0..module.num_imported_functions)
             .map(FunctionIndex::new)
             .collect::<Vec<_>>()
@@ -166,11 +146,7 @@
             .collect::<Result<Vec<_>, _>>()?
             .into_iter()
             .collect();
-<<<<<<< HEAD
-        #[allow(unused_variables)]
-=======
         #[cfg_attr(not(feature = "unwind"), allow(unused_variables))]
->>>>>>> 9054a0b1
         let (functions, fdes): (Vec<CompiledFunction>, Vec<_>) = function_body_inputs
             .iter()
             .collect::<Vec<(LocalFunctionIndex, &FunctionBodyData<'_>)>>()
