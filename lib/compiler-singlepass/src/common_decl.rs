--- conflicted
+++ resolved
@@ -1,8 +1,5 @@
-<<<<<<< HEAD
-use std::{collections::BTreeMap, fs::create_dir_all, io::Write, path::PathBuf};
+use std::{fs::create_dir_all, io::Write, path::PathBuf};
 
-=======
->>>>>>> 9dc5e058
 #[derive(Copy, Clone, Debug, Eq, PartialEq, Hash)]
 pub struct RegisterIndex(pub usize);
 
@@ -57,7 +54,6 @@
     S16,
     S32,
     S64,
-<<<<<<< HEAD
 }
 
 impl Size {
@@ -74,156 +70,6 @@
             Size::S32 => 4,
             Size::S64 => 8,
         }
-    }
-}
-
-/// A kind of suspend offset.
-#[allow(dead_code)]
-#[derive(Clone, Copy, Debug)]
-pub enum SuspendOffset {
-    /// A loop.
-    _Loop(usize),
-    /// A call.
-    Call(usize),
-    /// A trappable.
-    Trappable(usize),
-}
-
-/// Description of a machine code range following an offset.
-#[allow(dead_code)]
-#[derive(Clone, Debug)]
-pub struct OffsetInfo {
-    /// Exclusive range-end offset.
-    pub end_offset: usize,
-    /// Index pointing to the `MachineStateDiff` entry.
-    pub diff_id: usize,
-    /// Offset at which execution can be continued.
-    pub activate_offset: usize,
-}
-
-impl FunctionStateMap {
-    /// Creates a new `FunctionStateMap` with the given parameters.
-    pub fn new(
-        initial: MachineState,
-        local_function_id: usize,
-        shadow_size: usize,
-        locals: Vec<WasmAbstractValue>,
-    ) -> FunctionStateMap {
-        FunctionStateMap {
-            initial,
-            local_function_id,
-            shadow_size,
-            locals,
-            diffs: vec![],
-            wasm_function_header_target_offset: None,
-            wasm_offset_to_target_offset: BTreeMap::new(),
-            loop_offsets: BTreeMap::new(),
-            call_offsets: BTreeMap::new(),
-            trappable_offsets: BTreeMap::new(),
-        }
-    }
-}
-
-impl MachineState {
-    /// Creates a `MachineStateDiff` from self and the given `&MachineState`.
-    pub fn diff(&self, old: &MachineState) -> MachineStateDiff {
-        let first_diff_stack_depth: usize = self
-            .stack_values
-            .iter()
-            .zip(old.stack_values.iter())
-            .enumerate()
-            .find(|&(_, (a, b))| a != b)
-            .map(|x| x.0)
-            .unwrap_or_else(|| old.stack_values.len().min(self.stack_values.len()));
-        assert_eq!(self.register_values.len(), old.register_values.len());
-        let reg_diff: Vec<_> = self
-            .register_values
-            .iter()
-            .zip(old.register_values.iter())
-            .enumerate()
-            .filter(|&(_, (a, b))| a != b)
-            .map(|(i, (a, _))| (RegisterIndex(i), a.clone()))
-            .collect();
-        let prev_frame_diff: BTreeMap<usize, Option<MachineValue>> = self
-            .prev_frame
-            .iter()
-            .filter(|(k, v)| {
-                if let Some(ref old_v) = old.prev_frame.get(k) {
-                    v != old_v
-                } else {
-                    true
-                }
-            })
-            .map(|(&k, v)| (k, Some(v.clone())))
-            .chain(
-                old.prev_frame
-                    .iter()
-                    .filter(|(k, _)| !self.prev_frame.contains_key(k))
-                    .map(|(&k, _)| (k, None)),
-            )
-            .collect();
-        let first_diff_wasm_stack_depth: usize = self
-            .wasm_stack
-            .iter()
-            .zip(old.wasm_stack.iter())
-            .enumerate()
-            .find(|&(_, (a, b))| a != b)
-            .map(|x| x.0)
-            .unwrap_or_else(|| old.wasm_stack.len().min(self.wasm_stack.len()));
-        MachineStateDiff {
-            last: None,
-            stack_push: self.stack_values[first_diff_stack_depth..].to_vec(),
-            stack_pop: old.stack_values.len() - first_diff_stack_depth,
-            reg_diff,
-
-            prev_frame_diff,
-
-            wasm_stack_push: self.wasm_stack[first_diff_wasm_stack_depth..].to_vec(),
-            wasm_stack_pop: old.wasm_stack.len() - first_diff_wasm_stack_depth,
-
-            wasm_inst_offset: self.wasm_inst_offset,
-        }
-    }
-}
-
-impl MachineStateDiff {
-    /// Creates a `MachineState` from the given `&FunctionStateMap`.
-    pub fn _build_state(&self, m: &FunctionStateMap) -> MachineState {
-        let mut chain: Vec<&MachineStateDiff> = vec![self];
-        let mut current = self.last;
-        while let Some(x) = current {
-            let that = &m.diffs[x];
-            current = that.last;
-            chain.push(that);
-        }
-        chain.reverse();
-        let mut state = m.initial.clone();
-        for x in chain {
-            for _ in 0..x.stack_pop {
-                state.stack_values.pop().unwrap();
-            }
-            for v in &x.stack_push {
-                state.stack_values.push(v.clone());
-            }
-            for &(index, ref v) in &x.reg_diff {
-                state.register_values[index.0] = v.clone();
-            }
-            for (index, ref v) in &x.prev_frame_diff {
-                if let Some(x) = v {
-                    state.prev_frame.insert(*index, x.clone());
-                } else {
-                    state.prev_frame.remove(index).unwrap();
-                }
-            }
-            for _ in 0..x.wasm_stack_pop {
-                state.wasm_stack.pop().unwrap();
-            }
-            for v in &x.wasm_stack_push {
-                state.wasm_stack.push(*v);
-            }
-        }
-        state.wasm_inst_offset = self.wasm_inst_offset;
-        state
     }
 }
 
@@ -249,6 +95,4 @@
     let filename = file.keep().expect("persist failed").1;
 
     eprintln!("Saving assembly output: {filename:?}");
-=======
->>>>>>> 9dc5e058
 }