<<<<<<< HEAD
use std::{fs::create_dir_all, io::Write, path::PathBuf};

#[derive(Copy, Clone, Debug, Eq, PartialEq, Hash)]
pub struct RegisterIndex(pub usize);

/// Whether a value is determined at compile-time or run-time.
#[derive(Copy, Clone, Debug, Eq, PartialEq, Hash)]
pub enum WasmAbstractValue {
    /// This value is only known at runtime.
    Runtime,
    /// A constant value.
    Const(u64),
}

/// A container for the state of a running wasm instance.
#[derive(Clone, Debug)]
pub struct MachineState {
    /// Stack values.
    pub stack_values: Vec<MachineValue>,
    /// Register values.
    pub register_values: Vec<MachineValue>,
    /// Wasm stack.
    pub wasm_stack: Vec<WasmAbstractValue>,
    /// Wasm instruction offset.
    pub wasm_inst_offset: usize,
}

/// A kind of machine value.
#[derive(Clone, Debug, Eq, PartialEq, Hash)]
pub enum MachineValue {
    /// Undefined.
    Undefined,
    /// Vmctx.
    Vmctx,
    /// Vmctx Deref.
    _VmctxDeref(Vec<usize>),
    /// Preserve Register.
    PreserveRegister(RegisterIndex),
    /// Copy Stack BP Relative.
    CopyStackBPRelative(i32), // relative to Base Pointer, in byte offset
    /// Explicit Shadow.
    ExplicitShadow, // indicates that all values above this are above the shadow region
    /// Wasm Stack.
    WasmStack(usize),
    /// Wasm Local.
    WasmLocal(usize),
    /// Two Halves.
    _TwoHalves(Box<(MachineValue, MachineValue)>), // 32-bit values. TODO: optimize: add another type for inner "half" value to avoid boxing?
}

=======
>>>>>>> 6e688295
#[derive(Copy, Clone, Debug, Eq, PartialEq, Ord, PartialOrd)]
pub enum Size {
    S8,
    S16,
    S32,
    S64,
}

/// Save assembly output to a given file for debugging purposes
///
/// The output can be disassembled with e.g.:
/// riscv64-linux-gnu-objdump --disassembler-color=on -b binary -m riscv:rv64 -D /path/to/object
#[allow(dead_code)]
pub(crate) fn save_assembly_to_file(suffix: &str, body: &[u8]) {
    let Ok(dir) = std::env::var("SAVE_DIR") else {
        return;
    };

    let base = PathBuf::from(dir);
    create_dir_all(&base).unwrap_or_else(|_| panic!("cannot create dirs: {base:?}"));

    let mut file = tempfile::Builder::new()
        .suffix(suffix)
        .prefix("obj-")
        .tempfile_in(base)
        .expect("Tempfile creation failed");
    file.write_all(body).expect("Write failed");
    let filename = file.keep().expect("persist failed").1;

    eprintln!("Saving assembly output: {filename:?}");
}<|MERGE_RESOLUTION|>--- conflicted
+++ resolved
@@ -1,56 +1,5 @@
-<<<<<<< HEAD
 use std::{fs::create_dir_all, io::Write, path::PathBuf};
 
-#[derive(Copy, Clone, Debug, Eq, PartialEq, Hash)]
-pub struct RegisterIndex(pub usize);
-
-/// Whether a value is determined at compile-time or run-time.
-#[derive(Copy, Clone, Debug, Eq, PartialEq, Hash)]
-pub enum WasmAbstractValue {
-    /// This value is only known at runtime.
-    Runtime,
-    /// A constant value.
-    Const(u64),
-}
-
-/// A container for the state of a running wasm instance.
-#[derive(Clone, Debug)]
-pub struct MachineState {
-    /// Stack values.
-    pub stack_values: Vec<MachineValue>,
-    /// Register values.
-    pub register_values: Vec<MachineValue>,
-    /// Wasm stack.
-    pub wasm_stack: Vec<WasmAbstractValue>,
-    /// Wasm instruction offset.
-    pub wasm_inst_offset: usize,
-}
-
-/// A kind of machine value.
-#[derive(Clone, Debug, Eq, PartialEq, Hash)]
-pub enum MachineValue {
-    /// Undefined.
-    Undefined,
-    /// Vmctx.
-    Vmctx,
-    /// Vmctx Deref.
-    _VmctxDeref(Vec<usize>),
-    /// Preserve Register.
-    PreserveRegister(RegisterIndex),
-    /// Copy Stack BP Relative.
-    CopyStackBPRelative(i32), // relative to Base Pointer, in byte offset
-    /// Explicit Shadow.
-    ExplicitShadow, // indicates that all values above this are above the shadow region
-    /// Wasm Stack.
-    WasmStack(usize),
-    /// Wasm Local.
-    WasmLocal(usize),
-    /// Two Halves.
-    _TwoHalves(Box<(MachineValue, MachineValue)>), // 32-bit values. TODO: optimize: add another type for inner "half" value to avoid boxing?
-}
-
-=======
->>>>>>> 6e688295
 #[derive(Copy, Clone, Debug, Eq, PartialEq, Ord, PartialOrd)]
 pub enum Size {
     S8,
