--- conflicted
+++ resolved
@@ -7,15 +7,10 @@
 }
 
 impl Size {
-    #[allow(dead_code)]
     pub fn bits(&self) -> u32 {
         8 * self.bytes()
     }
 
-<<<<<<< HEAD
-    #[allow(dead_code)]
-=======
->>>>>>> b9db2386
     pub fn bytes(&self) -> u32 {
         match self {
             Size::S8 => 1,
