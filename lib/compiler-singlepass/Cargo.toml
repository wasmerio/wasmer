[package]
name = "wasmer-compiler-singlepass"
description = "Singlepass compiler for Wasmer WebAssembly runtime"
categories = ["wasm"]
keywords = ["wasm", "webassembly", "compiler", "singlepass"]
documentation = "https://docs.rs/wasmer-compiler-singlepass/"
readme = "README.md"
authors.workspace = true
edition.workspace = true
homepage.workspace = true
license-file = "LICENSE"
repository.workspace = true
rust-version.workspace = true
version.workspace = true

[dependencies]
wasmer-compiler = { path = "../compiler", version = "=6.1.0", features = ["translator", "compiler"], default-features = false }
wasmer-types = { path = "../types", version = "=6.1.0", default-features = false, features = ["std"] }
hashbrown = { workspace = true, optional = true }
gimli = { workspace = true, optional = true }
enumset.workspace = true
more-asserts.workspace = true
dynasm = "4.0.1"
dynasmrt = "4.0.1"
byteorder.workspace = true
smallvec.workspace = true
<<<<<<< HEAD
tempfile = "3.6.0"
=======
tempfile.workspace = true
itertools.workspace = true
>>>>>>> 2ca47c58

[target.'cfg(not(target_arch = "wasm32"))'.dependencies]
rayon = { workspace = true, optional = true }

[dev-dependencies]
target-lexicon = { workspace = true, default-features = false }

[badges]
maintenance = { status = "actively-developed" }

[features]
default = ["std", "rayon", "unwind", "avx", "riscv"]
wasm = ["std", "unwind", "avx"]
std = ["wasmer-compiler/std", "wasmer-types/std"]
core = ["hashbrown", "wasmer-types/core"]
unwind = ["gimli"]
sse = []
avx = []
enable-serde = []
riscv = []

[package.metadata.docs.rs]
rustc-args = ["--cfg", "docsrs"]<|MERGE_RESOLUTION|>--- conflicted
+++ resolved
@@ -24,12 +24,8 @@
 dynasmrt = "4.0.1"
 byteorder.workspace = true
 smallvec.workspace = true
-<<<<<<< HEAD
-tempfile = "3.6.0"
-=======
 tempfile.workspace = true
 itertools.workspace = true
->>>>>>> 2ca47c58
 
 [target.'cfg(not(target_arch = "wasm32"))'.dependencies]
 rayon = { workspace = true, optional = true }
