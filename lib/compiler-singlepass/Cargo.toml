--- conflicted
+++ resolved
@@ -20,13 +20,8 @@
 gimli = { workspace = true, optional = true }
 enumset.workspace = true
 more-asserts.workspace = true
-<<<<<<< HEAD
-dynasm = "4.0.1"
-dynasmrt = "4.0.1"
-=======
 dynasm.workspace = true
 dynasmrt.workspace = true
->>>>>>> f6745fd5
 byteorder.workspace = true
 smallvec.workspace = true
 tempfile.workspace = true
