[package]
name = "wasmer-compiler-singlepass"
version = "1.0.2"
description = "Singlepass compiler for Wasmer WebAssembly runtime"
categories = ["wasm"]
keywords = ["wasm", "webassembly", "compiler", "singlepass"]
authors = ["Wasmer Engineering Team <engineering@wasmer.io>"]
repository = "https://github.com/wasmerio/wasmer"
documentation = "https://docs.rs/wasmer-compiler-singlepass/"
license = "MIT"
readme = "README.md"
edition = "2018"

[dependencies]
wasmer-compiler = { path = "../compiler", version = "1.0.2", features = ["translator"], default-features = false }
<<<<<<< HEAD
wasmer-vm = { path = "../vm", version = "1.0.2", default-features = false }
wasmer-types = { path = "../wasmer-types", version = "1.0.2", default-features = false }
rayon = "1.5"
=======
wasmer-vm = { path = "../vm", version = "1.0.2" }
wasmer-types = { path = "../types", version = "1.0.2", default-features = false, features = ["std"] }
rayon = { version = "1.5", optional = true }
>>>>>>> f2e9a571
hashbrown = { version = "0.9", optional = true }
serde = { version = "1.0", features = ["derive"] }
more-asserts = "0.2"
dynasm = "1.0"
dynasmrt = "1.0"
lazy_static = "1.4"
byteorder = "1.3"
smallvec = "1.6"
loupe = "0.1"

[dev-dependencies]
target-lexicon = { version = "0.11", default-features = false }

[badges]
maintenance = { status = "actively-developed" }

[features]
default = ["std", "enable-serde", "rayon"]
enable-serde = ["wasmer-compiler/enable-serde", "wasmer-types/enable-serde"]
std = ["wasmer-compiler/std", "wasmer-types/std", "wasmer-vm/std"]
core = ["hashbrown", "wasmer-compiler/core", "wasmer-types/core", "wasmer-vm/core"]<|MERGE_RESOLUTION|>--- conflicted
+++ resolved
@@ -13,15 +13,9 @@
 
 [dependencies]
 wasmer-compiler = { path = "../compiler", version = "1.0.2", features = ["translator"], default-features = false }
-<<<<<<< HEAD
 wasmer-vm = { path = "../vm", version = "1.0.2", default-features = false }
-wasmer-types = { path = "../wasmer-types", version = "1.0.2", default-features = false }
-rayon = "1.5"
-=======
-wasmer-vm = { path = "../vm", version = "1.0.2" }
 wasmer-types = { path = "../types", version = "1.0.2", default-features = false, features = ["std"] }
 rayon = { version = "1.5", optional = true }
->>>>>>> f2e9a571
 hashbrown = { version = "0.9", optional = true }
 serde = { version = "1.0", features = ["derive"] }
 more-asserts = "0.2"
