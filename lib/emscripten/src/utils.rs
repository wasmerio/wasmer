<<<<<<< HEAD
use wasmer_runtime_core::{module::Module, Instance};
//use wasmer_runtime_core::Instance;
=======
use wasmer_runtime::{module::Module, vm::Ctx, types::MemoryIndex, structures::TypedIndex};
//use wasmer_runtime::Instance;
>>>>>>> 1d51fa2c
use super::env;
use libc::stat;
use std::ffi::CStr;
use std::os::raw::c_char;
use std::slice;

/// Checks if a provided module is an Emscripten generated one
pub fn is_emscripten_module(module: &Module) -> bool {
    for (_, import_name) in &module.0.imported_functions {
        if import_name.name == "_emscripten_memcpy_big" && import_name.namespace == "env" {
            return true;
        }
    }
    false
}

pub unsafe fn write_to_buf(string: *const c_char, buf: u32, max: u32, vmctx: &mut Ctx) -> u32 {
    let buf_addr = vmctx.memory(MemoryIndex::new(0))[buf as usize] as *mut c_char;

    for i in 0..max {
        *buf_addr.add(i as _) = *string.add(i as _);
    }

    buf
}

/// This function expects nullbyte to be appended.
pub unsafe fn copy_cstr_into_wasm(vmctx: &mut Ctx, cstr: *const c_char) -> u32 {
    let s = CStr::from_ptr(cstr).to_str().unwrap();
    let cstr_len = s.len();
    let space_offset = env::call_malloc((cstr_len as i32) + 1, vmctx);
    let raw_memory = vmctx.memory(MemoryIndex::new(0))[space_offset as usize] as *mut u8;
    let slice = slice::from_raw_parts_mut(raw_memory, cstr_len);

    for (byte, loc) in s.bytes().zip(slice.iter_mut()) {
        *loc = byte;
    }

    // TODO: Appending null byte won't work, because there is CStr::from_ptr(cstr)
    //      at the top that crashes when there is no null byte
    *raw_memory.add(cstr_len) = 0;

    space_offset
}

pub unsafe fn allocate_on_stack<'a, T: Copy>(
    count: u32,
    vmctx: &'a Ctx,
) -> (u32, &'a mut [T]) {
    unimplemented!("allocate_on_stack not implemented")
    //    let offset = (instance.emscripten_data().as_ref().unwrap().stack_alloc)(
    //        count * (size_of::<T>() as u32),
    //        vmctx,
    //    );
    //    let addr = vmctx.memory(MemoryIndex::new(0))[offset as usize] as *mut T;
    //    let slice = slice::from_raw_parts_mut(addr, count as usize);
    //
    //    (offset, slice)
}

pub unsafe fn allocate_cstr_on_stack<'a>(s: &str, vmctx: &'a Ctx) -> (u32, &'a [u8]) {
    let (offset, slice) = allocate_on_stack((s.len() + 1) as u32, vmctx);

    use std::iter;
    for (byte, loc) in s.bytes().chain(iter::once(0)).zip(slice.iter_mut()) {
        *loc = byte;
    }

    (offset, slice)
}

pub unsafe fn copy_terminated_array_of_cstrs(
    _vmctx: &mut Ctx,
    cstrs: *mut *mut c_char,
) -> u32 {
    let total_num = {
        let mut ptr = cstrs;
        let mut counter = 0;
        while !(*ptr).is_null() {
            counter += 1;
            ptr = ptr.add(1);
        }
        counter
    };
    debug!(
        "emscripten::copy_terminated_array_of_cstrs::total_num: {}",
        total_num
    );
    0
}

#[repr(C)]
pub struct GuestStat {
    st_dev: u32,
    __st_dev_padding: u32,
    __st_ino_truncated: u32,
    st_mode: u32,
    st_nlink: u32,
    st_uid: u32,
    st_gid: u32,
    st_rdev: u32,
    __st_rdev_padding: u32,
    st_size: u32,
    st_blksize: u32,
    st_blocks: u32,
    st_atime: u64,
    st_mtime: u64,
    st_ctime: u64,
    st_ino: u64,
}

#[allow(clippy::cast_ptr_alignment)]
pub unsafe fn copy_stat_into_wasm(vmctx: &mut Ctx, buf: u32, stat: &stat) {
    let stat_ptr = vmctx.memory(MemoryIndex::new(0))[buf as usize] as *mut GuestStat;
    (*stat_ptr).st_dev = stat.st_dev as _;
    (*stat_ptr).__st_dev_padding = 0;
    (*stat_ptr).__st_ino_truncated = stat.st_ino as _;
    (*stat_ptr).st_mode = stat.st_mode as _;
    (*stat_ptr).st_nlink = stat.st_nlink as _;
    (*stat_ptr).st_uid = stat.st_uid as _;
    (*stat_ptr).st_gid = stat.st_gid as _;
    (*stat_ptr).st_rdev = stat.st_rdev as _;
    (*stat_ptr).__st_rdev_padding = 0;
    (*stat_ptr).st_size = stat.st_size as _;
    (*stat_ptr).st_blksize = 4096;
    #[cfg(not(target_os = "windows"))]
    {
        (*stat_ptr).st_blocks = stat.st_blocks as _;
    }
    #[cfg(target_os = "windows")]
    {
        (*stat_ptr).st_blocks = 0;
    }
    (*stat_ptr).st_atime = stat.st_atime as _;
    (*stat_ptr).st_mtime = stat.st_mtime as _;
    (*stat_ptr).st_ctime = stat.st_ctime as _;
    (*stat_ptr).st_ino = stat.st_ino as _;
}

#[cfg(test)]
mod tests {
    use super::is_emscripten_module;
    use std::sync::Arc;
    use wabt::wat2wasm;
    use wasmer_clif_backend::CraneliftCompiler;
    use wasmer_runtime_core::{compile, module::Module};

    #[test]
    fn should_detect_emscripten_files() {
        const wast_bytes: &[u8] = include_bytes!("tests/is_emscripten_true.wast");
        let wasm_binary = wat2wasm(wast_bytes.to_vec()).expect("Can't convert to wasm");
        let module =
            compile(&wasm_binary[..], &CraneliftCompiler::new()).expect("WASM can't be compiled");
        let module = Arc::new(module);
        assert!(is_emscripten_module(&module));
    }

    #[test]
    fn should_detect_non_emscripten_files() {
        const wast_bytes: &[u8] = include_bytes!("tests/is_emscripten_false.wast");
        let wasm_binary = wat2wasm(wast_bytes.to_vec()).expect("Can't convert to wasm");
        let module =
            compile(&wasm_binary[..], &CraneliftCompiler::new()).expect("WASM can't be compiled");
        let module = Arc::new(module);
        assert!(!is_emscripten_module(&module));
    }
}<|MERGE_RESOLUTION|>--- conflicted
+++ resolved
@@ -1,10 +1,5 @@
-<<<<<<< HEAD
-use wasmer_runtime_core::{module::Module, Instance};
+use wasmer_runtime_core::{module::Module, vm::Ctx};
 //use wasmer_runtime_core::Instance;
-=======
-use wasmer_runtime::{module::Module, vm::Ctx, types::MemoryIndex, structures::TypedIndex};
-//use wasmer_runtime::Instance;
->>>>>>> 1d51fa2c
 use super::env;
 use libc::stat;
 use std::ffi::CStr;
@@ -22,7 +17,7 @@
 }
 
 pub unsafe fn write_to_buf(string: *const c_char, buf: u32, max: u32, vmctx: &mut Ctx) -> u32 {
-    let buf_addr = vmctx.memory(MemoryIndex::new(0))[buf as usize] as *mut c_char;
+    let buf_addr = vmctx.memory(0)[buf as usize] as *mut c_char;
 
     for i in 0..max {
         *buf_addr.add(i as _) = *string.add(i as _);
@@ -36,7 +31,7 @@
     let s = CStr::from_ptr(cstr).to_str().unwrap();
     let cstr_len = s.len();
     let space_offset = env::call_malloc((cstr_len as i32) + 1, vmctx);
-    let raw_memory = vmctx.memory(MemoryIndex::new(0))[space_offset as usize] as *mut u8;
+    let raw_memory = vmctx.memory(0)[space_offset as usize] as *mut u8;
     let slice = slice::from_raw_parts_mut(raw_memory, cstr_len);
 
     for (byte, loc) in s.bytes().zip(slice.iter_mut()) {
@@ -59,7 +54,7 @@
     //        count * (size_of::<T>() as u32),
     //        vmctx,
     //    );
-    //    let addr = vmctx.memory(MemoryIndex::new(0))[offset as usize] as *mut T;
+    //    let addr = vmctx.memory(0)[offset as usize] as *mut T;
     //    let slice = slice::from_raw_parts_mut(addr, count as usize);
     //
     //    (offset, slice)
@@ -118,7 +113,7 @@
 
 #[allow(clippy::cast_ptr_alignment)]
 pub unsafe fn copy_stat_into_wasm(vmctx: &mut Ctx, buf: u32, stat: &stat) {
-    let stat_ptr = vmctx.memory(MemoryIndex::new(0))[buf as usize] as *mut GuestStat;
+    let stat_ptr = vmctx.memory(0)[buf as usize] as *mut GuestStat;
     (*stat_ptr).st_dev = stat.st_dev as _;
     (*stat_ptr).__st_dev_padding = 0;
     (*stat_ptr).__st_ino_truncated = stat.st_ino as _;
@@ -150,14 +145,14 @@
     use std::sync::Arc;
     use wabt::wat2wasm;
     use wasmer_clif_backend::CraneliftCompiler;
-    use wasmer_runtime_core::{compile, module::Module};
+    use wasmer_runtime_core::{compile_with, module::Module};
 
     #[test]
     fn should_detect_emscripten_files() {
         const wast_bytes: &[u8] = include_bytes!("tests/is_emscripten_true.wast");
         let wasm_binary = wat2wasm(wast_bytes.to_vec()).expect("Can't convert to wasm");
         let module =
-            compile(&wasm_binary[..], &CraneliftCompiler::new()).expect("WASM can't be compiled");
+            compile_with(&wasm_binary[..], &CraneliftCompiler::new()).expect("WASM can't be compiled");
         let module = Arc::new(module);
         assert!(is_emscripten_module(&module));
     }
@@ -167,7 +162,7 @@
         const wast_bytes: &[u8] = include_bytes!("tests/is_emscripten_false.wast");
         let wasm_binary = wat2wasm(wast_bytes.to_vec()).expect("Can't convert to wasm");
         let module =
-            compile(&wasm_binary[..], &CraneliftCompiler::new()).expect("WASM can't be compiled");
+            compile_with(&wasm_binary[..], &CraneliftCompiler::new()).expect("WASM can't be compiled");
         let module = Arc::new(module);
         assert!(!is_emscripten_module(&module));
     }
