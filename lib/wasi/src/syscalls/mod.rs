#![allow(unused, clippy::too_many_arguments, clippy::cognitive_complexity)]

pub mod types {
    pub use wasmer_wasi_types::*;
}

#[cfg(any(
    target_os = "freebsd",
    target_os = "linux",
    target_os = "android",
    target_vendor = "apple"
))]
pub mod unix;
#[cfg(any(target_arch = "wasm32"))]
pub mod wasm32;
#[cfg(any(target_os = "windows"))]
pub mod windows;

pub mod legacy;

use self::types::*;
use crate::utils::map_io_err;
use crate::{
    mem_error_to_wasi,
    state::{
        self, fs_error_into_wasi_err, iterate_poll_events, poll,
        virtual_file_type_to_wasi_file_type, Fd, Inode, InodeVal, Kind, PollEvent,
        PollEventBuilder, WasiState, MAX_SYMLINKS,
    },
    WasiEnv, WasiError, WasiThread,
};
use std::borrow::Borrow;
use std::convert::{Infallible, TryInto};
use std::io::{self, Read, Seek, Write};
use std::time::Duration;
use std::ops::{Deref, DerefMut};
use std::sync::atomic::Ordering;
use tracing::{debug, trace};
use wasmer::{Memory, RuntimeError, Value, WasmPtr, WasmSlice};
use wasmer_vfs::{FsError, VirtualFile};

#[cfg(any(
    target_os = "freebsd",
    target_os = "linux",
    target_os = "android",
    target_vendor = "apple"
))]
pub use unix::*;

#[cfg(any(target_os = "windows"))]
pub use windows::*;

#[cfg(any(target_arch = "wasm32"))]
pub use wasm32::*;

fn write_bytes_inner<T: Write>(
    mut write_loc: T,
    memory: &Memory,
    iovs_arr_cell: WasmSlice<__wasi_ciovec_t>,
) -> Result<u32, __wasi_errno_t> {
    let mut bytes_written = 0;
    for iov in iovs_arr_cell.iter() {
        let iov_inner = iov.read().map_err(mem_error_to_wasi)?;
        let bytes = WasmPtr::<u8>::new(iov_inner.buf)
            .slice(memory, iov_inner.buf_len)
            .map_err(mem_error_to_wasi)?;
        let bytes = bytes.read_to_vec().map_err(mem_error_to_wasi)?;
<<<<<<< HEAD
        write_loc.write_all(&bytes).map_err(map_io_err)?;

=======
        write_loc.write_all(&bytes).map_err(|_| __WASI_EIO)?;

        // TODO: handle failure more accurately
>>>>>>> 2ecbe2fa
        bytes_written += iov_inner.buf_len;
    }
    Ok(bytes_written)
}

fn write_bytes<T: Write>(
    mut write_loc: T,
    memory: &Memory,
    iovs_arr: WasmSlice<__wasi_ciovec_t>,
) -> Result<u32, __wasi_errno_t> {
    let result = write_bytes_inner(&mut write_loc, memory, iovs_arr);
    write_loc.flush();
    result
}

fn read_bytes<T: Read>(
    mut reader: T,
    memory: &Memory,
    iovs_arr: WasmSlice<__wasi_iovec_t>,
) -> Result<u32, __wasi_errno_t> {
    let mut bytes_read = 0;

    // We allocate the raw_bytes first once instead of
    // N times in the loop.
    let mut raw_bytes: Vec<u8> = vec![0; 1024];

    for iov in iovs_arr.iter() {
        let iov_inner = iov.read().map_err(mem_error_to_wasi)?;
        raw_bytes.clear();
        raw_bytes.resize(iov_inner.buf_len as usize, 0);
<<<<<<< HEAD
        bytes_read += reader.read(&mut raw_bytes).map_err(map_io_err)? as u32;
=======
        bytes_read += reader.read(&mut raw_bytes).map_err(|_| __WASI_EIO)? as u32;
>>>>>>> 2ecbe2fa

        let buf = WasmPtr::<u8>::new(iov_inner.buf)
            .slice(memory, iov_inner.buf_len)
            .map_err(mem_error_to_wasi)?;
        buf.write_slice(&raw_bytes).map_err(mem_error_to_wasi)?;
    }
    Ok(bytes_read)
}

/// checks that `rights_check_set` is a subset of `rights_set`
fn has_rights(rights_set: __wasi_rights_t, rights_check_set: __wasi_rights_t) -> bool {
    rights_set | rights_check_set == rights_set
}

#[must_use]
fn write_buffer_array(
    memory: &Memory,
    from: &[Vec<u8>],
    ptr_buffer: WasmPtr<WasmPtr<u8>>,
    buffer: WasmPtr<u8>,
) -> __wasi_errno_t {
    let ptrs = wasi_try_mem!(ptr_buffer.slice(memory, from.len() as u32));

    let mut current_buffer_offset = 0;
    for ((i, sub_buffer), ptr) in from.iter().enumerate().zip(ptrs.iter()) {
        trace!("ptr: {:?}, subbuffer: {:?}", ptr, sub_buffer);
        let new_ptr = WasmPtr::new(buffer.offset() + current_buffer_offset);
        wasi_try_mem!(ptr.write(new_ptr));

        let data = wasi_try_mem!(new_ptr.slice(memory, sub_buffer.len() as u32));
        wasi_try_mem!(data.write_slice(sub_buffer));
        wasi_try_mem!(wasi_try_mem!(new_ptr.add(sub_buffer.len() as u32)).write(memory, 0));

        current_buffer_offset += sub_buffer.len() as u32 + 1;
    }

    __WASI_ESUCCESS
}

fn get_current_time_in_nanos() -> Result<__wasi_timestamp_t, __wasi_errno_t> {
    let now = std::time::SystemTime::now();
    let duration = now
        .duration_since(std::time::SystemTime::UNIX_EPOCH)
        .map_err(|_| __WASI_EIO)?;
    Ok(duration.as_nanos() as __wasi_timestamp_t)
}

/// ### `args_get()`
/// Read command-line argument data.
/// The sizes of the buffers should match that returned by [`args_sizes_get()`](#args_sizes_get).
/// Inputs:
/// - `char **argv`
///     A pointer to a buffer to write the argument pointers.
/// - `char *argv_buf`
///     A pointer to a buffer to write the argument string data.
///
pub fn args_get(
<<<<<<< HEAD
    thread: &WasiThread,
=======
    env: &WasiEnv,
>>>>>>> 2ecbe2fa
    argv: WasmPtr<WasmPtr<u8>>,
    argv_buf: WasmPtr<u8>,
) -> __wasi_errno_t {
    debug!("wasi::args_get");
    let (memory, state) = thread.get_memory_and_wasi_state(0);

    let result = write_buffer_array(memory, &*state.args, argv, argv_buf);

    debug!(
        "=> args:\n{}",
        state
            .args
            .iter()
            .enumerate()
            .map(|(i, v)| format!("{:>20}: {}", i, ::std::str::from_utf8(v).unwrap()))
            .collect::<Vec<String>>()
            .join("\n")
    );

    result
}

/// ### `args_sizes_get()`
/// Return command-line argument data sizes.
/// Outputs:
/// - `size_t *argc`
///     The number of arguments.
/// - `size_t *argv_buf_size`
///     The size of the argument string data.
pub fn args_sizes_get(
    thread: &WasiThread,
    argc: WasmPtr<u32>,
    argv_buf_size: WasmPtr<u32>,
) -> __wasi_errno_t {
    debug!("wasi::args_sizes_get");
    let (memory, state) = thread.get_memory_and_wasi_state(0);

    let argc = argc.deref(memory);
    let argv_buf_size = argv_buf_size.deref(memory);

    let argc_val = state.args.len() as u32;
    let argv_buf_size_val = state.args.iter().map(|v| v.len() as u32 + 1).sum();
    wasi_try_mem!(argc.write(argc_val));
    wasi_try_mem!(argv_buf_size.write(argv_buf_size_val));

    debug!("=> argc={}, argv_buf_size={}", argc_val, argv_buf_size_val);

    __WASI_ESUCCESS
}

/// ### `clock_res_get()`
/// Get the resolution of the specified clock
/// Input:
/// - `__wasi_clockid_t clock_id`
///     The ID of the clock to get the resolution of
/// Output:
/// - `__wasi_timestamp_t *resolution`
///     The resolution of the clock in nanoseconds
pub fn clock_res_get(
    thread: &WasiThread,
    clock_id: __wasi_clockid_t,
    resolution: WasmPtr<__wasi_timestamp_t>,
) -> __wasi_errno_t {
    trace!("wasi::clock_res_get");
    let memory = thread.memory();

    let out_addr = resolution.deref(memory);
<<<<<<< HEAD
    let t_out = wasi_try!(platform_clock_res_get(clock_id, out_addr));
    wasi_try_mem!(resolution.write(memory, t_out as __wasi_timestamp_t));
    __WASI_ESUCCESS
=======
    platform_clock_res_get(clock_id, out_addr)
>>>>>>> 2ecbe2fa
}

/// ### `clock_time_get()`
/// Get the time of the specified clock
/// Inputs:
/// - `__wasi_clockid_t clock_id`
///     The ID of the clock to query
/// - `__wasi_timestamp_t precision`
///     The maximum amount of error the reading may have
/// Output:
/// - `__wasi_timestamp_t *time`
///     The value of the clock in nanoseconds
pub fn clock_time_get(
    thread: &WasiThread,
    clock_id: __wasi_clockid_t,
    precision: __wasi_timestamp_t,
    time: WasmPtr<__wasi_timestamp_t>,
) -> __wasi_errno_t {
    debug!(
        "wasi::clock_time_get clock_id: {}, precision: {}",
        clock_id,
        precision
    );
    let memory = thread.memory();

    let out_addr = time.deref(memory);
<<<<<<< HEAD
    let t_out = wasi_try!(platform_clock_time_get(clock_id, precision));
    wasi_try_mem!(time.write(memory, t_out as __wasi_timestamp_t));

    let result = __WASI_ESUCCESS;
    trace!(
=======
    let result = platform_clock_time_get(clock_id, precision, out_addr);
    debug!(
>>>>>>> 2ecbe2fa
        "time: {} => {}",
        wasi_try_mem!(time.deref(memory).read()),
        result
    );
    result
}

/// ### `environ_get()`
/// Read environment variable data.
/// The sizes of the buffers should match that returned by [`environ_sizes_get()`](#environ_sizes_get).
/// Inputs:
/// - `char **environ`
///     A pointer to a buffer to write the environment variable pointers.
/// - `char *environ_buf`
///     A pointer to a buffer to write the environment variable string data.
pub fn environ_get(
<<<<<<< HEAD
    thread: &WasiThread,
=======
    env: &WasiEnv,
>>>>>>> 2ecbe2fa
    environ: WasmPtr<WasmPtr<u8>>,
    environ_buf: WasmPtr<u8>,
) -> __wasi_errno_t {
    debug!(
        "wasi::environ_get. Environ: {:?}, environ_buf: {:?}",
        environ, environ_buf
    );
    let (memory, state) = thread.get_memory_and_wasi_state(0);
    trace!(" -> State envs: {:?}", state.envs);

    write_buffer_array(memory, &*state.envs, environ, environ_buf)
}

/// ### `environ_sizes_get()`
/// Return command-line argument data sizes.
/// Outputs:
/// - `size_t *environ_count`
///     The number of environment variables.
/// - `size_t *environ_buf_size`
///     The size of the environment variable string data.
pub fn environ_sizes_get(
    thread: &WasiThread,
    environ_count: WasmPtr<u32>,
    environ_buf_size: WasmPtr<u32>,
) -> __wasi_errno_t {
    trace!("wasi::environ_sizes_get");
    let (memory, state) = thread.get_memory_and_wasi_state(0);

    let environ_count = environ_count.deref(memory);
    let environ_buf_size = environ_buf_size.deref(memory);

    let env_var_count = state.envs.len() as u32;
    let env_buf_size = state.envs.iter().map(|v| v.len() as u32 + 1).sum();
    wasi_try_mem!(environ_count.write(env_var_count));
    wasi_try_mem!(environ_buf_size.write(env_buf_size));

    trace!(
        "env_var_count: {}, env_buf_size: {}",
        env_var_count,
        env_buf_size
    );

    __WASI_ESUCCESS
}

/// ### `fd_advise()`
/// Advise the system about how a file will be used
/// Inputs:
/// - `__wasi_fd_t fd`
///     The file descriptor the advice applies to
/// - `__wasi_filesize_t offset`
///     The offset from which the advice applies
/// - `__wasi_filesize_t len`
///     The length from the offset to which the advice applies
/// - `__wasi_advice_t advice`
///     The advice to give
pub fn fd_advise(
    thread: &WasiThread,
    fd: __wasi_fd_t,
    offset: __wasi_filesize_t,
    len: __wasi_filesize_t,
    advice: __wasi_advice_t,
) -> __wasi_errno_t {
    debug!("wasi::fd_advise: fd={}", fd);

    // this is used for our own benefit, so just returning success is a valid
    // implementation for now
    __WASI_ESUCCESS
}

/// ### `fd_allocate`
/// Allocate extra space for a file descriptor
/// Inputs:
/// - `__wasi_fd_t fd`
///     The file descriptor to allocate for
/// - `__wasi_filesize_t offset`
///     The offset from the start marking the beginning of the allocation
/// - `__wasi_filesize_t len`
///     The length from the offset marking the end of the allocation
pub fn fd_allocate(
    thread: &WasiThread,
    fd: __wasi_fd_t,
    offset: __wasi_filesize_t,
    len: __wasi_filesize_t,
) -> __wasi_errno_t {
    debug!("wasi::fd_allocate");
    let (memory, state, inodes) = thread.get_memory_and_wasi_state_and_inodes(0);
    let fd_entry = wasi_try!(state.fs.get_fd(fd));
    let inode = fd_entry.inode;

    if !has_rights(fd_entry.rights, __WASI_RIGHT_FD_ALLOCATE) {
        return __WASI_EACCES;
    }
    let new_size = wasi_try!(offset.checked_add(len).ok_or(__WASI_EINVAL));
    {
        let mut guard = inodes.arena[inode].write();
        match guard.deref_mut() {
            Kind::File { handle, .. } => {
                if let Some(handle) = handle {
                    wasi_try!(handle.set_len(new_size).map_err(fs_error_into_wasi_err));
                } else {
                    return __WASI_EBADF;
                }
            }
            Kind::Buffer { buffer } => {
                buffer.resize(new_size as usize, 0);
            }
            Kind::Symlink { .. } => return __WASI_EBADF,
            Kind::Dir { .. } | Kind::Root { .. } => return __WASI_EISDIR,
        }
    }
    inodes.arena[inode].stat.write().unwrap().st_size = new_size;
    debug!("New file size: {}", new_size);

    __WASI_ESUCCESS
}

/// ### `fd_close()`
/// Close an open file descriptor
/// Inputs:
/// - `__wasi_fd_t fd`
///     A file descriptor mapping to an open file to close
/// Errors:
/// - `__WASI_EISDIR`
///     If `fd` is a directory
/// - `__WASI_EBADF`
///     If `fd` is invalid or not open
pub fn fd_close(thread: &WasiThread, fd: __wasi_fd_t) -> __wasi_errno_t {
    debug!("wasi::fd_close: fd={}", fd);
    let (memory, state, inodes) = thread.get_memory_and_wasi_state_and_inodes(0);

    let fd_entry = wasi_try!(state.fs.get_fd(fd));

    wasi_try!(state.fs.close_fd(inodes.deref(), fd));

    __WASI_ESUCCESS
}

/// ### `fd_datasync()`
/// Synchronize the file data to disk
/// Inputs:
/// - `__wasi_fd_t fd`
///     The file descriptor to sync
pub fn fd_datasync(thread: &WasiThread, fd: __wasi_fd_t) -> __wasi_errno_t {
    debug!("wasi::fd_datasync");
    let (memory, state, inodes) = thread.get_memory_and_wasi_state_and_inodes(0);
    let fd_entry = wasi_try!(state.fs.get_fd(fd));
    if !has_rights(fd_entry.rights, __WASI_RIGHT_FD_DATASYNC) {
        return __WASI_EACCES;
    }

    if let Err(e) = state.fs.flush(inodes.deref(), fd) {
        e
    } else {
        __WASI_ESUCCESS
    }
}

/// ### `fd_fdstat_get()`
/// Get metadata of a file descriptor
/// Input:
/// - `__wasi_fd_t fd`
///     The file descriptor whose metadata will be accessed
/// Output:
/// - `__wasi_fdstat_t *buf`
///     The location where the metadata will be written
pub fn fd_fdstat_get(
    thread: &WasiThread,
    fd: __wasi_fd_t,
    buf_ptr: WasmPtr<__wasi_fdstat_t>,
) -> __wasi_errno_t {
    debug!(
        "wasi::fd_fdstat_get: fd={}, buf_ptr={}",
        fd,
        buf_ptr.offset()
    );
    let (memory, state, inodes) = thread.get_memory_and_wasi_state_and_inodes(0);
    let stat = wasi_try!(state.fs.fdstat(inodes.deref(), fd));
    let buf = buf_ptr.deref(memory);

<<<<<<< HEAD
=======
    let stat = wasi_try!(state.fs.fdstat(fd));
    let buf = buf_ptr.deref(memory);

>>>>>>> 2ecbe2fa
    wasi_try_mem!(buf.write(stat));

    __WASI_ESUCCESS
}

/// ### `fd_fdstat_set_flags()`
/// Set file descriptor flags for a file descriptor
/// Inputs:
/// - `__wasi_fd_t fd`
///     The file descriptor to apply the new flags to
/// - `__wasi_fdflags_t flags`
///     The flags to apply to `fd`
pub fn fd_fdstat_set_flags(
    thread: &WasiThread,
    fd: __wasi_fd_t,
    flags: __wasi_fdflags_t,
) -> __wasi_errno_t {
    debug!("wasi::fd_fdstat_set_flags");
    let (memory, state) = thread.get_memory_and_wasi_state(0);
    let mut fd_map = state.fs.fd_map.write().unwrap();
    let fd_entry = wasi_try!(fd_map.get_mut(&fd).ok_or(__WASI_EBADF));

    if !has_rights(fd_entry.rights, __WASI_RIGHT_FD_FDSTAT_SET_FLAGS) {
        return __WASI_EACCES;
    }

    fd_entry.flags = flags;
    __WASI_ESUCCESS
}

/// ### `fd_fdstat_set_rights()`
/// Set the rights of a file descriptor.  This can only be used to remove rights
/// Inputs:
/// - `__wasi_fd_t fd`
///     The file descriptor to apply the new rights to
/// - `__wasi_rights_t fs_rights_base`
///     The rights to apply to `fd`
/// - `__wasi_rights_t fs_rights_inheriting`
///     The inheriting rights to apply to `fd`
pub fn fd_fdstat_set_rights(
    thread: &WasiThread,
    fd: __wasi_fd_t,
    fs_rights_base: __wasi_rights_t,
    fs_rights_inheriting: __wasi_rights_t,
) -> __wasi_errno_t {
    debug!("wasi::fd_fdstat_set_rights");
    let (memory, state) = thread.get_memory_and_wasi_state(0);
    let mut fd_map = state.fs.fd_map.write().unwrap();
    let fd_entry = wasi_try!(fd_map.get_mut(&fd).ok_or(__WASI_EBADF));

    // ensure new rights are a subset of current rights
    if fd_entry.rights | fs_rights_base != fd_entry.rights
        || fd_entry.rights_inheriting | fs_rights_inheriting != fd_entry.rights_inheriting
    {
        return __WASI_ENOTCAPABLE;
    }

    fd_entry.rights = fs_rights_base;
    fd_entry.rights_inheriting = fs_rights_inheriting;

    __WASI_ESUCCESS
}

/// ### `fd_filestat_get()`
/// Get the metadata of an open file
/// Input:
/// - `__wasi_fd_t fd`
///     The open file descriptor whose metadata will be read
/// Output:
/// - `__wasi_filestat_t *buf`
///     Where the metadata from `fd` will be written
pub fn fd_filestat_get(
    thread: &WasiThread,
    fd: __wasi_fd_t,
    buf: WasmPtr<__wasi_filestat_t>,
) -> __wasi_errno_t {
    debug!("wasi::fd_filestat_get");
    let (memory, state, inodes) = thread.get_memory_and_wasi_state_and_inodes(0);
    let fd_entry = wasi_try!(state.fs.get_fd(fd));
    if !has_rights(fd_entry.rights, __WASI_RIGHT_FD_FILESTAT_GET) {
        return __WASI_EACCES;
    }

    let stat = wasi_try!(state.fs.filestat_fd(inodes.deref(), fd));

    let buf = buf.deref(memory);
    wasi_try_mem!(buf.write(stat));

    __WASI_ESUCCESS
}

/// ### `fd_filestat_set_size()`
/// Change the size of an open file, zeroing out any new bytes
/// Inputs:
/// - `__wasi_fd_t fd`
///     File descriptor to adjust
/// - `__wasi_filesize_t st_size`
///     New size that `fd` will be set to
pub fn fd_filestat_set_size(
    thread: &WasiThread,
    fd: __wasi_fd_t,
    st_size: __wasi_filesize_t,
) -> __wasi_errno_t {
    debug!("wasi::fd_filestat_set_size");
    let (memory, state, inodes) = thread.get_memory_and_wasi_state_and_inodes(0);
    let fd_entry = wasi_try!(state.fs.get_fd(fd));
    let inode = fd_entry.inode;

    if !has_rights(fd_entry.rights, __WASI_RIGHT_FD_FILESTAT_SET_SIZE) {
        return __WASI_EACCES;
    }

    {
        let mut guard = inodes.arena[inode].write();
        match guard.deref_mut() {
            Kind::File { handle, .. } => {
                if let Some(handle) = handle {
                    wasi_try!(handle.set_len(st_size).map_err(fs_error_into_wasi_err));
                } else {
                    return __WASI_EBADF;
                }
            }
            Kind::Buffer { buffer } => {
                buffer.resize(st_size as usize, 0);
            }
            Kind::Symlink { .. } => return __WASI_EBADF,
            Kind::Dir { .. } | Kind::Root { .. } => return __WASI_EISDIR,
        }
    }
    inodes.arena[inode].stat.write().unwrap().st_size = st_size;

    __WASI_ESUCCESS
}

/// ### `fd_filestat_set_times()`
/// Set timestamp metadata on a file
/// Inputs:
/// - `__wasi_timestamp_t st_atim`
///     Last accessed time
/// - `__wasi_timestamp_t st_mtim`
///     Last modified time
/// - `__wasi_fstflags_t fst_flags`
///     Bit-vector for controlling which times get set
pub fn fd_filestat_set_times(
    thread: &WasiThread,
    fd: __wasi_fd_t,
    st_atim: __wasi_timestamp_t,
    st_mtim: __wasi_timestamp_t,
    fst_flags: __wasi_fstflags_t,
) -> __wasi_errno_t {
    debug!("wasi::fd_filestat_set_times");
    let (memory, state, inodes) = thread.get_memory_and_wasi_state_and_inodes(0);
    let fd_entry = wasi_try!(state.fs.get_fd(fd));

    if !has_rights(fd_entry.rights, __WASI_RIGHT_FD_FILESTAT_SET_TIMES) {
        return __WASI_EACCES;
    }

    if (fst_flags & __WASI_FILESTAT_SET_ATIM != 0 && fst_flags & __WASI_FILESTAT_SET_ATIM_NOW != 0)
        || (fst_flags & __WASI_FILESTAT_SET_MTIM != 0
            && fst_flags & __WASI_FILESTAT_SET_MTIM_NOW != 0)
    {
        return __WASI_EINVAL;
    }

    let inode_idx = fd_entry.inode;
    let inode = &inodes.arena[inode_idx];

    if fst_flags & __WASI_FILESTAT_SET_ATIM != 0 || fst_flags & __WASI_FILESTAT_SET_ATIM_NOW != 0 {
        let time_to_set = if fst_flags & __WASI_FILESTAT_SET_ATIM != 0 {
            st_atim
        } else {
            wasi_try!(get_current_time_in_nanos())
        };
        inode.stat.write().unwrap().st_atim = time_to_set;
    }

    if fst_flags & __WASI_FILESTAT_SET_MTIM != 0 || fst_flags & __WASI_FILESTAT_SET_MTIM_NOW != 0 {
        let time_to_set = if fst_flags & __WASI_FILESTAT_SET_MTIM != 0 {
            st_mtim
        } else {
            wasi_try!(get_current_time_in_nanos())
        };
        inode.stat.write().unwrap().st_mtim = time_to_set;
    }

    __WASI_ESUCCESS
}

/// ### `fd_pread()`
/// Read from the file at the given offset without updating the file cursor.
/// This acts like a stateless version of Seek + Read
/// Inputs:
/// - `__wasi_fd_t fd`
///     The file descriptor to read the data with
/// - `const __wasi_iovec_t* iovs'
///     Vectors where the data will be stored
/// - `size_t iovs_len`
///     The number of vectors to store the data into
/// - `__wasi_filesize_t offset`
///     The file cursor to use: the starting position from which data will be read
/// Output:
/// - `size_t nread`
///     The number of bytes read
pub fn fd_pread(
    thread: &WasiThread,
    fd: __wasi_fd_t,
    iovs: WasmPtr<__wasi_iovec_t>,
    iovs_len: u32,
    offset: __wasi_filesize_t,
    nread: WasmPtr<u32>,
) -> Result<__wasi_errno_t, WasiError> {
    trace!("wasi::fd_pread: fd={}, offset={}", fd, offset);
    let (memory, state, inodes) = thread.get_memory_and_wasi_state_and_inodes(0);

<<<<<<< HEAD
    let iovs = wasi_try_mem_ok!(iovs.slice(memory, iovs_len));
=======
    let iovs = wasi_try_mem!(iovs.slice(memory, iovs_len));
>>>>>>> 2ecbe2fa
    let nread_ref = nread.deref(memory);

    let fd_entry = wasi_try_ok!(state.fs.get_fd(fd));
    let bytes_read = match fd {
        __WASI_STDIN_FILENO => {
<<<<<<< HEAD
            let mut guard = wasi_try_ok!(
                inodes
                    .stdin_mut(&state.fs.fd_map)
                    .map_err(fs_error_into_wasi_err),
                thread
            );
            if let Some(ref mut stdin) = guard.deref_mut() {
                wasi_try_ok!(read_bytes(stdin, memory, iovs), thread)
=======
            if let Some(ref mut stdin) =
                wasi_try!(state.fs.stdin_mut().map_err(fs_error_into_wasi_err))
            {
                wasi_try!(read_bytes(stdin, memory, iovs))
>>>>>>> 2ecbe2fa
            } else {
                return Ok(__WASI_EBADF);
            }
        }
        __WASI_STDOUT_FILENO => return Ok(__WASI_EINVAL),
        __WASI_STDERR_FILENO => return Ok(__WASI_EINVAL),
        _ => {
            let inode = fd_entry.inode;

            if !(has_rights(fd_entry.rights, __WASI_RIGHT_FD_READ)
                && has_rights(fd_entry.rights, __WASI_RIGHT_FD_SEEK))
            {
                debug!(
                    "Invalid rights on {:X}: expected READ and SEEK",
                    fd_entry.rights
                );
                return Ok(__WASI_EACCES);
            }
            let mut guard = inodes.arena[inode].write();
            match guard.deref_mut() {
                Kind::File { handle, .. } => {
                    if let Some(h) = handle {
                        wasi_try_ok!(
                            h.seek(std::io::SeekFrom::Start(offset as u64))
                                .map_err(map_io_err),
                            thread
                        );
<<<<<<< HEAD
                        wasi_try_ok!(read_bytes(h, memory, iovs), thread)
=======
                        wasi_try!(read_bytes(h, memory, iovs))
>>>>>>> 2ecbe2fa
                    } else {
                        return Ok(__WASI_EINVAL);
                    }
                }
                Kind::Dir { .. } | Kind::Root { .. } => return Ok(__WASI_EISDIR),
                Kind::Symlink { .. } => unimplemented!("Symlinks in wasi::fd_pread"),
                Kind::Buffer { buffer } => {
<<<<<<< HEAD
                    wasi_try_ok!(
                        read_bytes(&buffer[(offset as usize)..], memory, iovs),
                        thread
                    )
                }
            }
        }
    };

    wasi_try_mem_ok!(nread_ref.write(bytes_read));
=======
                    wasi_try!(read_bytes(&buffer[(offset as usize)..], memory, iovs))
                }
            }
        }
    };

    wasi_try_mem!(nread_ref.write(bytes_read));
>>>>>>> 2ecbe2fa
    debug!("Success: {} bytes read", bytes_read);
    Ok(__WASI_ESUCCESS)
}

/// ### `fd_prestat_get()`
/// Get metadata about a preopened file descriptor
/// Input:
/// - `__wasi_fd_t fd`
///     The preopened file descriptor to query
/// Output:
/// - `__wasi_prestat *buf`
///     Where the metadata will be written
pub fn fd_prestat_get(
    thread: &WasiThread,
    fd: __wasi_fd_t,
    buf: WasmPtr<__wasi_prestat_t>,
) -> __wasi_errno_t {
    trace!("wasi::fd_prestat_get: fd={}", fd);
    let (memory, state, inodes) = thread.get_memory_and_wasi_state_and_inodes(0);

    let prestat_ptr = buf.deref(memory);

<<<<<<< HEAD
    wasi_try_mem!(prestat_ptr.write(wasi_try!(state.fs.prestat_fd(inodes.deref(), fd))));
=======
    wasi_try_mem!(prestat_ptr.write(wasi_try!(state.fs.prestat_fd(fd))));
>>>>>>> 2ecbe2fa

    __WASI_ESUCCESS
}

pub fn fd_prestat_dir_name(
    thread: &WasiThread,
    fd: __wasi_fd_t,
    path: WasmPtr<u8>,
    path_len: u32,
) -> __wasi_errno_t {
    trace!(
        "wasi::fd_prestat_dir_name: fd={}, path_len={}",
        fd,
        path_len
    );
<<<<<<< HEAD
    let (memory, state, inodes) = thread.get_memory_and_wasi_state_and_inodes(0);
=======
    let (memory, mut state) = env.get_memory_and_wasi_state(0);
>>>>>>> 2ecbe2fa
    let path_chars = wasi_try_mem!(path.slice(memory, path_len));

    let real_inode = wasi_try!(state.fs.get_fd_inode(fd));
    let inode_val = &inodes.arena[real_inode];

    // check inode-val.is_preopened?

    trace!("=> inode: {:?}", inode_val);
    let guard = inode_val.read();
    match guard.deref() {
        Kind::Dir { .. } | Kind::Root { .. } => {
            // TODO: verify this: null termination, etc
            if inode_val.name.len() < path_len as usize {
                wasi_try_mem!(path_chars
                    .subslice(0..inode_val.name.len() as u64)
                    .write_slice(inode_val.name.as_bytes()));
                wasi_try_mem!(path_chars.index(inode_val.name.len() as u64).write(0));

<<<<<<< HEAD
                trace!("=> result: \"{}\"", inode_val.name);
=======
                debug!("=> result: \"{}\"", inode_val.name);
>>>>>>> 2ecbe2fa

                __WASI_ESUCCESS
            } else {
                __WASI_EOVERFLOW
            }
        }
        Kind::Symlink { .. } | Kind::Buffer { .. } | Kind::File { .. } => __WASI_ENOTDIR,
    }
}

/// ### `fd_pwrite()`
/// Write to a file without adjusting its offset
/// Inputs:
/// - `__wasi_fd_t`
///     File descriptor (opened with writing) to write to
/// - `const __wasi_ciovec_t *iovs`
///     List of vectors to read data from
/// - `u32 iovs_len`
///     Length of data in `iovs`
/// - `__wasi_filesize_t offset`
///     The offset to write at
/// Output:
/// - `u32 *nwritten`
///     Number of bytes written
pub fn fd_pwrite(
    thread: &WasiThread,
    fd: __wasi_fd_t,
    iovs: WasmPtr<__wasi_ciovec_t>,
    iovs_len: u32,
    offset: __wasi_filesize_t,
    nwritten: WasmPtr<u32>,
) -> Result<__wasi_errno_t, WasiError> {
    trace!("wasi::fd_pwrite");
    // TODO: refactor, this is just copied from `fd_write`...
<<<<<<< HEAD
    let (memory, state, inodes) = thread.get_memory_and_wasi_state_and_inodes(0);
    let iovs_arr = wasi_try_mem_ok!(iovs.slice(memory, iovs_len));
=======
    let (memory, mut state) = env.get_memory_and_wasi_state(0);
    let iovs_arr = wasi_try_mem!(iovs.slice(memory, iovs_len));
>>>>>>> 2ecbe2fa
    let nwritten_ref = nwritten.deref(memory);

    let fd_entry = wasi_try_ok!(state.fs.get_fd(fd));
    let bytes_written = match fd {
        __WASI_STDIN_FILENO => return Ok(__WASI_EINVAL),
        __WASI_STDOUT_FILENO => {
<<<<<<< HEAD
            let mut guard = wasi_try_ok!(
                inodes
                    .stdout_mut(&state.fs.fd_map)
                    .map_err(fs_error_into_wasi_err),
                thread
            );
            if let Some(ref mut stdout) = guard.deref_mut() {
                wasi_try_ok!(write_bytes(stdout, memory, iovs_arr), thread)
=======
            if let Some(ref mut stdout) =
                wasi_try!(state.fs.stdout_mut().map_err(fs_error_into_wasi_err))
            {
                wasi_try!(write_bytes(stdout, memory, iovs_arr))
>>>>>>> 2ecbe2fa
            } else {
                return Ok(__WASI_EBADF);
            }
        }
        __WASI_STDERR_FILENO => {
<<<<<<< HEAD
            let mut guard = wasi_try_ok!(
                inodes
                    .stderr_mut(&state.fs.fd_map)
                    .map_err(fs_error_into_wasi_err),
                thread
            );
            if let Some(ref mut stderr) = guard.deref_mut() {
                wasi_try_ok!(write_bytes(stderr, memory, iovs_arr), thread)
=======
            if let Some(ref mut stderr) =
                wasi_try!(state.fs.stderr_mut().map_err(fs_error_into_wasi_err))
            {
                wasi_try!(write_bytes(stderr, memory, iovs_arr))
>>>>>>> 2ecbe2fa
            } else {
                return Ok(__WASI_EBADF);
            }
        }
        _ => {
            if !(has_rights(fd_entry.rights, __WASI_RIGHT_FD_WRITE)
                && has_rights(fd_entry.rights, __WASI_RIGHT_FD_SEEK))
            {
                return Ok(__WASI_EACCES);
            }

            let inode_idx = fd_entry.inode;
            let inode = &inodes.arena[inode_idx];

            let mut guard = inode.write();
            match guard.deref_mut() {
                Kind::File { handle, .. } => {
                    if let Some(handle) = handle {
<<<<<<< HEAD
                        wasi_try_ok!(
                            handle
                                .seek(std::io::SeekFrom::Start(offset as u64))
                                .map_err(map_io_err),
                            thread
                        );
                        wasi_try_ok!(write_bytes(handle, memory, iovs_arr), thread)
=======
                        handle.seek(std::io::SeekFrom::Start(offset as u64));
                        wasi_try!(write_bytes(handle, memory, iovs_arr))
>>>>>>> 2ecbe2fa
                    } else {
                        return Ok(__WASI_EINVAL);
                    }
                }
                Kind::Dir { .. } | Kind::Root { .. } => {
                    // TODO: verify
                    return Ok(__WASI_EISDIR);
                }
                Kind::Symlink { .. } => unimplemented!("Symlinks in wasi::fd_pwrite"),
                Kind::Buffer { buffer } => {
<<<<<<< HEAD
                    wasi_try_ok!(
                        write_bytes(&mut buffer[(offset as usize)..], memory, iovs_arr),
                        thread
                    )
                }
            }
        }
    };

    wasi_try_mem_ok!(nwritten_ref.write(bytes_written));
=======
                    wasi_try!(write_bytes(
                        &mut buffer[(offset as usize)..],
                        memory,
                        iovs_arr
                    ))
                }
            }
        }
    };

    wasi_try_mem!(nwritten_ref.write(bytes_written));
>>>>>>> 2ecbe2fa

    Ok(__WASI_ESUCCESS)
}

/// ### `fd_read()`
/// Read data from file descriptor
/// Inputs:
/// - `__wasi_fd_t fd`
///     File descriptor from which data will be read
/// - `const __wasi_iovec_t *iovs`
///     Vectors where data will be stored
/// - `u32 iovs_len`
///     Length of data in `iovs`
/// Output:
/// - `u32 *nread`
///     Number of bytes read
pub fn fd_read(
    thread: &WasiThread,
    fd: __wasi_fd_t,
    iovs: WasmPtr<__wasi_iovec_t>,
    iovs_len: u32,
    nread: WasmPtr<u32>,
) -> Result<__wasi_errno_t, WasiError> {
    trace!("wasi::fd_read: fd={}", fd);
    let (memory, state, inodes) = thread.get_memory_and_wasi_state_and_inodes(0);

<<<<<<< HEAD
    let iovs_arr = wasi_try_mem_ok!(iovs.slice(memory, iovs_len));
=======
    let iovs_arr = wasi_try_mem!(iovs.slice(memory, iovs_len));
>>>>>>> 2ecbe2fa
    let nread_ref = nread.deref(memory);

    let fd_entry = wasi_try_ok!(state.fs.get_fd(fd));
    let bytes_read = match fd {
        __WASI_STDIN_FILENO => {
<<<<<<< HEAD
            let mut guard = wasi_try_ok!(
                inodes
                    .stdin_mut(&state.fs.fd_map)
                    .map_err(fs_error_into_wasi_err),
                thread
            );
            if let Some(ref mut stdin) = guard.deref_mut() {
                wasi_try_ok!(read_bytes(stdin, memory, iovs_arr), thread)
=======
            if let Some(ref mut stdin) =
                wasi_try!(state.fs.stdin_mut().map_err(fs_error_into_wasi_err))
            {
                wasi_try!(read_bytes(stdin, memory, iovs_arr))
>>>>>>> 2ecbe2fa
            } else {
                return Ok(__WASI_EBADF);
            }
        }
        __WASI_STDOUT_FILENO | __WASI_STDERR_FILENO => return Ok(__WASI_EINVAL),
        _ => {
            if !has_rights(fd_entry.rights, __WASI_RIGHT_FD_READ) {
                // TODO: figure out the error to return when lacking rights
                return Ok(__WASI_EACCES);
            }

            let offset = fd_entry.offset as usize;
            let inode_idx = fd_entry.inode;
<<<<<<< HEAD
            let inode = &inodes.arena[inode_idx];

            let bytes_read = {
                let mut guard = inode.write();
                match guard.deref_mut() {
                    Kind::File { handle, .. } => {
                        if let Some(handle) = handle {
                            wasi_try_ok!(
                                handle
                                    .seek(std::io::SeekFrom::Start(offset as u64))
                                    .map_err(map_io_err),
                                thread
                            );
                            wasi_try_ok!(read_bytes(handle, memory, iovs_arr), thread)
                        } else {
                            return Ok(__WASI_EINVAL);
                        }
                    }
                    Kind::Dir { .. } | Kind::Root { .. } => {
                        // TODO: verify
                        return Ok(__WASI_EISDIR);
                    }
                    Kind::Symlink { .. } => unimplemented!("Symlinks in wasi::fd_read"),
                    Kind::Buffer { buffer } => {
                        wasi_try_ok!(read_bytes(&buffer[offset..], memory, iovs_arr), thread)
                    }
=======
            let inode = &mut state.fs.inodes[inode_idx];

            let bytes_read = match &mut inode.kind {
                Kind::File { handle, .. } => {
                    if let Some(handle) = handle {
                        handle.seek(std::io::SeekFrom::Start(offset as u64));
                        wasi_try!(read_bytes(handle, memory, iovs_arr))
                    } else {
                        return __WASI_EINVAL;
                    }
                }
                Kind::Dir { .. } | Kind::Root { .. } => {
                    // TODO: verify
                    return __WASI_EISDIR;
                }
                Kind::Symlink { .. } => unimplemented!("Symlinks in wasi::fd_read"),
                Kind::Buffer { buffer } => {
                    wasi_try!(read_bytes(&buffer[offset..], memory, iovs_arr))
>>>>>>> 2ecbe2fa
                }
            };

            // reborrow
            let mut fd_map = state.fs.fd_map.write().unwrap();
            let fd_entry = wasi_try_ok!(fd_map.get_mut(&fd).ok_or(__WASI_EBADF));
            fd_entry.offset += bytes_read as u64;

            bytes_read
        }
    };

<<<<<<< HEAD
    wasi_try_mem_ok!(nread_ref.write(bytes_read));
=======
    wasi_try_mem!(nread_ref.write(bytes_read));
>>>>>>> 2ecbe2fa

    Ok(__WASI_ESUCCESS)
}

/// ### `fd_readdir()`
/// Read data from directory specified by file descriptor
/// Inputs:
/// - `__wasi_fd_t fd`
///     File descriptor from which directory data will be read
/// - `void *buf`
///     Buffer where directory entries are stored
/// - `u32 buf_len`
///     Length of data in `buf`
/// - `__wasi_dircookie_t cookie`
///     Where the directory reading should start from
/// Output:
/// - `u32 *bufused`
///     The Number of bytes stored in `buf`; if less than `buf_len` then entire
///     directory has been read
pub fn fd_readdir(
    thread: &WasiThread,
    fd: __wasi_fd_t,
    buf: WasmPtr<u8>,
    buf_len: u32,
    cookie: __wasi_dircookie_t,
    bufused: WasmPtr<u32>,
) -> __wasi_errno_t {
    trace!("wasi::fd_readdir");
    let (memory, state, inodes) = thread.get_memory_and_wasi_state_and_inodes(0);
    // TODO: figure out how this is supposed to work;
    // is it supposed to pack the buffer full every time until it can't? or do one at a time?

    let buf_arr = wasi_try_mem!(buf.slice(memory, buf_len));
    let bufused_ref = bufused.deref(memory);
<<<<<<< HEAD
    let working_dir = wasi_try!(state.fs.get_fd(fd));
=======
    let working_dir = wasi_try!(state.fs.fd_map.get(&fd).ok_or(__WASI_EBADF));
>>>>>>> 2ecbe2fa
    let mut cur_cookie = cookie;
    let mut buf_idx = 0;

    let entries: Vec<(String, u8, u64)> = {
        let guard = inodes.arena[working_dir.inode].read();
        match guard.deref() {
            Kind::Dir { path, entries, .. } => {
                debug!("Reading dir {:?}", path);
                // TODO: refactor this code
                // we need to support multiple calls,
                // simple and obviously correct implementation for now:
                // maintain consistent order via lexacographic sorting
                let fs_info = wasi_try!(wasi_try!(state.fs_read_dir(path))
                    .collect::<Result<Vec<_>, _>>()
                    .map_err(|e| fs_error_into_wasi_err(e)));
                let mut entry_vec = wasi_try!(fs_info
                    .into_iter()
                    .map(|entry| {
                        let filename = entry.file_name().to_string_lossy().to_string();
                        debug!("Getting file: {:?}", filename);
                        let filetype = virtual_file_type_to_wasi_file_type(
                            entry.file_type().map_err(fs_error_into_wasi_err)?,
                        );
                        Ok((
                            filename, filetype, 0, // TODO: inode
                        ))
                    })
                    .collect::<Result<Vec<(String, u8, u64)>, _>>());
                entry_vec.extend(
                    entries
                        .iter()
                        .filter(|(_, inode)| inodes.arena[**inode].is_preopened)
                        .map(|(name, inode)| {
                            let entry = &inodes.arena[*inode];
                            let stat = entry.stat.read().unwrap();
                            (entry.name.to_string(), stat.st_filetype, stat.st_ino)
                        }),
                );
                entry_vec.sort_by(|a, b| a.0.cmp(&b.0));
                entry_vec
            }
            Kind::Root { entries } => {
                debug!("Reading root");
                let sorted_entries = {
                    let mut entry_vec: Vec<(String, Inode)> =
                        entries.iter().map(|(a, b)| (a.clone(), *b)).collect();
                    entry_vec.sort_by(|a, b| a.0.cmp(&b.0));
                    entry_vec
                };
                sorted_entries
                    .into_iter()
                    .map(|(name, inode)| {
                        let entry = &inodes.arena[inode];
                        let stat = entry.stat.read().unwrap();
                        (format!("/{}", entry.name), stat.st_filetype, stat.st_ino)
                    })
                    .collect()
            }
            Kind::File { .. } | Kind::Symlink { .. } | Kind::Buffer { .. } => {
                return __WASI_ENOTDIR
            }
        }
    };

    for (entry_path_str, wasi_file_type, ino) in entries.iter().skip(cookie as usize) {
        cur_cookie += 1;
        let namlen = entry_path_str.len();
        debug!("Returning dirent for {}", entry_path_str);
        let dirent = __wasi_dirent_t {
            d_next: cur_cookie,
            d_ino: *ino,
            d_namlen: namlen as u32,
            d_type: *wasi_file_type,
        };
        let dirent_bytes = dirent_to_le_bytes(&dirent);
        let upper_limit = std::cmp::min(
            buf_len as usize - buf_idx,
            std::mem::size_of::<__wasi_dirent_t>(),
        );
        for i in 0..upper_limit {
            wasi_try_mem!(buf_arr.index((i + buf_idx) as u64).write(dirent_bytes[i]));
        }
        buf_idx += upper_limit;
        if upper_limit != std::mem::size_of::<__wasi_dirent_t>() {
            break;
        }
        let upper_limit = std::cmp::min(buf_len as usize - buf_idx, namlen);
        for (i, b) in entry_path_str.bytes().take(upper_limit).enumerate() {
            wasi_try_mem!(buf_arr.index((i + buf_idx) as u64).write(b));
        }
        buf_idx += upper_limit;
        if upper_limit != namlen {
            break;
        }
    }

    wasi_try_mem!(bufused_ref.write(buf_idx as u32));
    __WASI_ESUCCESS
}

/// ### `fd_renumber()`
/// Atomically copy file descriptor
/// Inputs:
/// - `__wasi_fd_t from`
///     File descriptor to copy
/// - `__wasi_fd_t to`
///     Location to copy file descriptor to
pub fn fd_renumber(thread: &WasiThread, from: __wasi_fd_t, to: __wasi_fd_t) -> __wasi_errno_t {
    debug!("wasi::fd_renumber: from={}, to={}", from, to);
    let (memory, state) = thread.get_memory_and_wasi_state(0);

    let mut fd_map = state.fs.fd_map.write().unwrap();
    let fd_entry = wasi_try!(fd_map.get_mut(&from).ok_or(__WASI_EBADF));

    let new_fd_entry = Fd {
        // TODO: verify this is correct
        rights: fd_entry.rights_inheriting,
        ..*fd_entry
    };

    fd_map.insert(to, new_fd_entry);
    fd_map.remove(&from);
    __WASI_ESUCCESS
}

/// ### `fd_seek()`
/// Update file descriptor offset
/// Inputs:
/// - `__wasi_fd_t fd`
///     File descriptor to mutate
/// - `__wasi_filedelta_t offset`
///     Number of bytes to adjust offset by
/// - `__wasi_whence_t whence`
///     What the offset is relative to
/// Output:
/// - `__wasi_filesize_t *fd`
///     The new offset relative to the start of the file
pub fn fd_seek(
    thread: &WasiThread,
    fd: __wasi_fd_t,
    offset: __wasi_filedelta_t,
    whence: __wasi_whence_t,
    newoffset: WasmPtr<__wasi_filesize_t>,
<<<<<<< HEAD
) -> Result<__wasi_errno_t, WasiError> {
    trace!("wasi::fd_seek: fd={}, offset={}", fd, offset);
    let (memory, state, inodes) = thread.get_memory_and_wasi_state_and_inodes(0);
    let new_offset_ref = newoffset.deref(memory);
    let fd_entry = wasi_try_ok!(state.fs.get_fd(fd));
=======
) -> __wasi_errno_t {
    debug!("wasi::fd_seek: fd={}, offset={}", fd, offset);
    let (memory, mut state) = env.get_memory_and_wasi_state(0);
    let new_offset_ref = newoffset.deref(memory);

    let fd_entry = wasi_try!(state.fs.fd_map.get_mut(&fd).ok_or(__WASI_EBADF));
>>>>>>> 2ecbe2fa

    if !has_rights(fd_entry.rights, __WASI_RIGHT_FD_SEEK) {
        return Ok(__WASI_EACCES);
    }

    // TODO: handle case if fd is a dir?
    match whence {
        __WASI_WHENCE_CUR => {
            let mut fd_map = state.fs.fd_map.write().unwrap();
            let fd_entry = wasi_try_ok!(fd_map.get_mut(&fd).ok_or(__WASI_EBADF));
            fd_entry.offset = (fd_entry.offset as i64 + offset) as u64
        }
        __WASI_WHENCE_END => {
            use std::io::SeekFrom;
            let inode_idx = fd_entry.inode;
            let mut guard = inodes.arena[inode_idx].write();
            match guard.deref_mut() {
                Kind::File { ref mut handle, .. } => {
                    if let Some(handle) = handle {
                        let end =
                            wasi_try_ok!(handle.seek(SeekFrom::End(0)).map_err(map_io_err), thread);

                        // TODO: handle case if fd_entry.offset uses 64 bits of a u64
                        drop(guard);
                        let mut fd_map = state.fs.fd_map.write().unwrap();
                        let fd_entry = wasi_try_ok!(fd_map.get_mut(&fd).ok_or(__WASI_EBADF));
                        fd_entry.offset = (end as i64 + offset) as u64;
                    } else {
                        return Ok(__WASI_EINVAL);
                    }
                }
                Kind::Symlink { .. } => {
                    unimplemented!("wasi::fd_seek not implemented for symlinks")
                }
                Kind::Dir { .. } | Kind::Root { .. } => {
                    // TODO: check this
                    return Ok(__WASI_EINVAL);
                }
                Kind::Buffer { .. } => {
                    // seeking buffers probably makes sense
                    // TODO: implement this
                    return Ok(__WASI_EINVAL);
                }
            }
        }
        __WASI_WHENCE_SET => {
            let mut fd_map = state.fs.fd_map.write().unwrap();
            let fd_entry = wasi_try_ok!(fd_map.get_mut(&fd).ok_or(__WASI_EBADF));
            fd_entry.offset = offset as u64
        }
        _ => return Ok(__WASI_EINVAL),
    }
    // reborrow
<<<<<<< HEAD
    let fd_entry = wasi_try_ok!(state.fs.get_fd(fd));
    wasi_try_mem_ok!(new_offset_ref.write(fd_entry.offset));
=======
    let fd_entry = wasi_try!(state.fs.fd_map.get_mut(&fd).ok_or(__WASI_EBADF));
    wasi_try_mem!(new_offset_ref.write(fd_entry.offset));
>>>>>>> 2ecbe2fa

    Ok(__WASI_ESUCCESS)
}

/// ### `fd_sync()`
/// Synchronize file and metadata to disk (TODO: expand upon what this means in our system)
/// Inputs:
/// - `__wasi_fd_t fd`
///     The file descriptor to sync
/// Errors:
/// TODO: figure out which errors this should return
/// - `__WASI_EPERM`
/// - `__WASI_ENOTCAPABLE`
pub fn fd_sync(thread: &WasiThread, fd: __wasi_fd_t) -> __wasi_errno_t {
    debug!("wasi::fd_sync");
    debug!("=> fd={}", fd);
    let (memory, state, inodes) = thread.get_memory_and_wasi_state_and_inodes(0);
    let fd_entry = wasi_try!(state.fs.get_fd(fd));
    if !has_rights(fd_entry.rights, __WASI_RIGHT_FD_SYNC) {
        return __WASI_EACCES;
    }
    let inode = fd_entry.inode;

    // TODO: implement this for more than files
    {
        let mut guard = inodes.arena[inode].write();
        match guard.deref_mut() {
            Kind::File { handle, .. } => {
                if let Some(h) = handle {
                    wasi_try!(h.sync_to_disk().map_err(fs_error_into_wasi_err));
                } else {
                    return __WASI_EINVAL;
                }
            }
            Kind::Root { .. } | Kind::Dir { .. } => return __WASI_EISDIR,
            Kind::Buffer { .. } | Kind::Symlink { .. } => return __WASI_EINVAL,
        }
    }

    __WASI_ESUCCESS
}

/// ### `fd_tell()`
/// Get the offset of the file descriptor
/// Inputs:
/// - `__wasi_fd_t fd`
///     The file descriptor to access
/// Output:
/// - `__wasi_filesize_t *offset`
///     The offset of `fd` relative to the start of the file
pub fn fd_tell(
    thread: &WasiThread,
    fd: __wasi_fd_t,
    offset: WasmPtr<__wasi_filesize_t>,
) -> __wasi_errno_t {
    debug!("wasi::fd_tell");
<<<<<<< HEAD
    let (memory, state) = thread.get_memory_and_wasi_state(0);
=======
    let (memory, mut state) = env.get_memory_and_wasi_state(0);
>>>>>>> 2ecbe2fa
    let offset_ref = offset.deref(memory);

    let fd_entry = wasi_try!(state.fs.get_fd(fd));

    if !has_rights(fd_entry.rights, __WASI_RIGHT_FD_TELL) {
        return __WASI_EACCES;
    }

    wasi_try_mem!(offset_ref.write(fd_entry.offset));

    __WASI_ESUCCESS
}

/// ### `fd_write()`
/// Write data to the file descriptor
/// Inputs:
/// - `__wasi_fd_t`
///     File descriptor (opened with writing) to write to
/// - `const __wasi_ciovec_t *iovs`
///     List of vectors to read data from
/// - `u32 iovs_len`
///     Length of data in `iovs`
/// Output:
/// - `u32 *nwritten`
///     Number of bytes written
/// Errors:
///
pub fn fd_write(
    thread: &WasiThread,
    fd: __wasi_fd_t,
    iovs: WasmPtr<__wasi_ciovec_t>,
    iovs_len: u32,
    nwritten: WasmPtr<u32>,
<<<<<<< HEAD
) -> Result<__wasi_errno_t, WasiError> {
    trace!("wasi::fd_write: fd={}", fd);
    let (memory, state, inodes) = thread.get_memory_and_wasi_state_and_inodes(0);
    let iovs_arr = wasi_try_mem_ok!(iovs.slice(memory, iovs_len));
=======
) -> __wasi_errno_t {
    // If we are writing to stdout or stderr
    // we skip debug to not pollute the stdout/err
    // and do debugging happily after :)
    if fd != __WASI_STDOUT_FILENO && fd != __WASI_STDERR_FILENO {
        debug!("wasi::fd_write: fd={}", fd);
    } else {
        trace!("wasi::fd_write: fd={}", fd);
    }
    let (memory, mut state) = env.get_memory_and_wasi_state(0);
    let iovs_arr = wasi_try_mem!(iovs.slice(memory, iovs_len));
>>>>>>> 2ecbe2fa
    let nwritten_ref = nwritten.deref(memory);

    let fd_entry = wasi_try_ok!(state.fs.get_fd(fd));
    let bytes_written = match fd {
        __WASI_STDIN_FILENO => return Ok(__WASI_EINVAL),
        __WASI_STDOUT_FILENO => {
<<<<<<< HEAD
            let mut guard = wasi_try_ok!(
                inodes
                    .stdout_mut(&state.fs.fd_map)
                    .map_err(fs_error_into_wasi_err),
                thread
            );
            if let Some(ref mut stdout) = guard.deref_mut() {
                wasi_try_ok!(write_bytes(stdout, memory, iovs_arr), thread)
=======
            if let Some(ref mut stdout) =
                wasi_try!(state.fs.stdout_mut().map_err(fs_error_into_wasi_err))
            {
                wasi_try!(write_bytes(stdout, memory, iovs_arr))
>>>>>>> 2ecbe2fa
            } else {
                return Ok(__WASI_EBADF);
            }
        }
        __WASI_STDERR_FILENO => {
<<<<<<< HEAD
            let mut guard = wasi_try_ok!(
                inodes
                    .stderr_mut(&state.fs.fd_map)
                    .map_err(fs_error_into_wasi_err),
                thread
            );
            if let Some(ref mut stderr) = guard.deref_mut() {
                wasi_try_ok!(write_bytes(stderr, memory, iovs_arr), thread)
=======
            if let Some(ref mut stderr) =
                wasi_try!(state.fs.stderr_mut().map_err(fs_error_into_wasi_err))
            {
                wasi_try!(write_bytes(stderr, memory, iovs_arr))
>>>>>>> 2ecbe2fa
            } else {
                return Ok(__WASI_EBADF);
            }
        }
        _ => {
            if !has_rights(fd_entry.rights, __WASI_RIGHT_FD_WRITE) {
                return Ok(__WASI_EACCES);
            }

            let offset = fd_entry.offset as usize;
            let inode_idx = fd_entry.inode;
<<<<<<< HEAD
            let inode = &inodes.arena[inode_idx];

            let bytes_written = {
                let mut guard = inode.write();
                match guard.deref_mut() {
                    Kind::File { handle, .. } => {
                        if let Some(handle) = handle {
                            wasi_try_ok!(
                                handle
                                    .seek(std::io::SeekFrom::Start(offset as u64))
                                    .map_err(map_io_err),
                                thread
                            );
                            wasi_try_ok!(write_bytes(handle, memory, iovs_arr), thread)
                        } else {
                            return Ok(__WASI_EINVAL);
                        }
                    }
                    Kind::Dir { .. } | Kind::Root { .. } => {
                        // TODO: verify
                        return Ok(__WASI_EISDIR);
                    }
                    Kind::Symlink { .. } => unimplemented!("Symlinks in wasi::fd_write"),
                    Kind::Buffer { buffer } => {
                        wasi_try_ok!(write_bytes(&mut buffer[offset..], memory, iovs_arr), thread)
                    }
=======
            let inode = &mut state.fs.inodes[inode_idx];

            let bytes_written = match &mut inode.kind {
                Kind::File { handle, .. } => {
                    if let Some(handle) = handle {
                        handle.seek(std::io::SeekFrom::Start(offset as u64));
                        wasi_try!(write_bytes(handle, memory, iovs_arr))
                    } else {
                        return __WASI_EINVAL;
                    }
                }
                Kind::Dir { .. } | Kind::Root { .. } => {
                    // TODO: verify
                    return __WASI_EISDIR;
                }
                Kind::Symlink { .. } => unimplemented!("Symlinks in wasi::fd_write"),
                Kind::Buffer { buffer } => {
                    wasi_try!(write_bytes(&mut buffer[offset..], memory, iovs_arr))
>>>>>>> 2ecbe2fa
                }
            };

            // reborrow
            {
                let mut fd_map = state.fs.fd_map.write().unwrap();
                let fd_entry = wasi_try_ok!(fd_map.get_mut(&fd).ok_or(__WASI_EBADF));
                fd_entry.offset += bytes_written as u64;
            }
            wasi_try_ok!(state.fs.filestat_resync_size(inodes.deref(), fd), thread);

            bytes_written
        }
    };

<<<<<<< HEAD
    wasi_try_mem_ok!(nwritten_ref.write(bytes_written));
=======
    wasi_try_mem!(nwritten_ref.write(bytes_written));
>>>>>>> 2ecbe2fa

    Ok(__WASI_ESUCCESS)
}

/// ### `path_create_directory()`
/// Create directory at a path
/// Inputs:
/// - `__wasi_fd_t fd`
///     The directory that the path is relative to
/// - `const char *path`
///     String containing path data
/// - `u32 path_len`
///     The length of `path`
/// Errors:
/// Required Rights:
/// - __WASI_RIGHT_PATH_CREATE_DIRECTORY
///     This right must be set on the directory that the file is created in (TODO: verify that this is true)
pub fn path_create_directory(
    thread: &WasiThread,
    fd: __wasi_fd_t,
    path: WasmPtr<u8>,
    path_len: u32,
) -> __wasi_errno_t {
    debug!("wasi::path_create_directory");
    let (memory, state, mut inodes) = thread.get_memory_and_wasi_state_and_inodes_mut(0);

    let working_dir = wasi_try!(state.fs.get_fd(fd));
    {
        let guard = inodes.arena[working_dir.inode].read();
        if let Kind::Root { .. } = guard.deref() {
            return __WASI_EACCES;
        }
    }
    if !has_rights(working_dir.rights, __WASI_RIGHT_PATH_CREATE_DIRECTORY) {
        return __WASI_EACCES;
    }
    let path_string = unsafe { get_input_str!(memory, path, path_len) };
    debug!("=> fd: {}, path: {}", fd, &path_string);

    let path = std::path::PathBuf::from(&path_string);
    let path_vec = wasi_try!(path
        .components()
        .map(|comp| {
            comp.as_os_str()
                .to_str()
                .map(|inner_str| inner_str.to_string())
                .ok_or(__WASI_EINVAL)
        })
        .collect::<Result<Vec<String>, __wasi_errno_t>>());
    if path_vec.is_empty() {
        return __WASI_EINVAL;
    }

    debug!("Looking at components {:?}", &path_vec);

    let mut cur_dir_inode = working_dir.inode;
    for comp in &path_vec {
        debug!("Creating dir {}", comp);
        let mut guard = inodes.arena[cur_dir_inode].write();
        match guard.deref_mut() {
            Kind::Dir {
                ref mut entries,
                path,
                parent,
            } => {
                match comp.borrow() {
                    ".." => {
                        if let Some(p) = parent {
                            cur_dir_inode = *p;
                            continue;
                        }
                    }
                    "." => continue,
                    _ => (),
                }
                if let Some(child) = entries.get(comp) {
                    cur_dir_inode = *child;
                } else {
                    let mut adjusted_path = path.clone();
                    drop(guard);

                    // TODO: double check this doesn't risk breaking the sandbox
                    adjusted_path.push(comp);
                    if let Ok(adjusted_path_stat) = path_filestat_get_internal(
                        memory,
                        state,
                        inodes.deref_mut(),
                        fd,
                        0,
                        &adjusted_path.to_string_lossy(),
                    ) {
                        if adjusted_path_stat.st_filetype != __WASI_FILETYPE_DIRECTORY {
                            return __WASI_ENOTDIR;
                        }
                    } else {
                        wasi_try!(state.fs_create_dir(&adjusted_path));
                    }
                    let kind = Kind::Dir {
                        parent: Some(cur_dir_inode),
                        path: adjusted_path,
                        entries: Default::default(),
                    };
                    let new_inode = wasi_try!(state.fs.create_inode(
                        inodes.deref_mut(),
                        kind,
                        false,
                        comp.to_string()
                    ));

                    // reborrow to insert
                    {
                        let mut guard = inodes.arena[cur_dir_inode].write();
                        if let Kind::Dir {
                            ref mut entries, ..
                        } = guard.deref_mut()
                        {
                            entries.insert(comp.to_string(), new_inode);
                        }
                    }
                    cur_dir_inode = new_inode;
                }
            }
            Kind::Root { .. } => return __WASI_EACCES,
            _ => return __WASI_ENOTDIR,
        }
    }

    __WASI_ESUCCESS
}

/// ### `path_filestat_get()`
/// Access metadata about a file or directory
/// Inputs:
/// - `__wasi_fd_t fd`
///     The directory that `path` is relative to
/// - `__wasi_lookupflags_t flags`
///     Flags to control how `path` is understood
/// - `const char *path`
///     String containing the file path
/// - `u32 path_len`
///     The length of the `path` string
/// Output:
/// - `__wasi_file_stat_t *buf`
///     The location where the metadata will be stored
pub fn path_filestat_get(
    thread: &WasiThread,
    fd: __wasi_fd_t,
    flags: __wasi_lookupflags_t,
    path: WasmPtr<u8>,
    path_len: u32,
    buf: WasmPtr<__wasi_filestat_t>,
) -> __wasi_errno_t {
    debug!("wasi::path_filestat_get");
    let (memory, state, mut inodes) = thread.get_memory_and_wasi_state_and_inodes_mut(0);

    let path_string = unsafe { get_input_str!(memory, path, path_len) };

    let stat = wasi_try!(path_filestat_get_internal(
        memory,
        state,
        inodes.deref_mut(),
        fd,
        flags,
        &path_string
    ));

    wasi_try_mem!(buf.deref(memory).write(stat));

    __WASI_ESUCCESS
}

/// ### `path_filestat_get()`
/// Access metadata about a file or directory
/// Inputs:
/// - `__wasi_fd_t fd`
///     The directory that `path` is relative to
/// - `__wasi_lookupflags_t flags`
///     Flags to control how `path` is understood
/// - `const char *path`
///     String containing the file path
/// - `u32 path_len`
///     The length of the `path` string
/// Output:
/// - `__wasi_file_stat_t *buf`
///     The location where the metadata will be stored
pub fn path_filestat_get_internal(
    memory: &Memory,
    state: &WasiState,
    inodes: &mut crate::WasiInodes,
    fd: __wasi_fd_t,
    flags: __wasi_lookupflags_t,
    path_string: &str,
) -> Result<__wasi_filestat_t, __wasi_errno_t> {
    let root_dir = state.fs.get_fd(fd)?;

    if !has_rights(root_dir.rights, __WASI_RIGHT_PATH_FILESTAT_GET) {
        return Err(__WASI_EACCES);
    }
    debug!("=> base_fd: {}, path: {}", fd, path_string);

    let file_inode = state.fs.get_inode_at_path(
        inodes,
        fd,
        path_string,
        flags & __WASI_LOOKUP_SYMLINK_FOLLOW != 0,
    )?;
    if inodes.arena[file_inode].is_preopened {
        Ok(inodes.arena[file_inode]
            .stat
            .read()
            .unwrap()
            .deref()
            .clone())
    } else {
        let guard = inodes.arena[file_inode].read();
        state.fs.get_stat_for_kind(inodes.deref(), guard.deref())
    }
}

/// ### `path_filestat_set_times()`
/// Update time metadata on a file or directory
/// Inputs:
/// - `__wasi_fd_t fd`
///     The directory relative to which the path is resolved
/// - `__wasi_lookupflags_t flags`
///     Flags to control how the path is understood
/// - `const char *path`
///     String containing the file path
/// - `u32 path_len`
///     The length of the `path` string
/// - `__wasi_timestamp_t st_atim`
///     The timestamp that the last accessed time attribute is set to
/// -  `__wasi_timestamp_t st_mtim`
///     The timestamp that the last modified time attribute is set to
/// - `__wasi_fstflags_t fst_flags`
///     A bitmask controlling which attributes are set
pub fn path_filestat_set_times(
    thread: &WasiThread,
    fd: __wasi_fd_t,
    flags: __wasi_lookupflags_t,
    path: WasmPtr<u8>,
    path_len: u32,
    st_atim: __wasi_timestamp_t,
    st_mtim: __wasi_timestamp_t,
    fst_flags: __wasi_fstflags_t,
) -> __wasi_errno_t {
    debug!("wasi::path_filestat_set_times");
    let (memory, state, mut inodes) = thread.get_memory_and_wasi_state_and_inodes_mut(0);
    let fd_entry = wasi_try!(state.fs.get_fd(fd));
    let fd_inode = fd_entry.inode;
    if !has_rights(fd_entry.rights, __WASI_RIGHT_PATH_FILESTAT_SET_TIMES) {
        return __WASI_EACCES;
    }
    if (fst_flags & __WASI_FILESTAT_SET_ATIM != 0 && fst_flags & __WASI_FILESTAT_SET_ATIM_NOW != 0)
        || (fst_flags & __WASI_FILESTAT_SET_MTIM != 0
            && fst_flags & __WASI_FILESTAT_SET_MTIM_NOW != 0)
    {
        return __WASI_EINVAL;
    }

    let path_string = unsafe { get_input_str!(memory, path, path_len) };
    debug!("=> base_fd: {}, path: {}", fd, &path_string);

    let file_inode = wasi_try!(state.fs.get_inode_at_path(
        inodes.deref_mut(),
        fd,
        &path_string,
        flags & __WASI_LOOKUP_SYMLINK_FOLLOW != 0,
    ));
    let stat = {
        let guard = inodes.arena[file_inode].read();
        wasi_try!(state.fs.get_stat_for_kind(inodes.deref(), guard.deref()))
    };

    let inode = &inodes.arena[fd_inode];

    if fst_flags & __WASI_FILESTAT_SET_ATIM != 0 || fst_flags & __WASI_FILESTAT_SET_ATIM_NOW != 0 {
        let time_to_set = if fst_flags & __WASI_FILESTAT_SET_ATIM != 0 {
            st_atim
        } else {
            wasi_try!(get_current_time_in_nanos())
        };
        inode.stat.write().unwrap().st_atim = time_to_set;
    }
    if fst_flags & __WASI_FILESTAT_SET_MTIM != 0 || fst_flags & __WASI_FILESTAT_SET_MTIM_NOW != 0 {
        let time_to_set = if fst_flags & __WASI_FILESTAT_SET_MTIM != 0 {
            st_mtim
        } else {
            wasi_try!(get_current_time_in_nanos())
        };
        inode.stat.write().unwrap().st_mtim = time_to_set;
    }

    __WASI_ESUCCESS
}

/// ### `path_link()`
/// Create a hard link
/// Inputs:
/// - `__wasi_fd_t old_fd`
///     The directory relative to which the `old_path` is
/// - `__wasi_lookupflags_t old_flags`
///     Flags to control how `old_path` is understood
/// - `const char *old_path`
///     String containing the old file path
/// - `u32 old_path_len`
///     Length of the `old_path` string
/// - `__wasi_fd_t new_fd`
///     The directory relative to which the `new_path` is
/// - `const char *new_path`
///     String containing the new file path
/// - `u32 old_path_len`
///     Length of the `new_path` string
pub fn path_link(
    thread: &WasiThread,
    old_fd: __wasi_fd_t,
    old_flags: __wasi_lookupflags_t,
    old_path: WasmPtr<u8>,
    old_path_len: u32,
    new_fd: __wasi_fd_t,
    new_path: WasmPtr<u8>,
    new_path_len: u32,
) -> __wasi_errno_t {
    debug!("wasi::path_link");
    if old_flags & __WASI_LOOKUP_SYMLINK_FOLLOW != 0 {
        debug!("  - will follow symlinks when opening path");
    }
    let (memory, state, mut inodes) = thread.get_memory_and_wasi_state_and_inodes_mut(0);
    let old_path_str = unsafe { get_input_str!(memory, old_path, old_path_len) };
    let new_path_str = unsafe { get_input_str!(memory, new_path, new_path_len) };
    let source_fd = wasi_try!(state.fs.get_fd(old_fd));
    let target_fd = wasi_try!(state.fs.get_fd(new_fd));
    debug!(
        "=> source_fd: {}, source_path: {}, target_fd: {}, target_path: {}",
        old_fd, &old_path_str, new_fd, new_path_str
    );

    if !(has_rights(source_fd.rights, __WASI_RIGHT_PATH_LINK_SOURCE)
        && has_rights(target_fd.rights, __WASI_RIGHT_PATH_LINK_TARGET))
    {
        return __WASI_EACCES;
    }

    let source_inode = wasi_try!(state.fs.get_inode_at_path(
        inodes.deref_mut(),
        old_fd,
        &old_path_str,
        old_flags & __WASI_LOOKUP_SYMLINK_FOLLOW != 0,
    ));
    let target_path_arg = std::path::PathBuf::from(&new_path_str);
    let (target_parent_inode, new_entry_name) = wasi_try!(state.fs.get_parent_inode_at_path(
        inodes.deref_mut(),
        new_fd,
        &target_path_arg,
        false
    ));

    if inodes.arena[source_inode].stat.write().unwrap().st_nlink == __wasi_linkcount_t::max_value()
    {
        return __WASI_EMLINK;
    }
    {
        let mut guard = inodes.arena[target_parent_inode].write();
        match guard.deref_mut() {
            Kind::Dir { entries, .. } => {
                if entries.contains_key(&new_entry_name) {
                    return __WASI_EEXIST;
                }
                entries.insert(new_entry_name, source_inode);
            }
            Kind::Root { .. } => return __WASI_EINVAL,
            Kind::File { .. } | Kind::Symlink { .. } | Kind::Buffer { .. } => {
                return __WASI_ENOTDIR
            }
        }
    }
    inodes.arena[source_inode].stat.write().unwrap().st_nlink += 1;

    __WASI_ESUCCESS
}

/// ### `path_open()`
/// Open file located at the given path
/// Inputs:
/// - `__wasi_fd_t dirfd`
///     The fd corresponding to the directory that the file is in
/// - `__wasi_lookupflags_t dirflags`
///     Flags specifying how the path will be resolved
/// - `char *path`
///     The path of the file or directory to open
/// - `u32 path_len`
///     The length of the `path` string
/// - `__wasi_oflags_t o_flags`
///     How the file will be opened
/// - `__wasi_rights_t fs_rights_base`
///     The rights of the created file descriptor
/// - `__wasi_rights_t fs_rightsinheriting`
///     The rights of file descriptors derived from the created file descriptor
/// - `__wasi_fdflags_t fs_flags`
///     The flags of the file descriptor
/// Output:
/// - `__wasi_fd_t* fd`
///     The new file descriptor
/// Possible Errors:
/// - `__WASI_EACCES`, `__WASI_EBADF`, `__WASI_EFAULT`, `__WASI_EFBIG?`, `__WASI_EINVAL`, `__WASI_EIO`, `__WASI_ELOOP`, `__WASI_EMFILE`, `__WASI_ENAMETOOLONG?`, `__WASI_ENFILE`, `__WASI_ENOENT`, `__WASI_ENOTDIR`, `__WASI_EROFS`, and `__WASI_ENOTCAPABLE`
pub fn path_open(
    thread: &WasiThread,
    dirfd: __wasi_fd_t,
    dirflags: __wasi_lookupflags_t,
    path: WasmPtr<u8>,
    path_len: u32,
    o_flags: __wasi_oflags_t,
    fs_rights_base: __wasi_rights_t,
    fs_rights_inheriting: __wasi_rights_t,
    fs_flags: __wasi_fdflags_t,
    fd: WasmPtr<__wasi_fd_t>,
) -> __wasi_errno_t {
    debug!("wasi::path_open");
    if dirflags & __WASI_LOOKUP_SYMLINK_FOLLOW != 0 {
        debug!("  - will follow symlinks when opening path");
    }
    let (memory, state, mut inodes) = thread.get_memory_and_wasi_state_and_inodes_mut(0);
    /* TODO: find actual upper bound on name size (also this is a path, not a name :think-fish:) */
    if path_len > 1024 * 1024 {
        return __WASI_ENAMETOOLONG;
    }

    let fd_ref = fd.deref(memory);

    // o_flags:
    // - __WASI_O_CREAT (create if it does not exist)
    // - __WASI_O_DIRECTORY (fail if not dir)
    // - __WASI_O_EXCL (fail if file exists)
    // - __WASI_O_TRUNC (truncate size to 0)

    let working_dir = wasi_try!(state.fs.get_fd(dirfd));
    let working_dir_rights_inheriting = working_dir.rights_inheriting;

    // ASSUMPTION: open rights apply recursively
    if !has_rights(working_dir.rights, __WASI_RIGHT_PATH_OPEN) {
        return __WASI_EACCES;
    }
    let path_string = unsafe { get_input_str!(memory, path, path_len) };

    debug!("=> fd: {}, path: {}", dirfd, &path_string);

    let path_arg = std::path::PathBuf::from(&path_string);
    let maybe_inode = state.fs.get_inode_at_path(
        inodes.deref_mut(),
        dirfd,
        &path_string,
        dirflags & __WASI_LOOKUP_SYMLINK_FOLLOW != 0,
    );

    let mut open_flags = 0;
    // TODO: traverse rights of dirs properly
    // COMMENTED OUT: WASI isn't giving appropriate rights here when opening
    //              TODO: look into this; file a bug report if this is a bug
    let adjusted_rights = /*fs_rights_base &*/ working_dir_rights_inheriting;
    let mut open_options = state.fs_new_open_options();
    let inode = if let Ok(inode) = maybe_inode {
        // Happy path, we found the file we're trying to open
        let mut guard = inodes.arena[inode].write();
        match guard.deref_mut() {
            Kind::File {
                ref mut handle,
                path,
                fd,
            } => {
                if let Some(special_fd) = fd {
                    // short circuit if we're dealing with a special file
                    assert!(handle.is_some());
                    wasi_try_mem!(fd_ref.write(*special_fd));
                    return __WASI_ESUCCESS;
                }
                if o_flags & __WASI_O_DIRECTORY != 0 {
                    return __WASI_ENOTDIR;
                }
                if o_flags & __WASI_O_EXCL != 0 {
                    return __WASI_EEXIST;
                }

                let write_permission = adjusted_rights & __WASI_RIGHT_FD_WRITE != 0;
                // append, truncate, and create all require the permission to write
                let (append_permission, truncate_permission, create_permission) =
                    if write_permission {
                        (
                            fs_flags & __WASI_FDFLAG_APPEND != 0,
                            o_flags & __WASI_O_TRUNC != 0,
                            o_flags & __WASI_O_CREAT != 0,
                        )
                    } else {
                        (false, false, false)
                    };
                let open_options = open_options
                    .read(true)
                    // TODO: ensure these rights are actually valid given parent, etc.
                    .write(write_permission)
                    .create(create_permission)
                    .append(append_permission)
                    .truncate(truncate_permission);
                open_flags |= Fd::READ;
                if adjusted_rights & __WASI_RIGHT_FD_WRITE != 0 {
                    open_flags |= Fd::WRITE;
                }
                if o_flags & __WASI_O_CREAT != 0 {
                    open_flags |= Fd::CREATE;
                }
                if o_flags & __WASI_O_TRUNC != 0 {
                    open_flags |= Fd::TRUNCATE;
                }
                *handle = Some(wasi_try!(open_options
                    .open(&path)
                    .map_err(fs_error_into_wasi_err)));
            }
            Kind::Buffer { .. } => unimplemented!("wasi::path_open for Buffer type files"),
            Kind::Dir { .. } | Kind::Root { .. } => {}
            Kind::Symlink {
                base_po_dir,
                path_to_symlink,
                relative_path,
            } => {
                // I think this should return an error (because symlinks should be resolved away by the path traversal)
                // TODO: investigate this
                unimplemented!("SYMLINKS IN PATH_OPEN");
            }
        }
        inode
    } else {
        // less-happy path, we have to try to create the file
        debug!("Maybe creating file");
        if o_flags & __WASI_O_CREAT != 0 {
            if o_flags & __WASI_O_DIRECTORY != 0 {
                return __WASI_ENOTDIR;
            }
            debug!("Creating file");
            // strip end file name

            let (parent_inode, new_entity_name) = wasi_try!(state.fs.get_parent_inode_at_path(
                inodes.deref_mut(),
                dirfd,
                &path_arg,
                dirflags & __WASI_LOOKUP_SYMLINK_FOLLOW != 0
            ));
            let new_file_host_path = {
                let guard = inodes.arena[parent_inode].read();
                match guard.deref() {
                    Kind::Dir { path, .. } => {
                        let mut new_path = path.clone();
                        new_path.push(&new_entity_name);
                        new_path
                    }
                    Kind::Root { .. } => return __WASI_EACCES,
                    _ => return __WASI_EINVAL,
                }
            };
            // once we got the data we need from the parent, we lookup the host file
            // todo: extra check that opening with write access is okay
            let handle = {
                let open_options = open_options
                    .read(true)
                    .append(fs_flags & __WASI_FDFLAG_APPEND != 0)
                    // TODO: ensure these rights are actually valid given parent, etc.
                    // write access is required for creating a file
                    .write(true)
                    .create_new(true);
                open_flags |= Fd::READ | Fd::WRITE | Fd::CREATE | Fd::TRUNCATE;

                Some(wasi_try!(open_options.open(&new_file_host_path).map_err(
                    |e| {
                        debug!("Error opening file {}", e);
                        fs_error_into_wasi_err(e)
                    }
                )))
            };

            let new_inode = {
                let kind = Kind::File {
                    handle,
                    path: new_file_host_path,
                    fd: None,
                };
                wasi_try!(state.fs.create_inode(
                    inodes.deref_mut(),
                    kind,
                    false,
                    new_entity_name.clone()
                ))
            };

            {
                let mut guard = inodes.arena[parent_inode].write();
                if let Kind::Dir {
                    ref mut entries, ..
                } = guard.deref_mut()
                {
                    entries.insert(new_entity_name, new_inode);
                }
            }

            new_inode
        } else {
            return maybe_inode.unwrap_err();
        }
    };

    {
        debug!("inode {:?} value {:#?} found!", inode, inodes.arena[inode]);
    }

    // TODO: check and reduce these
    // TODO: ensure a mutable fd to root can never be opened
    let out_fd = wasi_try!(state.fs.create_fd(
        adjusted_rights,
        fs_rights_inheriting,
        fs_flags,
        open_flags,
        inode
    ));

    wasi_try_mem!(fd_ref.write(out_fd));
    debug!("wasi::path_open returning fd {}", out_fd);

    __WASI_ESUCCESS
}

/// ### `path_readlink()`
/// Read the value of a symlink
/// Inputs:
/// - `__wasi_fd_t dir_fd`
///     The base directory from which `path` is understood
/// - `const char *path`
///     Pointer to UTF-8 bytes that make up the path to the symlink
/// - `u32 path_len`
///     The number of bytes to read from `path`
/// - `u32 buf_len`
///     Space available pointed to by `buf`
/// Outputs:
/// - `char *buf`
///     Pointer to characters containing the path that the symlink points to
/// - `u32 buf_used`
///     The number of bytes written to `buf`
pub fn path_readlink(
    thread: &WasiThread,
    dir_fd: __wasi_fd_t,
    path: WasmPtr<u8>,
    path_len: u32,
    buf: WasmPtr<u8>,
    buf_len: u32,
    buf_used: WasmPtr<u32>,
) -> __wasi_errno_t {
    debug!("wasi::path_readlink");
    let (memory, state, mut inodes) = thread.get_memory_and_wasi_state_and_inodes_mut(0);

    let base_dir = wasi_try!(state.fs.get_fd(dir_fd));
    if !has_rights(base_dir.rights, __WASI_RIGHT_PATH_READLINK) {
        return __WASI_EACCES;
    }
    let path_str = unsafe { get_input_str!(memory, path, path_len) };
<<<<<<< HEAD
    let inode = wasi_try!(state
        .fs
        .get_inode_at_path(inodes.deref_mut(), dir_fd, &path_str, false));

    {
        let guard = inodes.arena[inode].read();
        if let Kind::Symlink { relative_path, .. } = guard.deref() {
            let rel_path_str = relative_path.to_string_lossy();
            debug!("Result => {:?}", rel_path_str);
            let bytes = rel_path_str.bytes();
            if bytes.len() >= buf_len as usize {
                return __WASI_EOVERFLOW;
            }
            let bytes: Vec<_> = bytes.collect();

            let out = wasi_try_mem!(buf.slice(memory, bytes.len() as u32));
            wasi_try_mem!(out.write_slice(&bytes[..]));
            // should we null terminate this?

            wasi_try_mem!(buf_used.deref(memory).write(bytes.len() as u32));
        } else {
            return __WASI_EINVAL;
        }
=======
    let inode = wasi_try!(state.fs.get_inode_at_path(dir_fd, &path_str, false));

    if let Kind::Symlink { relative_path, .. } = &state.fs.inodes[inode].kind {
        let rel_path_str = relative_path.to_string_lossy();
        debug!("Result => {:?}", rel_path_str);
        let bytes = rel_path_str.as_bytes();
        if bytes.len() >= buf_len as usize {
            return __WASI_EOVERFLOW;
        }

        let out = wasi_try_mem!(buf.slice(memory, bytes.len() as u32));
        wasi_try_mem!(out.write_slice(bytes));
        // should we null terminate this?

        wasi_try_mem!(buf_used.deref(memory).write(bytes.len() as u32));
    } else {
        return __WASI_EINVAL;
>>>>>>> 2ecbe2fa
    }

    __WASI_ESUCCESS
}

/// Returns __WASI_ENOTEMTPY if directory is not empty
pub fn path_remove_directory(
    thread: &WasiThread,
    fd: __wasi_fd_t,
    path: WasmPtr<u8>,
    path_len: u32,
) -> __wasi_errno_t {
    // TODO check if fd is a dir, ensure it's within sandbox, etc.
    debug!("wasi::path_remove_directory");
    let (memory, state, mut inodes) = thread.get_memory_and_wasi_state_and_inodes_mut(0);

    let base_dir = wasi_try!(state.fs.get_fd(fd));
    let path_str = unsafe { get_input_str!(memory, path, path_len) };

    let inode = wasi_try!(state
        .fs
        .get_inode_at_path(inodes.deref_mut(), fd, &path_str, false));
    let (parent_inode, childs_name) = wasi_try!(state.fs.get_parent_inode_at_path(
        inodes.deref_mut(),
        fd,
        std::path::Path::new(&path_str),
        false
    ));

    let host_path_to_remove = {
        let guard = inodes.arena[inode].read();
        match guard.deref() {
            Kind::Dir { entries, path, .. } => {
                if !entries.is_empty() || wasi_try!(state.fs_read_dir(path)).count() != 0 {
                    return __WASI_ENOTEMPTY;
                }
                path.clone()
            }
            Kind::Root { .. } => return __WASI_EACCES,
            _ => return __WASI_ENOTDIR,
        }
    };

    {
        let mut guard = inodes.arena[parent_inode].write();
        match guard.deref_mut() {
            Kind::Dir {
                ref mut entries, ..
            } => {
                let removed_inode = wasi_try!(entries.remove(&childs_name).ok_or(__WASI_EINVAL));
                // TODO: make this a debug assert in the future
                assert!(inode == removed_inode);
            }
            Kind::Root { .. } => return __WASI_EACCES,
            _ => unreachable!(
                "Internal logic error in wasi::path_remove_directory, parent is not a directory"
            ),
        }
    }

    if let Err(err) = state.fs_remove_dir(host_path_to_remove) {
        // reinsert to prevent FS from being in bad state
        let mut guard = inodes.arena[parent_inode].write();
        if let Kind::Dir {
            ref mut entries, ..
        } = guard.deref_mut()
        {
            entries.insert(childs_name, inode);
        }
        return err;
    }

    __WASI_ESUCCESS
}

/// ### `path_rename()`
/// Rename a file or directory
/// Inputs:
/// - `__wasi_fd_t old_fd`
///     The base directory for `old_path`
/// - `const char* old_path`
///     Pointer to UTF8 bytes, the file to be renamed
/// - `u32 old_path_len`
///     The number of bytes to read from `old_path`
/// - `__wasi_fd_t new_fd`
///     The base directory for `new_path`
/// - `const char* new_path`
///     Pointer to UTF8 bytes, the new file name
/// - `u32 new_path_len`
///     The number of bytes to read from `new_path`
pub fn path_rename(
    thread: &WasiThread,
    old_fd: __wasi_fd_t,
    old_path: WasmPtr<u8>,
    old_path_len: u32,
    new_fd: __wasi_fd_t,
    new_path: WasmPtr<u8>,
    new_path_len: u32,
) -> __wasi_errno_t {
    debug!(
        "wasi::path_rename: old_fd = {}, new_fd = {}",
        old_fd, new_fd
    );
    let (memory, state, mut inodes) = thread.get_memory_and_wasi_state_and_inodes_mut(0);
    let source_str = unsafe { get_input_str!(memory, old_path, old_path_len) };
    let source_path = std::path::Path::new(&source_str);
    let target_str = unsafe { get_input_str!(memory, new_path, new_path_len) };
    let target_path = std::path::Path::new(&target_str);
    debug!("=> rename from {} to {}", &source_str, &target_str);

    {
        let source_fd = wasi_try!(state.fs.get_fd(old_fd));
        if !has_rights(source_fd.rights, __WASI_RIGHT_PATH_RENAME_SOURCE) {
            return __WASI_EACCES;
        }
        let target_fd = wasi_try!(state.fs.get_fd(new_fd));
        if !has_rights(target_fd.rights, __WASI_RIGHT_PATH_RENAME_TARGET) {
            return __WASI_EACCES;
        }
    }

    let (source_parent_inode, source_entry_name) =
        wasi_try!(state
            .fs
            .get_parent_inode_at_path(inodes.deref_mut(), old_fd, source_path, true));
    let (target_parent_inode, target_entry_name) =
        wasi_try!(state
            .fs
            .get_parent_inode_at_path(inodes.deref_mut(), new_fd, target_path, true));

    let host_adjusted_target_path = {
        let guard = inodes.arena[target_parent_inode].read();
        match guard.deref() {
            Kind::Dir { entries, path, .. } => {
                if entries.contains_key(&target_entry_name) {
                    return __WASI_EEXIST;
                }
                let mut out_path = path.clone();
                out_path.push(std::path::Path::new(&target_entry_name));
                out_path
            }
            Kind::Root { .. } => return __WASI_ENOTCAPABLE,
            Kind::Symlink { .. } | Kind::File { .. } | Kind::Buffer { .. } => {
                unreachable!("Fatal internal logic error: parent of inode is not a directory")
            }
        }
    };

    let source_entry = {
        let mut guard = inodes.arena[source_parent_inode].write();
        match guard.deref_mut() {
            Kind::Dir { entries, .. } => {
                wasi_try!(entries.remove(&source_entry_name).ok_or(__WASI_ENOENT))
            }
            Kind::Root { .. } => return __WASI_ENOTCAPABLE,
            Kind::Symlink { .. } | Kind::File { .. } | Kind::Buffer { .. } => {
                unreachable!("Fatal internal logic error: parent of inode is not a directory")
            }
        }
    };

    {
        let mut guard = inodes.arena[source_entry].write();
        match guard.deref_mut() {
            Kind::File {
                handle, ref path, ..
            } => {
                // TODO: investigate why handle is not always there, it probably should be.
                // My best guess is the fact that a handle means currently open and a path
                // just means reference to host file on disk. But ideally those concepts
                // could just be unified even if there's a `Box<dyn VirtualFile>` which just
                // implements the logic of "I'm not actually a file, I'll try to be as needed".
                let result = if let Some(h) = handle {
                    drop(guard);
                    state.fs_rename(&source_path, &host_adjusted_target_path)
                } else {
                    let path_clone = path.clone();
                    drop(guard);
                    let out = state.fs_rename(&path_clone, &host_adjusted_target_path);
                    {
                        let mut guard = inodes.arena[source_entry].write();
                        if let Kind::File { ref mut path, .. } = guard.deref_mut() {
                            *path = host_adjusted_target_path;
                        } else {
                            unreachable!()
                        }
                    }
                    out
                };
                // if the above operation failed we have to revert the previous change and then fail
                if let Err(e) = result.clone() {
                    let mut guard = inodes.arena[source_parent_inode].write();
                    if let Kind::Dir { entries, .. } = guard.deref_mut() {
                        entries.insert(source_entry_name, source_entry);
                        return e;
                    }
                }
            }
            Kind::Dir { ref path, .. } => {
                let cloned_path = path.clone();
                if let Err(e) = state.fs_rename(cloned_path, &host_adjusted_target_path) {
                    return e;
                }
                {
                    drop(guard);
                    let mut guard = inodes.arena[source_entry].write();
                    if let Kind::Dir { path, .. } = guard.deref_mut() {
                        *path = host_adjusted_target_path;
                    }
                }
            }
            Kind::Buffer { .. } => {}
            Kind::Symlink { .. } => {}
            Kind::Root { .. } => unreachable!("The root can not be moved"),
        }
    }

    {
        let mut guard = inodes.arena[target_parent_inode].write();
        if let Kind::Dir { entries, .. } = guard.deref_mut() {
            let result = entries.insert(target_entry_name, source_entry);
            assert!(
                result.is_none(),
                "Fatal error: race condition on filesystem detected or internal logic error"
            );
        }
    }

    __WASI_ESUCCESS
}

/// ### `path_symlink()`
/// Create a symlink
/// Inputs:
/// - `const char *old_path`
///     Array of UTF-8 bytes representing the source path
/// - `u32 old_path_len`
///     The number of bytes to read from `old_path`
/// - `__wasi_fd_t fd`
///     The base directory from which the paths are understood
/// - `const char *new_path`
///     Array of UTF-8 bytes representing the target path
/// - `u32 new_path_len`
///     The number of bytes to read from `new_path`
pub fn path_symlink(
<<<<<<< HEAD
    thread: &WasiThread,
=======
    env: &WasiEnv,
>>>>>>> 2ecbe2fa
    old_path: WasmPtr<u8>,
    old_path_len: u32,
    fd: __wasi_fd_t,
    new_path: WasmPtr<u8>,
    new_path_len: u32,
) -> __wasi_errno_t {
    debug!("wasi::path_symlink");
    let (memory, state, mut inodes) = thread.get_memory_and_wasi_state_and_inodes_mut(0);
    let old_path_str = unsafe { get_input_str!(memory, old_path, old_path_len) };
    let new_path_str = unsafe { get_input_str!(memory, new_path, new_path_len) };
    let base_fd = wasi_try!(state.fs.get_fd(fd));
    if !has_rights(base_fd.rights, __WASI_RIGHT_PATH_SYMLINK) {
        return __WASI_EACCES;
    }

    // get the depth of the parent + 1 (UNDER INVESTIGATION HMMMMMMMM THINK FISH ^ THINK FISH)
    let old_path_path = std::path::Path::new(&old_path_str);
    let (source_inode, _) =
        wasi_try!(state
            .fs
            .get_parent_inode_at_path(inodes.deref_mut(), fd, old_path_path, true));
    let depth = wasi_try!(state
        .fs
        .path_depth_from_fd(inodes.deref(), fd, source_inode))
        - 1;

    let new_path_path = std::path::Path::new(&new_path_str);
    let (target_parent_inode, entry_name) =
        wasi_try!(state
            .fs
            .get_parent_inode_at_path(inodes.deref_mut(), fd, new_path_path, true));

    // short circuit if anything is wrong, before we create an inode
    {
        let guard = inodes.arena[target_parent_inode].read();
        match guard.deref() {
            Kind::Dir { entries, .. } => {
                if entries.contains_key(&entry_name) {
                    return __WASI_EEXIST;
                }
            }
            Kind::Root { .. } => return __WASI_ENOTCAPABLE,
            Kind::File { .. } | Kind::Symlink { .. } | Kind::Buffer { .. } => {
                unreachable!("get_parent_inode_at_path returned something other than a Dir or Root")
            }
        }
    }

    let mut source_path = std::path::Path::new(&old_path_str);
    let mut relative_path = std::path::PathBuf::new();
    for _ in 0..depth {
        relative_path.push("..");
    }
    relative_path.push(source_path);
    debug!(
        "Symlinking {} to {}",
        new_path_str,
        relative_path.to_string_lossy()
    );

    let kind = Kind::Symlink {
        base_po_dir: fd,
        path_to_symlink: std::path::PathBuf::from(new_path_str),
        relative_path,
    };
    let new_inode = state.fs.create_inode_with_default_stat(
        inodes.deref_mut(),
        kind,
        false,
        entry_name.clone(),
    );

    {
        let mut guard = inodes.arena[target_parent_inode].write();
        if let Kind::Dir {
            ref mut entries, ..
        } = guard.deref_mut()
        {
            entries.insert(entry_name, new_inode);
        }
    }

    __WASI_ESUCCESS
}

/// ### `path_unlink_file()`
/// Unlink a file, deleting if the number of hardlinks is 1
/// Inputs:
/// - `__wasi_fd_t fd`
///     The base file descriptor from which the path is understood
/// - `const char *path`
///     Array of UTF-8 bytes representing the path
/// - `u32 path_len`
///     The number of bytes in the `path` array
pub fn path_unlink_file(
    thread: &WasiThread,
    fd: __wasi_fd_t,
    path: WasmPtr<u8>,
    path_len: u32,
) -> __wasi_errno_t {
    debug!("wasi::path_unlink_file");
    let (memory, state, mut inodes) = thread.get_memory_and_wasi_state_and_inodes_mut(0);

    let base_dir = wasi_try!(state.fs.get_fd(fd));
    if !has_rights(base_dir.rights, __WASI_RIGHT_PATH_UNLINK_FILE) {
        return __WASI_EACCES;
    }
    let path_str = unsafe { get_input_str!(memory, path, path_len) };
    debug!("Requested file: {}", path_str);

    let inode = wasi_try!(state
        .fs
        .get_inode_at_path(inodes.deref_mut(), fd, &path_str, false));
    let (parent_inode, childs_name) = wasi_try!(state.fs.get_parent_inode_at_path(
        inodes.deref_mut(),
        fd,
        std::path::Path::new(&path_str),
        false
    ));

    let removed_inode = {
        let mut guard = inodes.arena[parent_inode].write();
        match guard.deref_mut() {
            Kind::Dir {
                ref mut entries, ..
            } => {
                let removed_inode = wasi_try!(entries.remove(&childs_name).ok_or(__WASI_EINVAL));
                // TODO: make this a debug assert in the future
                assert!(inode == removed_inode);
                debug_assert!(inodes.arena[inode].stat.read().unwrap().st_nlink > 0);
                removed_inode
            }
            Kind::Root { .. } => return __WASI_EACCES,
            _ => unreachable!(
                "Internal logic error in wasi::path_unlink_file, parent is not a directory"
            ),
        }
    };

    let st_nlink = {
        let mut guard = inodes.arena[removed_inode].stat.write().unwrap();
        guard.st_nlink -= 1;
        guard.st_nlink
    };
    if st_nlink == 0 {
        {
            let mut guard = inodes.arena[removed_inode].write();
            match guard.deref_mut() {
                Kind::File { handle, path, .. } => {
                    if let Some(h) = handle {
                        wasi_try!(h.unlink().map_err(fs_error_into_wasi_err));
                    } else {
                        // File is closed
                        // problem with the abstraction, we can't call unlink because there's no handle
                        // drop mutable borrow on `path`
                        let path = path.clone();
                        wasi_try!(state.fs_remove_file(path));
                    }
                }
                Kind::Dir { .. } | Kind::Root { .. } => return __WASI_EISDIR,
                Kind::Symlink { .. } => {
                    // TODO: actually delete real symlinks and do nothing for virtual symlinks
                }
                _ => unimplemented!("wasi::path_unlink_file for Buffer"),
            }
        }
        // TODO: test this on Windows and actually make it portable
        // make the file an orphan fd if the fd is still open
        let fd_is_orphaned = {
            let guard = inodes.arena[removed_inode].read();
            if let Kind::File { handle, .. } = guard.deref() {
                handle.is_some()
            } else {
                false
            }
        };
        let removed_inode_val = unsafe { state.fs.remove_inode(inodes.deref_mut(), removed_inode) };
        assert!(
            removed_inode_val.is_some(),
            "Inode could not be removed because it doesn't exist"
        );

        if fd_is_orphaned {
            inodes
                .orphan_fds
                .insert(removed_inode, removed_inode_val.unwrap());
        }
    }

    __WASI_ESUCCESS
}

/// ### `poll_oneoff()`
/// Concurrently poll for a set of events
/// Inputs:
/// - `const __wasi_subscription_t *in`
///     The events to subscribe to
/// - `__wasi_event_t *out`
///     The events that have occured
/// - `u32 nsubscriptions`
///     The number of subscriptions and the number of events
/// Output:
/// - `u32 nevents`
///     The number of events seen
pub fn poll_oneoff(
<<<<<<< HEAD
    thread: &WasiThread,
=======
    env: &WasiEnv,
>>>>>>> 2ecbe2fa
    in_: WasmPtr<__wasi_subscription_t>,
    out_: WasmPtr<__wasi_event_t>,
    nsubscriptions: u32,
    nevents: WasmPtr<u32>,
) -> Result<__wasi_errno_t, WasiError> {
    trace!("wasi::poll_oneoff");
    trace!("  => nsubscriptions = {}", nsubscriptions);
    let (memory, state, inodes) = thread.get_memory_and_wasi_state_and_inodes(0);

<<<<<<< HEAD
    let subscription_array = wasi_try_mem_ok!(in_.slice(memory, nsubscriptions));
    let event_array = wasi_try_mem_ok!(out_.slice(memory, nsubscriptions));
=======
    let subscription_array = wasi_try_mem!(in_.slice(memory, nsubscriptions));
    let event_array = wasi_try_mem!(out_.slice(memory, nsubscriptions));
>>>>>>> 2ecbe2fa
    let mut events_seen = 0;
    let out_ptr = nevents.deref(memory);

    let mut fd_guards = vec![];
    let mut clock_subs = vec![];
    let mut in_events = vec![];
    let mut time_to_sleep = Duration::from_millis(5);

    for sub in subscription_array.iter() {
<<<<<<< HEAD
        let s: WasiSubscription = wasi_try_ok!(wasi_try_mem_ok!(sub.read()).try_into());
=======
        let s: WasiSubscription = wasi_try!(wasi_try_mem!(sub.read()).try_into());
>>>>>>> 2ecbe2fa
        let mut peb = PollEventBuilder::new();
        
        let fd = match s.event_type {
            EventType::Read(__wasi_subscription_fs_readwrite_t { fd }) => {
                match fd {
                    __WASI_STDIN_FILENO | __WASI_STDOUT_FILENO | __WASI_STDERR_FILENO => (),
                    _ => {
                        let fd_entry = wasi_try_ok!(state.fs.get_fd(fd), thread);
                        if !has_rights(fd_entry.rights, __WASI_RIGHT_FD_READ) {
                            return Ok(__WASI_EACCES);
                        }
                    }
                }
                in_events.push(peb.add(PollEvent::PollIn).build());
                Some(fd)
            }
            EventType::Write(__wasi_subscription_fs_readwrite_t { fd }) => {
                match fd {
                    __WASI_STDIN_FILENO | __WASI_STDOUT_FILENO | __WASI_STDERR_FILENO => (),
                    _ => {
                        let fd_entry = wasi_try_ok!(state.fs.get_fd(fd), thread);
                        if !has_rights(fd_entry.rights, __WASI_RIGHT_FD_WRITE) {
                            return Ok(__WASI_EACCES);
                        }
                    }
                }
                in_events.push(peb.add(PollEvent::PollOut).build());
                Some(fd)
            }
            EventType::Clock(clock_info) => {
                if clock_info.clock_id == __WASI_CLOCK_REALTIME
                    || clock_info.clock_id == __WASI_CLOCK_MONOTONIC
                {
                    // this is a hack
                    // TODO: do this properly
                    time_to_sleep = Duration::from_nanos(clock_info.timeout);
                    clock_subs.push((clock_info, s.user_data));
                    None
                } else {
                    unimplemented!("Polling not implemented for clocks yet");
                }
            }
        };

        if let Some(fd) = fd {
            let wasi_file_ref = match fd {
                __WASI_STDERR_FILENO => {
                    wasi_try_ok!(
                        inodes
                            .stderr(&state.fs.fd_map)
                            .map_err(fs_error_into_wasi_err),
                        thread
                    )
                }
                __WASI_STDIN_FILENO => {
                    wasi_try_ok!(
                        inodes
                            .stdin(&state.fs.fd_map)
                            .map_err(fs_error_into_wasi_err),
                        thread
                    )
                }
                __WASI_STDOUT_FILENO => {
                    wasi_try_ok!(
                        inodes
                            .stdout(&state.fs.fd_map)
                            .map_err(fs_error_into_wasi_err),
                        thread
                    )
                }
                _ => {
                    let fd_entry = wasi_try_ok!(state.fs.get_fd(fd), thread);
                    let inode = fd_entry.inode;
                    if !has_rights(fd_entry.rights, __WASI_RIGHT_POLL_FD_READWRITE) {
                        return Ok(__WASI_EACCES);
                    }

                    {
                        let guard = inodes.arena[inode].read();
                        match guard.deref() {
                            Kind::File { handle, .. } => {
                                if let Some(h) = handle {
                                    crate::state::InodeValFileReadGuard { guard }
                                } else {
                                    return Ok(__WASI_EBADF);
                                }
                            }
                            Kind::Dir { .. }
                            | Kind::Root { .. }
                            | Kind::Buffer { .. }
                            | Kind::Symlink { .. } => {
                                unimplemented!("polling read on non-files not yet supported")
                            }
                        }
                    }
                }
            };
            fd_guards.push(wasi_file_ref);
        }
    }

    let fds = {
        let mut f = vec![];
        for fd in fd_guards.iter() {
            f.push(wasi_try_ok!(fd.as_ref().ok_or(__WASI_EBADF)).deref());
        }
        f
    };

    let mut seen_events = vec![Default::default(); in_events.len()];

    let start = platform_clock_time_get(__WASI_CLOCK_MONOTONIC, 1_000_000).unwrap() as u128;
    let mut triggered = 0;
    while triggered == 0 {
        let now = platform_clock_time_get(__WASI_CLOCK_MONOTONIC, 1_000_000).unwrap() as u128;
        let delta = match now.checked_sub(start) {
            Some(a) => Duration::from_nanos(a as u64),
            None => Duration::ZERO
        };
        match poll(
            fds.as_slice(),
            in_events.as_slice(),
            seen_events.as_mut_slice(),
            Duration::from_millis(1),
        )
        {
            Ok(0) => {
                thread.yield_now()?;
            },
            Ok(a) => {
                triggered = a;
            },
            Err(FsError::WouldBlock) => {
                thread.sleep(Duration::from_millis(1))?;
            },
            Err(err) => {
                return Ok(fs_error_into_wasi_err(err));
            }
        };
        if delta > time_to_sleep {
            break;
        }
    }

    for (i, seen_event) in seen_events.into_iter().enumerate() {
        let mut flags = 0;
        let mut error = __WASI_EAGAIN;
        let mut bytes_available = 0;
        let event_iter = iterate_poll_events(seen_event);
        for event in event_iter {
            match event {
                PollEvent::PollError => error = __WASI_EIO,
                PollEvent::PollHangUp => flags = __WASI_EVENT_FD_READWRITE_HANGUP,
                PollEvent::PollInvalid => error = __WASI_EINVAL,
                PollEvent::PollIn => {
                    bytes_available = wasi_try_ok!(
                        fds[i]
                            .bytes_available_read()
                            .map_err(fs_error_into_wasi_err),
                        thread
                    )
                    .unwrap_or(0usize);
                    error = __WASI_ESUCCESS;
                }
                PollEvent::PollOut => {
                    bytes_available = wasi_try_ok!(
                        fds[i]
                            .bytes_available_write()
                            .map_err(fs_error_into_wasi_err),
                        thread
                    )
                    .unwrap_or(0usize);
                    error = __WASI_ESUCCESS;
                }
            }
        }
        let event = __wasi_event_t {
<<<<<<< HEAD
            userdata: wasi_try_mem_ok!(subscription_array.index(i as u64).read()).userdata,
            error,
            type_: wasi_try_mem_ok!(subscription_array.index(i as u64).read()).type_,
=======
            userdata: wasi_try_mem!(subscription_array.index(i as u64).read()).userdata,
            error,
            type_: wasi_try_mem!(subscription_array.index(i as u64).read()).type_,
>>>>>>> 2ecbe2fa
            u: unsafe {
                __wasi_event_u {
                    fd_readwrite: __wasi_event_fd_readwrite_t {
                        nbytes: bytes_available as u64,
                        flags,
                    },
                }
            },
        };
<<<<<<< HEAD
        wasi_try_mem_ok!(event_array.index(events_seen as u64).write(event));
        events_seen += 1;
    }
    if triggered <= 0 {
        for (clock_info, userdata) in clock_subs {
            let event = __wasi_event_t {
                userdata,
                error: __WASI_ESUCCESS,
                type_: __WASI_EVENTTYPE_CLOCK,
                u: unsafe {
                    __wasi_event_u {
                        fd_readwrite: __wasi_event_fd_readwrite_t {
                            nbytes: 0,
                            flags: 0,
                        },
                    }
                },
            };
            wasi_try_mem_ok!(event_array.index(events_seen as u64).write(event));
            events_seen += 1;
        }
    }
    wasi_try_mem_ok!(out_ptr.write(events_seen as u32));
    Ok(__WASI_ESUCCESS)
}

pub fn proc_exit(thread: &WasiThread, code: __wasi_exitcode_t) -> Result<(), WasiError> {
=======
        wasi_try_mem!(event_array.index(events_seen as u64).write(event));
        events_seen += 1;
    }
    for clock_info in clock_subs {
        let event = __wasi_event_t {
            // TOOD: review userdata value
            userdata: 0,
            error: __WASI_ESUCCESS,
            type_: __WASI_EVENTTYPE_CLOCK,
            u: unsafe {
                __wasi_event_u {
                    fd_readwrite: __wasi_event_fd_readwrite_t {
                        nbytes: 0,
                        flags: 0,
                    },
                }
            },
        };
        wasi_try_mem!(event_array.index(events_seen as u64).write(event));
        events_seen += 1;
    }
    wasi_try_mem!(out_ptr.write(events_seen as u32));
    __WASI_ESUCCESS
}

#[cfg(feature = "js")]
pub fn poll_oneoff(
    env: &WasiEnv,
    in_: WasmPtr<__wasi_subscription_t>,
    out_: WasmPtr<__wasi_event_t>,
    nsubscriptions: u32,
    nevents: WasmPtr<u32>,
) -> __wasi_errno_t {
    unimplemented!();
}

pub fn proc_exit(env: &WasiEnv, code: __wasi_exitcode_t) -> Result<(), WasiError> {
>>>>>>> 2ecbe2fa
    debug!("wasi::proc_exit, {}", code);
    Err(WasiError::Exit(code))
}

pub fn proc_raise(thread: &WasiThread, sig: __wasi_signal_t) -> __wasi_errno_t {
    debug!("wasi::proc_raise");
    unimplemented!("wasi::proc_raise")
}

/// ### `random_get()`
/// Fill buffer with high-quality random data.  This function may be slow and block
/// Inputs:
/// - `void *buf`
///     A pointer to a buffer where the random bytes will be written
/// - `size_t buf_len`
///     The number of bytes that will be written
pub fn random_get(thread: &WasiThread, buf: u32, buf_len: u32) -> __wasi_errno_t {
    trace!("wasi::random_get buf_len: {}", buf_len);
    let memory = thread.memory();
    let mut u8_buffer = vec![0; buf_len as usize];
    let res = getrandom::getrandom(&mut u8_buffer);
    match res {
        Ok(()) => {
            let buf = wasi_try_mem!(WasmPtr::<u8>::new(buf).slice(memory, buf_len));
            wasi_try_mem!(buf.write_slice(&u8_buffer));
            __WASI_ESUCCESS
        }
        Err(_) => __WASI_EIO,
    }
}

/// ### `sched_yield()`
/// Yields execution of the thread
pub fn sched_yield(thread: &WasiThread) -> Result<__wasi_errno_t, WasiError> {
    trace!("wasi::sched_yield");
    thread.yield_now()?;
    Ok(__WASI_ESUCCESS)
}

pub fn sock_recv(
    thread: &WasiThread,
    sock: __wasi_fd_t,
    ri_data: WasmPtr<__wasi_iovec_t>,
    ri_data_len: u32,
    ri_flags: __wasi_riflags_t,
    ro_datalen: WasmPtr<u32>,
    ro_flags: WasmPtr<__wasi_roflags_t>,
) -> __wasi_errno_t {
    trace!("wasi::sock_recv");
    unimplemented!("wasi::sock_recv")
}
pub fn sock_send(
    thread: &WasiThread,
    sock: __wasi_fd_t,
    si_data: WasmPtr<__wasi_ciovec_t>,
    si_data_len: u32,
    si_flags: __wasi_siflags_t,
    so_datalen: WasmPtr<u32>,
) -> __wasi_errno_t {
    trace!("wasi::sock_send");
    unimplemented!("wasi::sock_send")
}
pub fn sock_shutdown(
    thread: &WasiThread,
    sock: __wasi_fd_t,
    how: __wasi_sdflags_t,
) -> __wasi_errno_t {
    trace!("wasi::sock_shutdown");
    unimplemented!("wasi::sock_shutdown")
}<|MERGE_RESOLUTION|>--- conflicted
+++ resolved
@@ -65,14 +65,8 @@
             .slice(memory, iov_inner.buf_len)
             .map_err(mem_error_to_wasi)?;
         let bytes = bytes.read_to_vec().map_err(mem_error_to_wasi)?;
-<<<<<<< HEAD
         write_loc.write_all(&bytes).map_err(map_io_err)?;
 
-=======
-        write_loc.write_all(&bytes).map_err(|_| __WASI_EIO)?;
-
-        // TODO: handle failure more accurately
->>>>>>> 2ecbe2fa
         bytes_written += iov_inner.buf_len;
     }
     Ok(bytes_written)
@@ -103,11 +97,7 @@
         let iov_inner = iov.read().map_err(mem_error_to_wasi)?;
         raw_bytes.clear();
         raw_bytes.resize(iov_inner.buf_len as usize, 0);
-<<<<<<< HEAD
         bytes_read += reader.read(&mut raw_bytes).map_err(map_io_err)? as u32;
-=======
-        bytes_read += reader.read(&mut raw_bytes).map_err(|_| __WASI_EIO)? as u32;
->>>>>>> 2ecbe2fa
 
         let buf = WasmPtr::<u8>::new(iov_inner.buf)
             .slice(memory, iov_inner.buf_len)
@@ -165,11 +155,7 @@
 ///     A pointer to a buffer to write the argument string data.
 ///
 pub fn args_get(
-<<<<<<< HEAD
-    thread: &WasiThread,
-=======
-    env: &WasiEnv,
->>>>>>> 2ecbe2fa
+    thread: &WasiThread,
     argv: WasmPtr<WasmPtr<u8>>,
     argv_buf: WasmPtr<u8>,
 ) -> __wasi_errno_t {
@@ -236,14 +222,9 @@
     trace!("wasi::clock_res_get");
     let memory = thread.memory();
 
-    let out_addr = resolution.deref(memory);
-<<<<<<< HEAD
-    let t_out = wasi_try!(platform_clock_res_get(clock_id, out_addr));
+    let t_out = wasi_try!(platform_clock_res_get(clock_id));
     wasi_try_mem!(resolution.write(memory, t_out as __wasi_timestamp_t));
     __WASI_ESUCCESS
-=======
-    platform_clock_res_get(clock_id, out_addr)
->>>>>>> 2ecbe2fa
 }
 
 /// ### `clock_time_get()`
@@ -270,16 +251,11 @@
     let memory = thread.memory();
 
     let out_addr = time.deref(memory);
-<<<<<<< HEAD
     let t_out = wasi_try!(platform_clock_time_get(clock_id, precision));
     wasi_try_mem!(time.write(memory, t_out as __wasi_timestamp_t));
 
     let result = __WASI_ESUCCESS;
     trace!(
-=======
-    let result = platform_clock_time_get(clock_id, precision, out_addr);
-    debug!(
->>>>>>> 2ecbe2fa
         "time: {} => {}",
         wasi_try_mem!(time.deref(memory).read()),
         result
@@ -296,11 +272,7 @@
 /// - `char *environ_buf`
 ///     A pointer to a buffer to write the environment variable string data.
 pub fn environ_get(
-<<<<<<< HEAD
-    thread: &WasiThread,
-=======
-    env: &WasiEnv,
->>>>>>> 2ecbe2fa
+    thread: &WasiThread,
     environ: WasmPtr<WasmPtr<u8>>,
     environ_buf: WasmPtr<u8>,
 ) -> __wasi_errno_t {
@@ -481,12 +453,6 @@
     let stat = wasi_try!(state.fs.fdstat(inodes.deref(), fd));
     let buf = buf_ptr.deref(memory);
 
-<<<<<<< HEAD
-=======
-    let stat = wasi_try!(state.fs.fdstat(fd));
-    let buf = buf_ptr.deref(memory);
-
->>>>>>> 2ecbe2fa
     wasi_try_mem!(buf.write(stat));
 
     __WASI_ESUCCESS
@@ -702,17 +668,12 @@
     trace!("wasi::fd_pread: fd={}, offset={}", fd, offset);
     let (memory, state, inodes) = thread.get_memory_and_wasi_state_and_inodes(0);
 
-<<<<<<< HEAD
     let iovs = wasi_try_mem_ok!(iovs.slice(memory, iovs_len));
-=======
-    let iovs = wasi_try_mem!(iovs.slice(memory, iovs_len));
->>>>>>> 2ecbe2fa
     let nread_ref = nread.deref(memory);
 
     let fd_entry = wasi_try_ok!(state.fs.get_fd(fd));
     let bytes_read = match fd {
         __WASI_STDIN_FILENO => {
-<<<<<<< HEAD
             let mut guard = wasi_try_ok!(
                 inodes
                     .stdin_mut(&state.fs.fd_map)
@@ -721,12 +682,6 @@
             );
             if let Some(ref mut stdin) = guard.deref_mut() {
                 wasi_try_ok!(read_bytes(stdin, memory, iovs), thread)
-=======
-            if let Some(ref mut stdin) =
-                wasi_try!(state.fs.stdin_mut().map_err(fs_error_into_wasi_err))
-            {
-                wasi_try!(read_bytes(stdin, memory, iovs))
->>>>>>> 2ecbe2fa
             } else {
                 return Ok(__WASI_EBADF);
             }
@@ -754,11 +709,7 @@
                                 .map_err(map_io_err),
                             thread
                         );
-<<<<<<< HEAD
                         wasi_try_ok!(read_bytes(h, memory, iovs), thread)
-=======
-                        wasi_try!(read_bytes(h, memory, iovs))
->>>>>>> 2ecbe2fa
                     } else {
                         return Ok(__WASI_EINVAL);
                     }
@@ -766,7 +717,6 @@
                 Kind::Dir { .. } | Kind::Root { .. } => return Ok(__WASI_EISDIR),
                 Kind::Symlink { .. } => unimplemented!("Symlinks in wasi::fd_pread"),
                 Kind::Buffer { buffer } => {
-<<<<<<< HEAD
                     wasi_try_ok!(
                         read_bytes(&buffer[(offset as usize)..], memory, iovs),
                         thread
@@ -777,15 +727,6 @@
     };
 
     wasi_try_mem_ok!(nread_ref.write(bytes_read));
-=======
-                    wasi_try!(read_bytes(&buffer[(offset as usize)..], memory, iovs))
-                }
-            }
-        }
-    };
-
-    wasi_try_mem!(nread_ref.write(bytes_read));
->>>>>>> 2ecbe2fa
     debug!("Success: {} bytes read", bytes_read);
     Ok(__WASI_ESUCCESS)
 }
@@ -808,11 +749,7 @@
 
     let prestat_ptr = buf.deref(memory);
 
-<<<<<<< HEAD
     wasi_try_mem!(prestat_ptr.write(wasi_try!(state.fs.prestat_fd(inodes.deref(), fd))));
-=======
-    wasi_try_mem!(prestat_ptr.write(wasi_try!(state.fs.prestat_fd(fd))));
->>>>>>> 2ecbe2fa
 
     __WASI_ESUCCESS
 }
@@ -828,11 +765,7 @@
         fd,
         path_len
     );
-<<<<<<< HEAD
     let (memory, state, inodes) = thread.get_memory_and_wasi_state_and_inodes(0);
-=======
-    let (memory, mut state) = env.get_memory_and_wasi_state(0);
->>>>>>> 2ecbe2fa
     let path_chars = wasi_try_mem!(path.slice(memory, path_len));
 
     let real_inode = wasi_try!(state.fs.get_fd_inode(fd));
@@ -851,11 +784,7 @@
                     .write_slice(inode_val.name.as_bytes()));
                 wasi_try_mem!(path_chars.index(inode_val.name.len() as u64).write(0));
 
-<<<<<<< HEAD
                 trace!("=> result: \"{}\"", inode_val.name);
-=======
-                debug!("=> result: \"{}\"", inode_val.name);
->>>>>>> 2ecbe2fa
 
                 __WASI_ESUCCESS
             } else {
@@ -890,20 +819,14 @@
 ) -> Result<__wasi_errno_t, WasiError> {
     trace!("wasi::fd_pwrite");
     // TODO: refactor, this is just copied from `fd_write`...
-<<<<<<< HEAD
     let (memory, state, inodes) = thread.get_memory_and_wasi_state_and_inodes(0);
     let iovs_arr = wasi_try_mem_ok!(iovs.slice(memory, iovs_len));
-=======
-    let (memory, mut state) = env.get_memory_and_wasi_state(0);
-    let iovs_arr = wasi_try_mem!(iovs.slice(memory, iovs_len));
->>>>>>> 2ecbe2fa
     let nwritten_ref = nwritten.deref(memory);
 
     let fd_entry = wasi_try_ok!(state.fs.get_fd(fd));
     let bytes_written = match fd {
         __WASI_STDIN_FILENO => return Ok(__WASI_EINVAL),
         __WASI_STDOUT_FILENO => {
-<<<<<<< HEAD
             let mut guard = wasi_try_ok!(
                 inodes
                     .stdout_mut(&state.fs.fd_map)
@@ -912,18 +835,11 @@
             );
             if let Some(ref mut stdout) = guard.deref_mut() {
                 wasi_try_ok!(write_bytes(stdout, memory, iovs_arr), thread)
-=======
-            if let Some(ref mut stdout) =
-                wasi_try!(state.fs.stdout_mut().map_err(fs_error_into_wasi_err))
-            {
-                wasi_try!(write_bytes(stdout, memory, iovs_arr))
->>>>>>> 2ecbe2fa
             } else {
                 return Ok(__WASI_EBADF);
             }
         }
         __WASI_STDERR_FILENO => {
-<<<<<<< HEAD
             let mut guard = wasi_try_ok!(
                 inodes
                     .stderr_mut(&state.fs.fd_map)
@@ -932,12 +848,6 @@
             );
             if let Some(ref mut stderr) = guard.deref_mut() {
                 wasi_try_ok!(write_bytes(stderr, memory, iovs_arr), thread)
-=======
-            if let Some(ref mut stderr) =
-                wasi_try!(state.fs.stderr_mut().map_err(fs_error_into_wasi_err))
-            {
-                wasi_try!(write_bytes(stderr, memory, iovs_arr))
->>>>>>> 2ecbe2fa
             } else {
                 return Ok(__WASI_EBADF);
             }
@@ -956,7 +866,6 @@
             match guard.deref_mut() {
                 Kind::File { handle, .. } => {
                     if let Some(handle) = handle {
-<<<<<<< HEAD
                         wasi_try_ok!(
                             handle
                                 .seek(std::io::SeekFrom::Start(offset as u64))
@@ -964,10 +873,6 @@
                             thread
                         );
                         wasi_try_ok!(write_bytes(handle, memory, iovs_arr), thread)
-=======
-                        handle.seek(std::io::SeekFrom::Start(offset as u64));
-                        wasi_try!(write_bytes(handle, memory, iovs_arr))
->>>>>>> 2ecbe2fa
                     } else {
                         return Ok(__WASI_EINVAL);
                     }
@@ -978,7 +883,6 @@
                 }
                 Kind::Symlink { .. } => unimplemented!("Symlinks in wasi::fd_pwrite"),
                 Kind::Buffer { buffer } => {
-<<<<<<< HEAD
                     wasi_try_ok!(
                         write_bytes(&mut buffer[(offset as usize)..], memory, iovs_arr),
                         thread
@@ -989,19 +893,6 @@
     };
 
     wasi_try_mem_ok!(nwritten_ref.write(bytes_written));
-=======
-                    wasi_try!(write_bytes(
-                        &mut buffer[(offset as usize)..],
-                        memory,
-                        iovs_arr
-                    ))
-                }
-            }
-        }
-    };
-
-    wasi_try_mem!(nwritten_ref.write(bytes_written));
->>>>>>> 2ecbe2fa
 
     Ok(__WASI_ESUCCESS)
 }
@@ -1028,17 +919,12 @@
     trace!("wasi::fd_read: fd={}", fd);
     let (memory, state, inodes) = thread.get_memory_and_wasi_state_and_inodes(0);
 
-<<<<<<< HEAD
     let iovs_arr = wasi_try_mem_ok!(iovs.slice(memory, iovs_len));
-=======
-    let iovs_arr = wasi_try_mem!(iovs.slice(memory, iovs_len));
->>>>>>> 2ecbe2fa
     let nread_ref = nread.deref(memory);
 
     let fd_entry = wasi_try_ok!(state.fs.get_fd(fd));
     let bytes_read = match fd {
         __WASI_STDIN_FILENO => {
-<<<<<<< HEAD
             let mut guard = wasi_try_ok!(
                 inodes
                     .stdin_mut(&state.fs.fd_map)
@@ -1047,12 +933,6 @@
             );
             if let Some(ref mut stdin) = guard.deref_mut() {
                 wasi_try_ok!(read_bytes(stdin, memory, iovs_arr), thread)
-=======
-            if let Some(ref mut stdin) =
-                wasi_try!(state.fs.stdin_mut().map_err(fs_error_into_wasi_err))
-            {
-                wasi_try!(read_bytes(stdin, memory, iovs_arr))
->>>>>>> 2ecbe2fa
             } else {
                 return Ok(__WASI_EBADF);
             }
@@ -1066,7 +946,6 @@
 
             let offset = fd_entry.offset as usize;
             let inode_idx = fd_entry.inode;
-<<<<<<< HEAD
             let inode = &inodes.arena[inode_idx];
 
             let bytes_read = {
@@ -1093,26 +972,6 @@
                     Kind::Buffer { buffer } => {
                         wasi_try_ok!(read_bytes(&buffer[offset..], memory, iovs_arr), thread)
                     }
-=======
-            let inode = &mut state.fs.inodes[inode_idx];
-
-            let bytes_read = match &mut inode.kind {
-                Kind::File { handle, .. } => {
-                    if let Some(handle) = handle {
-                        handle.seek(std::io::SeekFrom::Start(offset as u64));
-                        wasi_try!(read_bytes(handle, memory, iovs_arr))
-                    } else {
-                        return __WASI_EINVAL;
-                    }
-                }
-                Kind::Dir { .. } | Kind::Root { .. } => {
-                    // TODO: verify
-                    return __WASI_EISDIR;
-                }
-                Kind::Symlink { .. } => unimplemented!("Symlinks in wasi::fd_read"),
-                Kind::Buffer { buffer } => {
-                    wasi_try!(read_bytes(&buffer[offset..], memory, iovs_arr))
->>>>>>> 2ecbe2fa
                 }
             };
 
@@ -1125,11 +984,7 @@
         }
     };
 
-<<<<<<< HEAD
     wasi_try_mem_ok!(nread_ref.write(bytes_read));
-=======
-    wasi_try_mem!(nread_ref.write(bytes_read));
->>>>>>> 2ecbe2fa
 
     Ok(__WASI_ESUCCESS)
 }
@@ -1164,11 +1019,7 @@
 
     let buf_arr = wasi_try_mem!(buf.slice(memory, buf_len));
     let bufused_ref = bufused.deref(memory);
-<<<<<<< HEAD
     let working_dir = wasi_try!(state.fs.get_fd(fd));
-=======
-    let working_dir = wasi_try!(state.fs.fd_map.get(&fd).ok_or(__WASI_EBADF));
->>>>>>> 2ecbe2fa
     let mut cur_cookie = cookie;
     let mut buf_idx = 0;
 
@@ -1312,20 +1163,11 @@
     offset: __wasi_filedelta_t,
     whence: __wasi_whence_t,
     newoffset: WasmPtr<__wasi_filesize_t>,
-<<<<<<< HEAD
 ) -> Result<__wasi_errno_t, WasiError> {
     trace!("wasi::fd_seek: fd={}, offset={}", fd, offset);
     let (memory, state, inodes) = thread.get_memory_and_wasi_state_and_inodes(0);
     let new_offset_ref = newoffset.deref(memory);
     let fd_entry = wasi_try_ok!(state.fs.get_fd(fd));
-=======
-) -> __wasi_errno_t {
-    debug!("wasi::fd_seek: fd={}, offset={}", fd, offset);
-    let (memory, mut state) = env.get_memory_and_wasi_state(0);
-    let new_offset_ref = newoffset.deref(memory);
-
-    let fd_entry = wasi_try!(state.fs.fd_map.get_mut(&fd).ok_or(__WASI_EBADF));
->>>>>>> 2ecbe2fa
 
     if !has_rights(fd_entry.rights, __WASI_RIGHT_FD_SEEK) {
         return Ok(__WASI_EACCES);
@@ -1379,13 +1221,8 @@
         _ => return Ok(__WASI_EINVAL),
     }
     // reborrow
-<<<<<<< HEAD
     let fd_entry = wasi_try_ok!(state.fs.get_fd(fd));
     wasi_try_mem_ok!(new_offset_ref.write(fd_entry.offset));
-=======
-    let fd_entry = wasi_try!(state.fs.fd_map.get_mut(&fd).ok_or(__WASI_EBADF));
-    wasi_try_mem!(new_offset_ref.write(fd_entry.offset));
->>>>>>> 2ecbe2fa
 
     Ok(__WASI_ESUCCESS)
 }
@@ -1442,11 +1279,7 @@
     offset: WasmPtr<__wasi_filesize_t>,
 ) -> __wasi_errno_t {
     debug!("wasi::fd_tell");
-<<<<<<< HEAD
     let (memory, state) = thread.get_memory_and_wasi_state(0);
-=======
-    let (memory, mut state) = env.get_memory_and_wasi_state(0);
->>>>>>> 2ecbe2fa
     let offset_ref = offset.deref(memory);
 
     let fd_entry = wasi_try!(state.fs.get_fd(fd));
@@ -1480,31 +1313,16 @@
     iovs: WasmPtr<__wasi_ciovec_t>,
     iovs_len: u32,
     nwritten: WasmPtr<u32>,
-<<<<<<< HEAD
 ) -> Result<__wasi_errno_t, WasiError> {
     trace!("wasi::fd_write: fd={}", fd);
     let (memory, state, inodes) = thread.get_memory_and_wasi_state_and_inodes(0);
     let iovs_arr = wasi_try_mem_ok!(iovs.slice(memory, iovs_len));
-=======
-) -> __wasi_errno_t {
-    // If we are writing to stdout or stderr
-    // we skip debug to not pollute the stdout/err
-    // and do debugging happily after :)
-    if fd != __WASI_STDOUT_FILENO && fd != __WASI_STDERR_FILENO {
-        debug!("wasi::fd_write: fd={}", fd);
-    } else {
-        trace!("wasi::fd_write: fd={}", fd);
-    }
-    let (memory, mut state) = env.get_memory_and_wasi_state(0);
-    let iovs_arr = wasi_try_mem!(iovs.slice(memory, iovs_len));
->>>>>>> 2ecbe2fa
     let nwritten_ref = nwritten.deref(memory);
 
     let fd_entry = wasi_try_ok!(state.fs.get_fd(fd));
     let bytes_written = match fd {
         __WASI_STDIN_FILENO => return Ok(__WASI_EINVAL),
         __WASI_STDOUT_FILENO => {
-<<<<<<< HEAD
             let mut guard = wasi_try_ok!(
                 inodes
                     .stdout_mut(&state.fs.fd_map)
@@ -1513,18 +1331,11 @@
             );
             if let Some(ref mut stdout) = guard.deref_mut() {
                 wasi_try_ok!(write_bytes(stdout, memory, iovs_arr), thread)
-=======
-            if let Some(ref mut stdout) =
-                wasi_try!(state.fs.stdout_mut().map_err(fs_error_into_wasi_err))
-            {
-                wasi_try!(write_bytes(stdout, memory, iovs_arr))
->>>>>>> 2ecbe2fa
             } else {
                 return Ok(__WASI_EBADF);
             }
         }
         __WASI_STDERR_FILENO => {
-<<<<<<< HEAD
             let mut guard = wasi_try_ok!(
                 inodes
                     .stderr_mut(&state.fs.fd_map)
@@ -1533,12 +1344,6 @@
             );
             if let Some(ref mut stderr) = guard.deref_mut() {
                 wasi_try_ok!(write_bytes(stderr, memory, iovs_arr), thread)
-=======
-            if let Some(ref mut stderr) =
-                wasi_try!(state.fs.stderr_mut().map_err(fs_error_into_wasi_err))
-            {
-                wasi_try!(write_bytes(stderr, memory, iovs_arr))
->>>>>>> 2ecbe2fa
             } else {
                 return Ok(__WASI_EBADF);
             }
@@ -1550,7 +1355,6 @@
 
             let offset = fd_entry.offset as usize;
             let inode_idx = fd_entry.inode;
-<<<<<<< HEAD
             let inode = &inodes.arena[inode_idx];
 
             let bytes_written = {
@@ -1577,26 +1381,6 @@
                     Kind::Buffer { buffer } => {
                         wasi_try_ok!(write_bytes(&mut buffer[offset..], memory, iovs_arr), thread)
                     }
-=======
-            let inode = &mut state.fs.inodes[inode_idx];
-
-            let bytes_written = match &mut inode.kind {
-                Kind::File { handle, .. } => {
-                    if let Some(handle) = handle {
-                        handle.seek(std::io::SeekFrom::Start(offset as u64));
-                        wasi_try!(write_bytes(handle, memory, iovs_arr))
-                    } else {
-                        return __WASI_EINVAL;
-                    }
-                }
-                Kind::Dir { .. } | Kind::Root { .. } => {
-                    // TODO: verify
-                    return __WASI_EISDIR;
-                }
-                Kind::Symlink { .. } => unimplemented!("Symlinks in wasi::fd_write"),
-                Kind::Buffer { buffer } => {
-                    wasi_try!(write_bytes(&mut buffer[offset..], memory, iovs_arr))
->>>>>>> 2ecbe2fa
                 }
             };
 
@@ -1612,11 +1396,7 @@
         }
     };
 
-<<<<<<< HEAD
     wasi_try_mem_ok!(nwritten_ref.write(bytes_written));
-=======
-    wasi_try_mem!(nwritten_ref.write(bytes_written));
->>>>>>> 2ecbe2fa
 
     Ok(__WASI_ESUCCESS)
 }
@@ -2276,7 +2056,6 @@
         return __WASI_EACCES;
     }
     let path_str = unsafe { get_input_str!(memory, path, path_len) };
-<<<<<<< HEAD
     let inode = wasi_try!(state
         .fs
         .get_inode_at_path(inodes.deref_mut(), dir_fd, &path_str, false));
@@ -2300,25 +2079,6 @@
         } else {
             return __WASI_EINVAL;
         }
-=======
-    let inode = wasi_try!(state.fs.get_inode_at_path(dir_fd, &path_str, false));
-
-    if let Kind::Symlink { relative_path, .. } = &state.fs.inodes[inode].kind {
-        let rel_path_str = relative_path.to_string_lossy();
-        debug!("Result => {:?}", rel_path_str);
-        let bytes = rel_path_str.as_bytes();
-        if bytes.len() >= buf_len as usize {
-            return __WASI_EOVERFLOW;
-        }
-
-        let out = wasi_try_mem!(buf.slice(memory, bytes.len() as u32));
-        wasi_try_mem!(out.write_slice(bytes));
-        // should we null terminate this?
-
-        wasi_try_mem!(buf_used.deref(memory).write(bytes.len() as u32));
-    } else {
-        return __WASI_EINVAL;
->>>>>>> 2ecbe2fa
     }
 
     __WASI_ESUCCESS
@@ -2564,11 +2324,7 @@
 /// - `u32 new_path_len`
 ///     The number of bytes to read from `new_path`
 pub fn path_symlink(
-<<<<<<< HEAD
-    thread: &WasiThread,
-=======
-    env: &WasiEnv,
->>>>>>> 2ecbe2fa
+    thread: &WasiThread,
     old_path: WasmPtr<u8>,
     old_path_len: u32,
     fd: __wasi_fd_t,
@@ -2774,11 +2530,7 @@
 /// - `u32 nevents`
 ///     The number of events seen
 pub fn poll_oneoff(
-<<<<<<< HEAD
-    thread: &WasiThread,
-=======
-    env: &WasiEnv,
->>>>>>> 2ecbe2fa
+    thread: &WasiThread,
     in_: WasmPtr<__wasi_subscription_t>,
     out_: WasmPtr<__wasi_event_t>,
     nsubscriptions: u32,
@@ -2788,13 +2540,8 @@
     trace!("  => nsubscriptions = {}", nsubscriptions);
     let (memory, state, inodes) = thread.get_memory_and_wasi_state_and_inodes(0);
 
-<<<<<<< HEAD
     let subscription_array = wasi_try_mem_ok!(in_.slice(memory, nsubscriptions));
     let event_array = wasi_try_mem_ok!(out_.slice(memory, nsubscriptions));
-=======
-    let subscription_array = wasi_try_mem!(in_.slice(memory, nsubscriptions));
-    let event_array = wasi_try_mem!(out_.slice(memory, nsubscriptions));
->>>>>>> 2ecbe2fa
     let mut events_seen = 0;
     let out_ptr = nevents.deref(memory);
 
@@ -2804,11 +2551,7 @@
     let mut time_to_sleep = Duration::from_millis(5);
 
     for sub in subscription_array.iter() {
-<<<<<<< HEAD
         let s: WasiSubscription = wasi_try_ok!(wasi_try_mem_ok!(sub.read()).try_into());
-=======
-        let s: WasiSubscription = wasi_try!(wasi_try_mem!(sub.read()).try_into());
->>>>>>> 2ecbe2fa
         let mut peb = PollEventBuilder::new();
         
         let fd = match s.event_type {
@@ -2986,15 +2729,9 @@
             }
         }
         let event = __wasi_event_t {
-<<<<<<< HEAD
             userdata: wasi_try_mem_ok!(subscription_array.index(i as u64).read()).userdata,
             error,
             type_: wasi_try_mem_ok!(subscription_array.index(i as u64).read()).type_,
-=======
-            userdata: wasi_try_mem!(subscription_array.index(i as u64).read()).userdata,
-            error,
-            type_: wasi_try_mem!(subscription_array.index(i as u64).read()).type_,
->>>>>>> 2ecbe2fa
             u: unsafe {
                 __wasi_event_u {
                     fd_readwrite: __wasi_event_fd_readwrite_t {
@@ -3004,7 +2741,6 @@
                 }
             },
         };
-<<<<<<< HEAD
         wasi_try_mem_ok!(event_array.index(events_seen as u64).write(event));
         events_seen += 1;
     }
@@ -3032,45 +2768,6 @@
 }
 
 pub fn proc_exit(thread: &WasiThread, code: __wasi_exitcode_t) -> Result<(), WasiError> {
-=======
-        wasi_try_mem!(event_array.index(events_seen as u64).write(event));
-        events_seen += 1;
-    }
-    for clock_info in clock_subs {
-        let event = __wasi_event_t {
-            // TOOD: review userdata value
-            userdata: 0,
-            error: __WASI_ESUCCESS,
-            type_: __WASI_EVENTTYPE_CLOCK,
-            u: unsafe {
-                __wasi_event_u {
-                    fd_readwrite: __wasi_event_fd_readwrite_t {
-                        nbytes: 0,
-                        flags: 0,
-                    },
-                }
-            },
-        };
-        wasi_try_mem!(event_array.index(events_seen as u64).write(event));
-        events_seen += 1;
-    }
-    wasi_try_mem!(out_ptr.write(events_seen as u32));
-    __WASI_ESUCCESS
-}
-
-#[cfg(feature = "js")]
-pub fn poll_oneoff(
-    env: &WasiEnv,
-    in_: WasmPtr<__wasi_subscription_t>,
-    out_: WasmPtr<__wasi_event_t>,
-    nsubscriptions: u32,
-    nevents: WasmPtr<u32>,
-) -> __wasi_errno_t {
-    unimplemented!();
-}
-
-pub fn proc_exit(env: &WasiEnv, code: __wasi_exitcode_t) -> Result<(), WasiError> {
->>>>>>> 2ecbe2fa
     debug!("wasi::proc_exit, {}", code);
     Err(WasiError::Exit(code))
 }
