--- conflicted
+++ resolved
@@ -28,10 +28,6 @@
 /// Reads a string from Wasm memory.
 macro_rules! get_input_str {
     ($memory:expr, $data:expr, $len:expr) => {{
-<<<<<<< HEAD
-        wasi_try!($data.get_utf8_string($memory, $len).ok_or(__WASI_EINVAL))
-=======
         wasi_try_mem!($data.read_utf8_string($memory, $len))
->>>>>>> d704d847
     }};
 }