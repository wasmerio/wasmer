--- conflicted
+++ resolved
@@ -208,11 +208,7 @@
 
     /// Locks the protected area of the BUS and returns a guard that
     /// can be used to access it
-<<<<<<< HEAD
-    pub fn protected<'a>(&'a self) -> MutexGuard<'a, WasiBusProtectedState> {
-=======
     pub fn protected(&self) -> MutexGuard<'_, WasiBusProtectedState> {
->>>>>>> 1d7530dd
         self.protected.lock().unwrap()
     }
 }
@@ -353,11 +349,7 @@
     pub fn fork(&self, inc_refs: bool) -> Self {
         WasiState {
             fs: self.fs.fork(inc_refs),
-<<<<<<< HEAD
-            secret: self.secret.clone(),
-=======
             secret: self.secret,
->>>>>>> 1d7530dd
             inodes: self.inodes.clone(),
             threading: Default::default(),
             futexs: Default::default(),
