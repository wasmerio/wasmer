#![deny(unused_mut)]
#![doc(html_favicon_url = "https://wasmer.io/images/icons/favicon-32x32.png")]
#![doc(html_logo_url = "https://github.com/wasmerio.png?size=200")]

//! Wasmer's WASI implementation
//!
//! Use `generate_import_object` to create an [`Imports`].  This [`Imports`]
//! can be combined with a module to create an `Instance` which can execute WASI
//! Wasm functions.
//!
//! See `state` for the experimental WASI FS API.  Also see the
//! [WASI plugin example](https://github.com/wasmerio/wasmer/blob/master/examples/plugin.rs)
//! for an example of how to extend WASI using the WASI FS API.

#[cfg(all(not(feature = "sys"), not(feature = "js")))]
compile_error!("At least the `sys` or the `js` feature must be enabled. Please, pick one.");

#[cfg(all(feature = "sys", feature = "js"))]
compile_error!(
    "Cannot have both `sys` and `js` features enabled at the same time. Please, pick one."
);

#[cfg(all(feature = "sys", target_arch = "wasm32"))]
compile_error!("The `sys` feature must be enabled only for non-`wasm32` target.");

#[cfg(all(feature = "js", not(target_arch = "wasm32")))]
compile_error!(
    "The `js` feature must be enabled only for the `wasm32` target (either `wasm32-unknown-unknown` or `wasm32-wasi`)."
);

#[cfg(all(feature = "host-fs", feature = "mem-fs"))]
compile_error!(
    "Cannot have both `host-fs` and `mem-fs` features enabled at the same time. Please, pick one."
);

#[macro_use]
mod macros;
mod state;
mod syscalls;
mod utils;

use crate::syscalls::*;

pub use crate::state::{
    Fd, Pipe, Stderr, Stdin, Stdout, WasiFs, WasiState, WasiStateBuilder, WasiStateCreationError,
    ALL_RIGHTS, VIRTUAL_ROOT_FD,
};
pub use crate::syscalls::types;
pub use crate::utils::{get_wasi_version, get_wasi_versions, is_wasi_module, WasiVersion};
use derivative::*;
use std::ops::Deref;
#[deprecated(since = "2.1.0", note = "Please use `wasmer_vfs::FsError`")]
pub use wasmer_vfs::FsError as WasiFsError;
#[deprecated(since = "2.1.0", note = "Please use `wasmer_vfs::VirtualFile`")]
pub use wasmer_vfs::VirtualFile as WasiFile;
pub use wasmer_vfs::{FsError, VirtualFile};

use thiserror::Error;
use wasmer::{
    imports, Function, Imports, LazyInit, Memory, MemoryAccessError, Module, Store, WasmerEnv,
};

use std::time::{Instant, Duration};
use std::sync::{atomic::AtomicU32, atomic::Ordering, Arc, Mutex, MutexGuard};

/// This is returned in `RuntimeError`.
/// Use `downcast` or `downcast_ref` to retrieve the `ExitCode`.
#[derive(Error, Debug)]
pub enum WasiError {
    #[error("WASI exited with code: {0}")]
    Exit(syscalls::types::__wasi_exitcode_t),
    #[error("The WASI version could not be determined")]
    UnknownWasiVersion,
}

/// The environment provided to the WASI imports.
#[derive(Derivative)]
#[derivative(Debug)]
#[derive(Clone, WasmerEnv)]
pub struct WasiThread {
    /// ID of this thread
    id: u32,
    /// Provides access to the WASI environment
    env: WasiEnv,
    #[wasmer(export)]
    memory: LazyInit<Memory>,
}

/// The WASI thread dereferences into the WASI environment
impl Deref for WasiThread {
    type Target = WasiEnv;

    fn deref(&self) -> &WasiEnv {
        &self.env
    }
}

impl WasiThread {
    /// Returns the unique ID of this thread
    pub fn thread_id(&self) -> u32 {
        self.id
    }

    /// Yields execution
    pub fn yield_now(&self) {
        if let Some(callback) = self.on_yield.as_ref() {
            callback(self);
        }
        std::thread::yield_now();
    }

    /// Sleeps for a period of time
    pub fn sleep(&self, duration: Duration) {
        let start = Instant::now();
        self.yield_now();
        loop {
            let delta = match Instant::now().checked_duration_since(start) {
                Some(a) => a,
                None => { break; }
            };            
            if delta > duration {
                break;
            }
            let remaining = match duration.checked_sub(delta) {
                Some(a) => a.min(Duration::from_millis(10)),
                None => { break; }
            };
            self.yield_now();
            std::thread::sleep(remaining);
        }
    }

    /// Get an `Imports` for a specific version of WASI detected in the module.
    pub fn import_object(&mut self, module: &Module) -> Result<Imports, WasiError> {
        let wasi_version = get_wasi_version(module, false).ok_or(WasiError::UnknownWasiVersion)?;
        Ok(generate_import_object_from_thread(
            module.store(),
            self.clone(),
            wasi_version,
        ))
    }

    /// Like `import_object` but containing all the WASI versions detected in
    /// the module.
    pub fn import_object_for_all_wasi_versions(
        &mut self,
        module: &Module,
    ) -> Result<Imports, WasiError> {
        let wasi_versions =
            get_wasi_versions(module, false).ok_or(WasiError::UnknownWasiVersion)?;

        let mut resolver = Imports::new();
        for version in wasi_versions.iter() {
            let new_import_object =
<<<<<<< HEAD
                generate_import_object_from_thread(module.store(), self.clone(), *version);
            resolver = Box::new(new_import_object.chain_front(resolver));
=======
                generate_import_object_from_env(module.store(), self.clone(), *version);
            for ((n, m), e) in new_import_object.into_iter() {
                resolver.define(&n, &m, e);
            }
>>>>>>> fd32ade6
        }
        Ok(resolver)
    }

    /// Get a reference to the memory
    pub fn memory(&self) -> &Memory {
        self.memory_ref()
            .expect("Memory should be set on `WasiThread` first")
    }

    // Copy the lazy reference so that when its initialized during the
    // export phase that all the other references get a copy of it
    pub fn memory_clone(&self) -> LazyInit<Memory> {
        self.memory.clone()
    }

    pub(crate) fn get_memory_and_wasi_state(
        &self,
        _mem_index: u32,
    ) -> (&Memory, MutexGuard<WasiState>) {
        let memory = self.memory();
        let state = self.state.lock().unwrap();
        (memory, state)
    }
}

/// The environment provided to the WASI imports.
#[derive(Derivative, Clone)]
#[derivative(Debug)]
pub struct WasiEnv {
    /// Represents a reference to the memory
    memory: LazyInit<Memory>,
    /// Shared state of the WASI system. Manages all the data that the
    /// executing WASI program can see.
    ///
    /// Be careful when using this in host functions that call into Wasm:
    /// if the lock is held and the Wasm calls into a host function that tries
    /// to lock this mutex, the program will deadlock.
    pub state: Arc<Mutex<WasiState>>,
    /// Optional callback thats invoked whenever a syscall is made
    /// which is used to make callbacks to the process without breaking
    /// the single threaded WASM modules
    #[derivative(Debug = "ignore")]
    pub(crate) on_yield: Option<Arc<dyn Fn(&WasiThread) + Send + Sync + 'static>>,
    /// The thread ID seed is used to generate unique thread identifiers
    /// for each WasiThread. These are needed for multithreading code that needs
    /// this information in the syscalls
    pub(crate) thread_id_seed: Arc<AtomicU32>,
}

impl WasiEnv {
    pub fn new(state: WasiState) -> Self {
        Self {
            memory: LazyInit::new(),
            state: Arc::new(Mutex::new(state)),
            on_yield: None,
            thread_id_seed: Arc::new(AtomicU32::new(1u32)),
        }
    }

    /// Creates a new thread only this wasi environment
    pub fn new_thread(&self) -> WasiThread {
        WasiThread {
            id: self.thread_id_seed.fetch_add(1, Ordering::Relaxed),
            env: self.clone(),
            memory: self.memory_clone(),
        }
    }

    /// Get the WASI state
    ///
    /// Be careful when using this in host functions that call into Wasm:
    /// if the lock is held and the Wasm calls into a host function that tries
    /// to lock this mutex, the program will deadlock.
    pub fn state(&self) -> MutexGuard<WasiState> {
        self.state.lock().unwrap()
    }

    /// Get a reference to the memory
    pub fn memory(&self) -> &Memory {
        self.memory
            .get_ref()
            .expect("Memory should be set on `WasiEnv` first")
    }

    /// Copy the lazy reference so that when it's initialized during the
    /// export phase, all the other references get a copy of it
    pub fn memory_clone(&self) -> LazyInit<Memory> {
        self.memory.clone()
    }
}

/// Create an [`Imports`] with an existing [`WasiEnv`]. `WasiEnv`
/// needs a [`WasiState`], that can be constructed from a
/// [`WasiStateBuilder`](state::WasiStateBuilder).
pub fn generate_import_object_from_thread(
    store: &Store,
    thread: WasiThread,
    version: WasiVersion,
) -> Imports {
    match version {
        WasiVersion::Snapshot0 => generate_import_object_snapshot0(store, thread),
        WasiVersion::Snapshot1 | WasiVersion::Latest => {
            generate_import_object_snapshot1(store, thread)
        }
    }
}

/// Combines a state generating function with the import list for legacy WASI
<<<<<<< HEAD
fn generate_import_object_snapshot0(store: &Store, thread: WasiThread) -> ImportObject {
=======
fn generate_import_object_snapshot0(store: &Store, env: WasiEnv) -> Imports {
>>>>>>> fd32ade6
    imports! {
        "wasi_unstable" => {
            "args_get" => Function::new_native_with_env(store, thread.clone(), args_get),
            "args_sizes_get" => Function::new_native_with_env(store, thread.clone(), args_sizes_get),
            "clock_res_get" => Function::new_native_with_env(store, thread.clone(), clock_res_get),
            "clock_time_get" => Function::new_native_with_env(store, thread.clone(), clock_time_get),
            "environ_get" => Function::new_native_with_env(store, thread.clone(), environ_get),
            "environ_sizes_get" => Function::new_native_with_env(store, thread.clone(), environ_sizes_get),
            "fd_advise" => Function::new_native_with_env(store, thread.clone(), fd_advise),
            "fd_allocate" => Function::new_native_with_env(store, thread.clone(), fd_allocate),
            "fd_close" => Function::new_native_with_env(store, thread.clone(), fd_close),
            "fd_datasync" => Function::new_native_with_env(store, thread.clone(), fd_datasync),
            "fd_fdstat_get" => Function::new_native_with_env(store, thread.clone(), fd_fdstat_get),
            "fd_fdstat_set_flags" => Function::new_native_with_env(store, thread.clone(), fd_fdstat_set_flags),
            "fd_fdstat_set_rights" => Function::new_native_with_env(store, thread.clone(), fd_fdstat_set_rights),
            "fd_filestat_get" => Function::new_native_with_env(store, thread.clone(), legacy::snapshot0::fd_filestat_get),
            "fd_filestat_set_size" => Function::new_native_with_env(store, thread.clone(), fd_filestat_set_size),
            "fd_filestat_set_times" => Function::new_native_with_env(store, thread.clone(), fd_filestat_set_times),
            "fd_pread" => Function::new_native_with_env(store, thread.clone(), fd_pread),
            "fd_prestat_get" => Function::new_native_with_env(store, thread.clone(), fd_prestat_get),
            "fd_prestat_dir_name" => Function::new_native_with_env(store, thread.clone(), fd_prestat_dir_name),
            "fd_pwrite" => Function::new_native_with_env(store, thread.clone(), fd_pwrite),
            "fd_read" => Function::new_native_with_env(store, thread.clone(), fd_read),
            "fd_readdir" => Function::new_native_with_env(store, thread.clone(), fd_readdir),
            "fd_renumber" => Function::new_native_with_env(store, thread.clone(), fd_renumber),
            "fd_seek" => Function::new_native_with_env(store, thread.clone(), legacy::snapshot0::fd_seek),
            "fd_sync" => Function::new_native_with_env(store, thread.clone(), fd_sync),
            "fd_tell" => Function::new_native_with_env(store, thread.clone(), fd_tell),
            "fd_write" => Function::new_native_with_env(store, thread.clone(), fd_write),
            "path_create_directory" => Function::new_native_with_env(store, thread.clone(), path_create_directory),
            "path_filestat_get" => Function::new_native_with_env(store, thread.clone(), legacy::snapshot0::path_filestat_get),
            "path_filestat_set_times" => Function::new_native_with_env(store, thread.clone(), path_filestat_set_times),
            "path_link" => Function::new_native_with_env(store, thread.clone(), path_link),
            "path_open" => Function::new_native_with_env(store, thread.clone(), path_open),
            "path_readlink" => Function::new_native_with_env(store, thread.clone(), path_readlink),
            "path_remove_directory" => Function::new_native_with_env(store, thread.clone(), path_remove_directory),
            "path_rename" => Function::new_native_with_env(store, thread.clone(), path_rename),
            "path_symlink" => Function::new_native_with_env(store, thread.clone(), path_symlink),
            "path_unlink_file" => Function::new_native_with_env(store, thread.clone(), path_unlink_file),
            "poll_oneoff" => Function::new_native_with_env(store, thread.clone(), legacy::snapshot0::poll_oneoff),
            "proc_exit" => Function::new_native_with_env(store, thread.clone(), proc_exit),
            "proc_raise" => Function::new_native_with_env(store, thread.clone(), proc_raise),
            "random_get" => Function::new_native_with_env(store, thread.clone(), random_get),
            "sched_yield" => Function::new_native_with_env(store, thread.clone(), sched_yield),
            "sock_recv" => Function::new_native_with_env(store, thread.clone(), sock_recv),
            "sock_send" => Function::new_native_with_env(store, thread.clone(), sock_send),
            "sock_shutdown" => Function::new_native_with_env(store, thread.clone(), sock_shutdown),
        },
    }
}

/// Combines a state generating function with the import list for snapshot 1
<<<<<<< HEAD
fn generate_import_object_snapshot1(store: &Store, thread: WasiThread) -> ImportObject {
=======
fn generate_import_object_snapshot1(store: &Store, env: WasiEnv) -> Imports {
>>>>>>> fd32ade6
    imports! {
        "wasi_snapshot_preview1" => {
            "args_get" => Function::new_native_with_env(store, thread.clone(), args_get),
            "args_sizes_get" => Function::new_native_with_env(store, thread.clone(), args_sizes_get),
            "clock_res_get" => Function::new_native_with_env(store, thread.clone(), clock_res_get),
            "clock_time_get" => Function::new_native_with_env(store, thread.clone(), clock_time_get),
            "environ_get" => Function::new_native_with_env(store, thread.clone(), environ_get),
            "environ_sizes_get" => Function::new_native_with_env(store, thread.clone(), environ_sizes_get),
            "fd_advise" => Function::new_native_with_env(store, thread.clone(), fd_advise),
            "fd_allocate" => Function::new_native_with_env(store, thread.clone(), fd_allocate),
            "fd_close" => Function::new_native_with_env(store, thread.clone(), fd_close),
            "fd_datasync" => Function::new_native_with_env(store, thread.clone(), fd_datasync),
            "fd_fdstat_get" => Function::new_native_with_env(store, thread.clone(), fd_fdstat_get),
            "fd_fdstat_set_flags" => Function::new_native_with_env(store, thread.clone(), fd_fdstat_set_flags),
            "fd_fdstat_set_rights" => Function::new_native_with_env(store, thread.clone(), fd_fdstat_set_rights),
            "fd_filestat_get" => Function::new_native_with_env(store, thread.clone(), fd_filestat_get),
            "fd_filestat_set_size" => Function::new_native_with_env(store, thread.clone(), fd_filestat_set_size),
            "fd_filestat_set_times" => Function::new_native_with_env(store, thread.clone(), fd_filestat_set_times),
            "fd_pread" => Function::new_native_with_env(store, thread.clone(), fd_pread),
            "fd_prestat_get" => Function::new_native_with_env(store, thread.clone(), fd_prestat_get),
            "fd_prestat_dir_name" => Function::new_native_with_env(store, thread.clone(), fd_prestat_dir_name),
            "fd_pwrite" => Function::new_native_with_env(store, thread.clone(), fd_pwrite),
            "fd_read" => Function::new_native_with_env(store, thread.clone(), fd_read),
            "fd_readdir" => Function::new_native_with_env(store, thread.clone(), fd_readdir),
            "fd_renumber" => Function::new_native_with_env(store, thread.clone(), fd_renumber),
            "fd_seek" => Function::new_native_with_env(store, thread.clone(), fd_seek),
            "fd_sync" => Function::new_native_with_env(store, thread.clone(), fd_sync),
            "fd_tell" => Function::new_native_with_env(store, thread.clone(), fd_tell),
            "fd_write" => Function::new_native_with_env(store, thread.clone(), fd_write),
            "path_create_directory" => Function::new_native_with_env(store, thread.clone(), path_create_directory),
            "path_filestat_get" => Function::new_native_with_env(store, thread.clone(), path_filestat_get),
            "path_filestat_set_times" => Function::new_native_with_env(store, thread.clone(), path_filestat_set_times),
            "path_link" => Function::new_native_with_env(store, thread.clone(), path_link),
            "path_open" => Function::new_native_with_env(store, thread.clone(), path_open),
            "path_readlink" => Function::new_native_with_env(store, thread.clone(), path_readlink),
            "path_remove_directory" => Function::new_native_with_env(store, thread.clone(), path_remove_directory),
            "path_rename" => Function::new_native_with_env(store, thread.clone(), path_rename),
            "path_symlink" => Function::new_native_with_env(store, thread.clone(), path_symlink),
            "path_unlink_file" => Function::new_native_with_env(store, thread.clone(), path_unlink_file),
            "poll_oneoff" => Function::new_native_with_env(store, thread.clone(), poll_oneoff),
            "proc_exit" => Function::new_native_with_env(store, thread.clone(), proc_exit),
            "proc_raise" => Function::new_native_with_env(store, thread.clone(), proc_raise),
            "random_get" => Function::new_native_with_env(store, thread.clone(), random_get),
            "sched_yield" => Function::new_native_with_env(store, thread.clone(), sched_yield),
            "sock_recv" => Function::new_native_with_env(store, thread.clone(), sock_recv),
            "sock_send" => Function::new_native_with_env(store, thread.clone(), sock_send),
            "sock_shutdown" => Function::new_native_with_env(store, thread.clone(), sock_shutdown),
        }
    }
}

fn mem_error_to_wasi(err: MemoryAccessError) -> types::__wasi_errno_t {
    match err {
        MemoryAccessError::HeapOutOfBounds => types::__WASI_EFAULT,
        MemoryAccessError::Overflow => types::__WASI_EOVERFLOW,
        MemoryAccessError::NonUtf8String => types::__WASI_EINVAL,
        _ => types::__WASI_EINVAL,
    }
}<|MERGE_RESOLUTION|>--- conflicted
+++ resolved
@@ -152,15 +152,10 @@
         let mut resolver = Imports::new();
         for version in wasi_versions.iter() {
             let new_import_object =
-<<<<<<< HEAD
                 generate_import_object_from_thread(module.store(), self.clone(), *version);
-            resolver = Box::new(new_import_object.chain_front(resolver));
-=======
-                generate_import_object_from_env(module.store(), self.clone(), *version);
             for ((n, m), e) in new_import_object.into_iter() {
                 resolver.define(&n, &m, e);
             }
->>>>>>> fd32ade6
         }
         Ok(resolver)
     }
@@ -270,11 +265,7 @@
 }
 
 /// Combines a state generating function with the import list for legacy WASI
-<<<<<<< HEAD
-fn generate_import_object_snapshot0(store: &Store, thread: WasiThread) -> ImportObject {
-=======
-fn generate_import_object_snapshot0(store: &Store, env: WasiEnv) -> Imports {
->>>>>>> fd32ade6
+fn generate_import_object_snapshot0(store: &Store, thread: WasiThread) -> Imports {
     imports! {
         "wasi_unstable" => {
             "args_get" => Function::new_native_with_env(store, thread.clone(), args_get),
@@ -327,11 +318,7 @@
 }
 
 /// Combines a state generating function with the import list for snapshot 1
-<<<<<<< HEAD
-fn generate_import_object_snapshot1(store: &Store, thread: WasiThread) -> ImportObject {
-=======
-fn generate_import_object_snapshot1(store: &Store, env: WasiEnv) -> Imports {
->>>>>>> fd32ade6
+fn generate_import_object_snapshot1(store: &Store, thread: WasiThread) -> Imports {
     imports! {
         "wasi_snapshot_preview1" => {
             "args_get" => Function::new_native_with_env(store, thread.clone(), args_get),
