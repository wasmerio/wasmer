--- conflicted
+++ resolved
@@ -469,33 +469,29 @@
     feature = "wasmi"
 ))]
 mod entities;
-<<<<<<< HEAD
-
-#[cfg(any(
-    feature = "cranelift",
-    feature = "singlepass",
-    feature = "llvm",
-    feature = "js",
-    feature = "jsc",
-    feature = "wamr",
-    feature = "v8",
-    feature = "wasmi"
-))]
-pub use entities::memory::{location::MemoryLocation, MemoryView};
-
-#[cfg(any(
-    feature = "cranelift",
-    feature = "singlepass",
-    feature = "llvm",
-    feature = "js",
-    feature = "jsc",
-    feature = "wamr",
-    feature = "v8",
-    feature = "wasmi"
-))]
-=======
+
+#[cfg(any(
+    feature = "cranelift",
+    feature = "singlepass",
+    feature = "llvm",
+    feature = "js",
+    feature = "jsc",
+    feature = "wamr",
+    feature = "v8",
+    feature = "wasmi"
+))]
 pub use entities::memory::{MemoryView, location::MemoryLocation};
->>>>>>> f2bf0165
+
+#[cfg(any(
+    feature = "cranelift",
+    feature = "singlepass",
+    feature = "llvm",
+    feature = "js",
+    feature = "jsc",
+    feature = "wamr",
+    feature = "v8",
+    feature = "wasmi"
+))]
 pub use entities::*;
 
 #[cfg(any(
