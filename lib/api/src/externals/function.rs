--- conflicted
+++ resolved
@@ -140,17 +140,13 @@
         // The engine linker will replace the address with one pointing to a
         // generated dynamic trampoline.
         let address = std::ptr::null() as *const VMFunctionBody;
-<<<<<<< HEAD
-        let vmctx = Box::into_raw(Box::new(dynamic_ctx)) as *mut VMContext;
+        let vmctx = VMFunctionEnvironment {
+            host_env: Box::into_raw(Box::new(dynamic_ctx)) as *mut _,
+        };
         // TODO: look into removing transmute by changing API type signatures
         let function_ptr = Some(unsafe {
             std::mem::transmute::<fn(_, _) -> Result<(), _>, fn(_, _) -> Result<(), _>>(Env::finish)
         });
-=======
-        let vmctx = VMFunctionEnvironment {
-            host_env: Box::into_raw(Box::new(dynamic_ctx)) as *mut _,
-        };
->>>>>>> be52ece3
 
         Self {
             store: store.clone(),
@@ -192,13 +188,9 @@
     {
         let function = inner::Function::<Args, Rets>::new(func);
         let address = function.address() as *const VMFunctionBody;
-<<<<<<< HEAD
-        let vmctx = std::ptr::null_mut() as *mut VMContext;
-=======
         let vmctx = VMFunctionEnvironment {
             host_env: std::ptr::null_mut() as *mut _,
         };
->>>>>>> be52ece3
         let signature = function.ty();
 
         Self {
@@ -256,17 +248,13 @@
         // In the case of Host-defined functions `VMContext` is whatever environment
         // the user want to attach to the function.
         let box_env = Box::new(env);
-<<<<<<< HEAD
-        let vmctx = Box::into_raw(box_env) as *mut VMContext;
+        let vmctx = VMFunctionEnvironment {
+            host_env: Box::into_raw(box_env) as *mut _,
+        };
         // TODO: look into removing transmute by changing API type signatures
         let function_ptr = Some(unsafe {
             std::mem::transmute::<fn(_, _) -> Result<(), _>, fn(_, _) -> Result<(), _>>(Env::finish)
         });
-=======
-        let vmctx = VMFunctionEnvironment {
-            host_env: Box::into_raw(box_env) as *mut _,
-        };
->>>>>>> be52ece3
         let signature = function.ty();
 
         Self {
