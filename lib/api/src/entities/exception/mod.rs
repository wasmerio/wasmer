pub(crate) mod inner;
pub(crate) use inner::*;
use wasmer_types::{TagType, Type};

use crate::{
<<<<<<< HEAD
    vm::{VMExceptionRef, VMExtern, VMExternTag},
=======
>>>>>>> 09ce0606
    AsStoreMut, AsStoreRef, ExportError, Exportable, Extern, Tag, Value,
    vm::{VMExtern, VMExternTag},
};

/// A WebAssembly `exception` instance.
///
/// An exception is an internal construct in WebAssembly that represents a runtime object that can
/// be thrown. A WebAssembly exception consists of an exception tag and its runtime arguments.
///
/// Spec: <https://github.com/WebAssembly/exception-handling/blob/main/proposals/exception-handling/Exceptions.md#exceptions>
#[derive(Debug, Clone, PartialEq, Eq, derive_more::From)]
#[cfg_attr(feature = "artifact-size", derive(loupe::MemoryUsage))]
pub struct Exception(pub(crate) BackendException);

impl Exception {
    /// Create a new exception with the given tag and payload, and also creates
    /// a reference to it, returning the reference.
    pub fn new(store: &mut impl AsStoreMut, tag: &Tag, payload: &[Value]) -> Self {
        Self(BackendException::new(store, tag, payload))
    }

    /// Check whether this `Exception` comes from the given store.
    pub fn is_from_store(&self, store: &impl AsStoreRef) -> bool {
        self.0.is_from_store(store)
    }

    /// Get the exception tag.
    pub fn tag(&self, store: &impl AsStoreRef) -> Tag {
        self.0.tag(store)
    }

    /// Get the exception payload values.
    pub fn payload(&self, store: &mut impl AsStoreMut) -> Vec<Value> {
        self.0.payload(store)
    }

    /// Get the `VMExceptionRef` corresponding to this `Exception`.
    pub fn vm_exceptionref(&self) -> VMExceptionRef {
        self.0.vm_exceptionref()
    }

    /// Create an `Exception` from a `VMExceptionRef`.
    pub fn from_vm_exceptionref(exnref: VMExceptionRef) -> Self {
        Self(BackendException::from_vm_exceptionref(exnref))
    }
}<|MERGE_RESOLUTION|>--- conflicted
+++ resolved
@@ -3,12 +3,8 @@
 use wasmer_types::{TagType, Type};
 
 use crate::{
-<<<<<<< HEAD
+    AsStoreMut, AsStoreRef, ExportError, Exportable, Extern, Tag, Value,
     vm::{VMExceptionRef, VMExtern, VMExternTag},
-=======
->>>>>>> 09ce0606
-    AsStoreMut, AsStoreRef, ExportError, Exportable, Extern, Tag, Value,
-    vm::{VMExtern, VMExternTag},
 };
 
 /// A WebAssembly `exception` instance.
