use crate::sys::tunables::BaseTunables;
use std::fmt;
<<<<<<< HEAD
use std::ops::Deref;
use std::sync::Arc;
use wasmer_compiler::CompilerConfig;
use wasmer_compiler::{Engine, Tunables, Universal};
use wasmer_vm::{init_traps, TrapHandlerFn};
=======
use std::sync::{Arc, RwLock};
#[cfg(feature = "compiler")]
use wasmer_compiler::{Engine, EngineBuilder, Tunables};
use wasmer_vm::{init_traps, TrapHandler, TrapHandlerFn};
>>>>>>> 087803c0

use wasmer_vm::StoreObjects;

/// We require the context to have a fixed memory address for its lifetime since
/// various bits of the VM have raw pointers that point back to it. Hence we
/// wrap the actual context in a box.
pub(crate) struct StoreInner {
    pub(crate) objects: StoreObjects,
<<<<<<< HEAD
    pub(crate) engine: Arc<dyn Engine + Send + Sync>,
    pub(crate) tunables: Arc<dyn Tunables + Send + Sync>,
    pub(crate) trap_handler: Option<Arc<TrapHandlerFn<'static>>>,
=======
    pub(crate) engine: Engine,
    pub(crate) tunables: Box<dyn Tunables + Send + Sync>,
    pub(crate) trap_handler: Option<Box<TrapHandlerFn<'static>>>,
>>>>>>> 087803c0
}

/// The store represents all global state that can be manipulated by
/// WebAssembly programs. It consists of the runtime representation
/// of all instances of functions, tables, memories, and globals that
/// have been allocated during the lifetime of the abstract machine.
///
/// The `Store` holds the engine (that is —amongst many things— used to compile
/// the Wasm bytes into a valid module artifact), in addition to the
/// [`Tunables`] (that are used to create the memories, tables and globals).
///
/// Spec: <https://webassembly.github.io/spec/core/exec/runtime.html#store>
pub struct Store {
    pub(crate) inner: Box<StoreInner>,
    engine: Engine,
    trap_handler: Arc<RwLock<Option<Box<TrapHandlerFn<'static>>>>>,
}

impl Store {
    #[cfg(feature = "compiler")]
    /// Creates a new `Store` with a specific [`Engine`].
    pub fn new(engine: impl Into<Engine>) -> Self {
        let engine = engine.into();
        let target = engine.target().clone();
        Self::new_with_tunables(engine, BaseTunables::for_target(&target))
    }

    #[deprecated(
        since = "3.0.0",
        note = "Store::new_with_engine has been deprecated in favor of Store::new"
    )]
    /// Creates a new `Store` with a specific [`Engine`].
<<<<<<< HEAD
    pub fn new_with_engine<E>(engine: &E) -> Self
    where
        E: Engine + ?Sized,
    {
        let ret = Self::new_with_tunables(engine, BaseTunables::for_target(engine.target()));
        ret
=======
    pub fn new_with_engine(engine: impl Into<Engine>) -> Self {
        Self::new(engine)
>>>>>>> 087803c0
    }

    /// Set the trap handler in this store.
    pub fn set_trap_handler(&mut self, handler: Option<Arc<TrapHandlerFn<'static>>>) {
        self.inner.trap_handler = handler;
    }

    /// Creates a new `Store` with a specific [`Engine`] and [`Tunables`].
    pub fn new_with_tunables(
        engine: impl Into<Engine>,
        tunables: impl Tunables + Send + Sync + 'static,
    ) -> Self {
        let engine = engine.into();

        // Make sure the signal handlers are installed.
        // This is required for handling traps.
        init_traps();

        Self {
            inner: Box::new(StoreInner {
                objects: Default::default(),
                engine: engine.cloned(),
                tunables: Arc::new(tunables),
                trap_handler: None,
            }),
            engine: engine.cloned(),
            trap_handler: Arc::new(RwLock::new(None)),
        }
    }

    /// Returns the [`Tunables`].
    pub fn tunables(&self) -> &dyn Tunables {
        self.inner.tunables.as_ref()
    }

    /// Returns the [`Engine`].
    pub fn engine(&self) -> &Engine {
        &self.engine
    }

    /// Checks whether two stores are identical. A store is considered
    /// equal to another store if both have the same engine. The
    /// tunables are excluded from the logic.
    pub fn same(a: &Self, b: &Self) -> bool {
        a.engine.id() == b.engine.id()
    }
}

impl PartialEq for Store {
    fn eq(&self, other: &Self) -> bool {
        Self::same(self, other)
    }
}

unsafe impl TrapHandler for Store {
    fn custom_trap_handler(&self, call: &dyn Fn(&TrapHandlerFn) -> bool) -> bool {
        if let Some(handler) = self.trap_handler.read().unwrap().as_ref() {
            call(handler)
        } else {
            false
        }
    }

    /// Packages an empty copy of store so that it can be passed to other threads
    pub fn package(&self) -> PackagedStore
    {
        self.inner.package()
    }
}

impl StoreInner
{
    /// Packages an empty copy of store so that it can be passed to other threads
    pub fn package(&self) -> PackagedStore
    {
        PackagedStore
        {
            engine: self.engine.clone(),
            tunables: self.tunables.clone(),
            trap_handler: self.trap_handler.clone()
        }
    }
}

/// Represents a packaged store that can be passed around and then created locally
pub struct PackagedStore
{
    engine: Arc<dyn Engine + Send + Sync>,
    tunables: Arc<dyn Tunables + Send + Sync>,
    trap_handler: Option<Arc<TrapHandlerFn<'static>>>,
}

impl PackagedStore
{
    /// Creates a store in from an earlier packaged store
    pub fn unpack(self) -> Store
    {
        Store {
            inner: Box::new(StoreInner {
                objects: StoreObjects::default(),
                engine: self.engine,
                tunables: self.tunables,
                trap_handler: self.trap_handler
            })
        }
    }
}

// impl PartialEq for Store {
//     fn eq(&self, other: &Self) -> bool {
//         Self::same(self, other)
//     }
// }

// This is required to be able to set the trap_handler in the
// Store.
unsafe impl Send for Store {}
unsafe impl Sync for Store {}

// We only implement default if we have assigned a default compiler and engine
#[cfg(feature = "compiler")]
impl Default for Store {
    fn default() -> Self {
        // We store them on a function that returns to make
        // sure this function doesn't emit a compile error even if
        // more than one compiler is enabled.
        #[allow(unreachable_code)]
        #[cfg(any(feature = "cranelift", feature = "llvm", feature = "singlepass"))]
        fn get_config() -> impl wasmer_compiler::CompilerConfig + 'static {
            cfg_if::cfg_if! {
                if #[cfg(feature = "cranelift")] {
                    wasmer_compiler_cranelift::Cranelift::default()
                } else if #[cfg(feature = "llvm")] {
                    wasmer_compiler_llvm::LLVM::default()
                } else if #[cfg(feature = "singlepass")] {
                    wasmer_compiler_singlepass::Singlepass::default()
                } else {
                    compile_error!("No default compiler chosen")
                }
            }
        }

        #[allow(unreachable_code, unused_mut)]
        fn get_engine() -> Engine {
            cfg_if::cfg_if! {
                if #[cfg(feature = "compiler")] {

            cfg_if::cfg_if! {
                    if #[cfg(any(feature = "cranelift", feature = "llvm", feature = "singlepass"))]
                    {
                    let config = get_config();
                    EngineBuilder::new(Box::new(config) as Box<dyn wasmer_compiler::CompilerConfig>)
                        .engine()
                    } else {
                    EngineBuilder::headless()
                        .engine()
                    }
            }
                } else {
                    compile_error!("No default engine chosen")
                }
            }
        }

        let engine = get_engine();
        let tunables = BaseTunables::for_target(engine.target());
        Self::new_with_tunables(&engine, tunables)
    }
}

impl AsStoreRef for Store {
    fn as_store_ref(&self) -> StoreRef<'_> {
        StoreRef { inner: &self.inner }
    }
}
impl AsStoreMut for Store {
    fn as_store_mut(&mut self) -> StoreMut<'_> {
        StoreMut {
            inner: &mut self.inner,
        }
    }
    fn objects_mut(&mut self) -> &mut StoreObjects {
        &mut self.inner.objects
    }
}

impl fmt::Debug for Store {
    fn fmt(&self, f: &mut fmt::Formatter) -> fmt::Result {
        f.debug_struct("Store").finish()
    }
}

/// A temporary handle to a [`Store`].
pub struct StoreRef<'a> {
    pub(crate) inner: &'a StoreInner,
}

impl<'a> StoreRef<'a> {
    pub(crate) fn objects(&self) -> &'a StoreObjects {
        &self.inner.objects
    }

    /// Returns the [`Tunables`].
    pub fn tunables(&self) -> &dyn Tunables {
        self.inner.tunables.as_ref()
    }

    /// Returns the [`Engine`].
    pub fn engine(&self) -> &Engine {
        &self.inner.engine
    }

    /// Checks whether two stores are identical. A store is considered
    /// equal to another store if both have the same engine. The
    /// tunables are excluded from the logic.
    pub fn same(a: &Self, b: &Self) -> bool {
        a.inner.engine.id() == b.inner.engine.id()
    }

    /// The signal handler
    #[inline]
    pub fn signal_handler(&self) -> Option<*const TrapHandlerFn<'static>> {
        self.inner
            .trap_handler
            .as_ref()
            .map(|handler| handler.deref() as *const _)
    }
}

/// A temporary handle to a [`Store`].
pub struct StoreMut<'a> {
    pub(crate) inner: &'a mut StoreInner,
}

impl<'a> StoreMut<'a> {
    /// Returns the [`Tunables`].
    pub fn tunables(&self) -> &dyn Tunables {
        self.inner.tunables.as_ref()
    }

    /// Returns the [`Engine`].
    pub fn engine(&self) -> &Engine {
        &self.inner.engine
    }

    /// Checks whether two stores are identical. A store is considered
    /// equal to another store if both have the same engine. The
    /// tunables are excluded from the logic.
    pub fn same(a: &Self, b: &Self) -> bool {
        a.inner.engine.id() == b.inner.engine.id()
    }

    pub(crate) fn tunables_and_objects_mut(&mut self) -> (&dyn Tunables, &mut StoreObjects) {
        (self.inner.tunables.as_ref(), &mut self.inner.objects)
    }

    pub(crate) fn as_raw(&self) -> *mut StoreInner {
        self.inner as *const StoreInner as *mut StoreInner
    }

    pub(crate) unsafe fn from_raw(raw: *mut StoreInner) -> Self {
        Self { inner: &mut *raw }
    }
    
    /// Packages the store so that it can be passed to another thread and unpackaged
    pub fn package(&self) -> PackagedStore {
        self.inner.package()
    }
}

/// Helper trait for a value that is convertible to a [`StoreRef`].
pub trait AsStoreRef {
    /// Returns a `StoreRef` pointing to the underlying context.
    fn as_store_ref(&self) -> StoreRef<'_>;
}

/// Helper trait for a value that is convertible to a [`StoreMut`].
pub trait AsStoreMut: AsStoreRef {
    /// Returns a `StoreMut` pointing to the underlying context.
    fn as_store_mut(&mut self) -> StoreMut<'_>;

    /// Returns the ObjectMutable
    fn objects_mut(&mut self) -> &mut StoreObjects;
}

impl AsStoreRef for StoreRef<'_> {
    fn as_store_ref(&self) -> StoreRef<'_> {
        StoreRef { inner: self.inner }
    }
}

impl AsStoreRef for StoreMut<'_> {
    fn as_store_ref(&self) -> StoreRef<'_> {
        StoreRef { inner: self.inner }
    }
}
impl AsStoreMut for StoreMut<'_> {
    fn as_store_mut(&mut self) -> StoreMut<'_> {
        StoreMut { inner: self.inner }
    }
    fn objects_mut(&mut self) -> &mut StoreObjects {
        &mut self.inner.objects
    }
}

impl<T: AsStoreRef> AsStoreRef for &'_ T {
    fn as_store_ref(&self) -> StoreRef<'_> {
        T::as_store_ref(*self)
    }
}
impl<T: AsStoreRef> AsStoreRef for &'_ mut T {
    fn as_store_ref(&self) -> StoreRef<'_> {
        T::as_store_ref(*self)
    }
}
impl<T: AsStoreMut> AsStoreMut for &'_ mut T {
    fn as_store_mut(&mut self) -> StoreMut<'_> {
        T::as_store_mut(*self)
    }
    fn objects_mut(&mut self) -> &mut StoreObjects {
        T::objects_mut(*self)
    }
}<|MERGE_RESOLUTION|>--- conflicted
+++ resolved
@@ -1,17 +1,10 @@
 use crate::sys::tunables::BaseTunables;
 use std::fmt;
-<<<<<<< HEAD
 use std::ops::Deref;
 use std::sync::Arc;
-use wasmer_compiler::CompilerConfig;
-use wasmer_compiler::{Engine, Tunables, Universal};
-use wasmer_vm::{init_traps, TrapHandlerFn};
-=======
-use std::sync::{Arc, RwLock};
 #[cfg(feature = "compiler")]
 use wasmer_compiler::{Engine, EngineBuilder, Tunables};
 use wasmer_vm::{init_traps, TrapHandler, TrapHandlerFn};
->>>>>>> 087803c0
 
 use wasmer_vm::StoreObjects;
 
@@ -20,15 +13,9 @@
 /// wrap the actual context in a box.
 pub(crate) struct StoreInner {
     pub(crate) objects: StoreObjects,
-<<<<<<< HEAD
-    pub(crate) engine: Arc<dyn Engine + Send + Sync>,
+    pub(crate) engine: Engine,
     pub(crate) tunables: Arc<dyn Tunables + Send + Sync>,
     pub(crate) trap_handler: Option<Arc<TrapHandlerFn<'static>>>,
-=======
-    pub(crate) engine: Engine,
-    pub(crate) tunables: Box<dyn Tunables + Send + Sync>,
-    pub(crate) trap_handler: Option<Box<TrapHandlerFn<'static>>>,
->>>>>>> 087803c0
 }
 
 /// The store represents all global state that can be manipulated by
@@ -44,7 +31,7 @@
 pub struct Store {
     pub(crate) inner: Box<StoreInner>,
     engine: Engine,
-    trap_handler: Arc<RwLock<Option<Box<TrapHandlerFn<'static>>>>>,
+    trap_handler: Option<Arc<TrapHandlerFn<'static>>>,
 }
 
 impl Store {
@@ -61,22 +48,14 @@
         note = "Store::new_with_engine has been deprecated in favor of Store::new"
     )]
     /// Creates a new `Store` with a specific [`Engine`].
-<<<<<<< HEAD
-    pub fn new_with_engine<E>(engine: &E) -> Self
-    where
-        E: Engine + ?Sized,
-    {
-        let ret = Self::new_with_tunables(engine, BaseTunables::for_target(engine.target()));
-        ret
-=======
     pub fn new_with_engine(engine: impl Into<Engine>) -> Self {
         Self::new(engine)
->>>>>>> 087803c0
     }
 
     /// Set the trap handler in this store.
     pub fn set_trap_handler(&mut self, handler: Option<Arc<TrapHandlerFn<'static>>>) {
-        self.inner.trap_handler = handler;
+        self.inner.trap_handler = handler.clone();
+        self.trap_handler = handler;
     }
 
     /// Creates a new `Store` with a specific [`Engine`] and [`Tunables`].
@@ -98,7 +77,7 @@
                 trap_handler: None,
             }),
             engine: engine.cloned(),
-            trap_handler: Arc::new(RwLock::new(None)),
+            trap_handler: None,
         }
     }
 
@@ -128,13 +107,17 @@
 
 unsafe impl TrapHandler for Store {
     fn custom_trap_handler(&self, call: &dyn Fn(&TrapHandlerFn) -> bool) -> bool {
-        if let Some(handler) = self.trap_handler.read().unwrap().as_ref() {
+        if let Some(handler) = self.trap_handler.as_ref() {
+            let handler = handler.deref();
             call(handler)
         } else {
             false
         }
     }
-
+}
+
+impl Store
+{
     /// Packages an empty copy of store so that it can be passed to other threads
     pub fn package(&self) -> PackagedStore
     {
@@ -149,7 +132,7 @@
     {
         PackagedStore
         {
-            engine: self.engine.clone(),
+            engine: self.engine.cloned(),
             tunables: self.tunables.clone(),
             trap_handler: self.trap_handler.clone()
         }
@@ -159,7 +142,7 @@
 /// Represents a packaged store that can be passed around and then created locally
 pub struct PackagedStore
 {
-    engine: Arc<dyn Engine + Send + Sync>,
+    engine: Engine,
     tunables: Arc<dyn Tunables + Send + Sync>,
     trap_handler: Option<Arc<TrapHandlerFn<'static>>>,
 }
@@ -170,11 +153,13 @@
     pub fn unpack(self) -> Store
     {
         Store {
+            engine: self.engine.cloned(),
+            trap_handler: self.trap_handler.clone(),
             inner: Box::new(StoreInner {
                 objects: StoreObjects::default(),
+                tunables: self.tunables,
                 engine: self.engine,
-                tunables: self.tunables,
-                trap_handler: self.trap_handler
+                trap_handler: self.trap_handler.clone(),
             })
         }
     }
