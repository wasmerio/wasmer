--- conflicted
+++ resolved
@@ -142,32 +142,20 @@
     /// Creates a `WasmRef` from this `WasmPtr` which allows reading and
     /// mutating of the value being pointed to.
     #[inline]
-<<<<<<< HEAD
-    pub fn deref<'a>(self, view: &'a MemoryView) -> WasmRef<'a, T> {
-=======
     pub fn deref<'a>(&self, view: &'a MemoryView) -> WasmRef<'a, T> {
->>>>>>> 1a05fe46
         WasmRef::new(view, self.offset.into())
     }
 
     /// Reads the address pointed to by this `WasmPtr` in a memory.
     #[inline]
-<<<<<<< HEAD
-    pub fn read(self, view: &MemoryView) -> Result<T, MemoryAccessError> {
-=======
     pub fn read(&self, view: &MemoryView) -> Result<T, MemoryAccessError> {
->>>>>>> 1a05fe46
         self.deref(view).read()
     }
 
     /// Writes to the address pointed to by this `WasmPtr` in a memory.
     #[inline]
     pub fn write(
-<<<<<<< HEAD
-        self,
-=======
-        &self,
->>>>>>> 1a05fe46
+        &self,
         view: &MemoryView,
         val: T,
     ) -> Result<(), MemoryAccessError> {
@@ -181,11 +169,7 @@
     /// address.
     #[inline]
     pub fn slice<'a>(
-<<<<<<< HEAD
-        self,
-=======
-        &self,
->>>>>>> 1a05fe46
+        &self,
         view: &'a MemoryView,
         len: M::Offset,
     ) -> Result<WasmSlice<'a, T>, MemoryAccessError> {
@@ -198,11 +182,7 @@
     /// This last value is not included in the returned vector.
     #[inline]
     pub fn read_until(
-<<<<<<< HEAD
-        self,
-=======
-        &self,
->>>>>>> 1a05fe46
+        &self,
         view: &MemoryView,
         mut end: impl FnMut(&T) -> bool,
     ) -> Result<Vec<T>, MemoryAccessError> {
@@ -226,11 +206,7 @@
     /// modified.
     #[inline]
     pub fn read_utf8_string(
-<<<<<<< HEAD
-        self,
-=======
-        &self,
->>>>>>> 1a05fe46
+        &self,
         view: &MemoryView,
         len: M::Offset,
     ) -> Result<String, MemoryAccessError> {
@@ -244,11 +220,7 @@
     /// modified.
     #[inline]
     pub fn read_utf8_string_with_nul(
-<<<<<<< HEAD
-        self,
-=======
-        &self,
->>>>>>> 1a05fe46
+        &self,
         view: &MemoryView,
     ) -> Result<String, MemoryAccessError> {
         let vec = self.read_until(view, |&byte| byte == 0)?;
