[package]
name = "macro-wasmer-universal-test"
<<<<<<< HEAD
version = "5.0.2"
=======
version = "5.1.0"
>>>>>>> 5790d227
edition = "2021"
license = "MIT"
description = "Universal test macro for wasmer-test"

[lib]
proc-macro = true

[dependencies]
proc-macro2 = "1.0.60"
syn = { version = "2.0", default-features = false, features = [
    "full",
    "parsing",
    "printing",
    "visit-mut",
    "clone-impls",
    "extra-traits",
    "proc-macro",
] }
quote = "1.0.20"<|MERGE_RESOLUTION|>--- conflicted
+++ resolved
@@ -1,10 +1,6 @@
 [package]
 name = "macro-wasmer-universal-test"
-<<<<<<< HEAD
-version = "5.0.2"
-=======
 version = "5.1.0"
->>>>>>> 5790d227
 edition = "2021"
 license = "MIT"
 description = "Universal test macro for wasmer-test"
