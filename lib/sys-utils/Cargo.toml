[package]
name = "wasmer-sys-utils"
version = "0.32.0"
description = "Wasmer utilities for a sys environment."
categories = ["wasm"]
keywords = ["wasm", "webassembly"]
license = "MIT OR Apache-2.0 WITH LLVM-exception"
authors.workspace = true
edition.workspace = true
homepage.workspace = true
repository.workspace = true
rust-version.workspace = true

[dependencies]
<<<<<<< HEAD
wasmer = { path = "../api", version = "=5.0.2", default-features = false, features = ["sys", "compiler"] }
wasmer-vm = { path = "../vm", version = "=5.0.2" }
wasmer-types = { path = "../types", version = "=5.0.2" }
=======
wasmer = { path = "../api", version = "=5.1.0", default-features = false, features = ["sys", "compiler"] }
wasmer-vm = { path = "../vm", version = "=5.1.0" }
wasmer-types = { path = "../types", version = "=5.1.0" }
>>>>>>> 5790d227
region = { version = "3.0" }
tracing = "0.1.37"

[target.'cfg(unix)'.dependencies]
libc.workspace = true

[dev-dependencies]
wasmer-wasix.workspace = true
<<<<<<< HEAD
wasmer = { path = "../api", version = "=5.0.2", default-features = false, features = ["sys", "compiler", "cranelift"] }
=======
wasmer = { path = "../api", version = "=5.1.0", default-features = false, features = ["sys", "compiler", "cranelift"] }
>>>>>>> 5790d227
tracing-subscriber = { version = "0.3.16", features = ["fmt"] }
tracing = "0.1.37"

[package.metadata.docs.rs]
rustc-args = ["--cfg", "docsrs"]<|MERGE_RESOLUTION|>--- conflicted
+++ resolved
@@ -12,15 +12,9 @@
 rust-version.workspace = true
 
 [dependencies]
-<<<<<<< HEAD
-wasmer = { path = "../api", version = "=5.0.2", default-features = false, features = ["sys", "compiler"] }
-wasmer-vm = { path = "../vm", version = "=5.0.2" }
-wasmer-types = { path = "../types", version = "=5.0.2" }
-=======
 wasmer = { path = "../api", version = "=5.1.0", default-features = false, features = ["sys", "compiler"] }
 wasmer-vm = { path = "../vm", version = "=5.1.0" }
 wasmer-types = { path = "../types", version = "=5.1.0" }
->>>>>>> 5790d227
 region = { version = "3.0" }
 tracing = "0.1.37"
 
@@ -29,11 +23,7 @@
 
 [dev-dependencies]
 wasmer-wasix.workspace = true
-<<<<<<< HEAD
-wasmer = { path = "../api", version = "=5.0.2", default-features = false, features = ["sys", "compiler", "cranelift"] }
-=======
 wasmer = { path = "../api", version = "=5.1.0", default-features = false, features = ["sys", "compiler", "cranelift"] }
->>>>>>> 5790d227
 tracing-subscriber = { version = "0.3.16", features = ["fmt"] }
 tracing = "0.1.37"
 
