pub use queries::*;

pub use cynic::Id;

#[cynic::schema_for_derives(file = r#"schema.graphql"#, module = "schema")]
mod queries {
    use serde::Serialize;
    use time::OffsetDateTime;

    use super::schema;

    #[derive(cynic::Scalar, Debug, Clone)]
    pub struct DateTime(pub String);

    impl TryFrom<OffsetDateTime> for DateTime {
        type Error = time::error::Format;

        fn try_from(value: OffsetDateTime) -> Result<Self, Self::Error> {
            value
                .format(&time::format_description::well_known::Rfc3339)
                .map(Self)
        }
    }

    impl TryFrom<DateTime> for OffsetDateTime {
        type Error = time::error::Parse;

        fn try_from(value: DateTime) -> Result<Self, Self::Error> {
            OffsetDateTime::parse(&value.0, &time::format_description::well_known::Rfc3339)
        }
    }

    #[derive(cynic::Scalar, Debug, Clone)]
    pub struct JSONString(pub String);

    #[derive(cynic::Enum, Clone, Copy, Debug)]
    pub enum GrapheneRole {
        Owner,
        Admin,
        Editor,
        Viewer,
    }

    #[derive(cynic::QueryVariables, Debug)]
    pub struct GetCurrentUserVars {
        pub namespace_role: Option<GrapheneRole>,
    }

    #[derive(cynic::QueryFragment, Debug)]
    #[cynic(graphql_type = "Query", variables = "GetCurrentUserVars")]
    pub struct GetCurrentUser {
        pub viewer: Option<UserWithNamespaces>,
    }

    #[derive(cynic::QueryFragment, Debug)]
    pub struct User {
        pub id: cynic::Id,
        pub username: String,
    }

    #[derive(cynic::QueryFragment, Debug, Clone, Serialize)]
    pub struct Package {
        pub id: cynic::Id,
        pub package_name: String,
        pub namespace: Option<String>,
        pub last_version: Option<PackageVersion>,
        pub private: bool,
    }

    #[derive(cynic::QueryFragment, Debug, Clone, Serialize)]
    pub struct PackageDistribution {
        pub pirita_sha256_hash: Option<String>,
        pub pirita_download_url: Option<String>,
        pub download_url: Option<String>,
        pub pirita_size: Option<i32>,
        pub size: Option<i32>,
    }

    #[derive(cynic::QueryFragment, Debug, Clone, Serialize)]
    pub struct PackageVersion {
        pub id: cynic::Id,
        pub version: String,
        pub created_at: DateTime,
        pub distribution: PackageDistribution,
    }

    #[derive(cynic::QueryFragment, Debug, Clone, Serialize)]
    #[cynic(graphql_type = "PackageVersion")]
    pub struct PackageVersionWithPackage {
        pub id: cynic::Id,
        pub version: String,
        pub created_at: DateTime,
        pub pirita_manifest: Option<JSONString>,
        pub distribution: PackageDistribution,

        pub package: Package,
    }

    #[derive(cynic::QueryVariables, Debug)]
    pub struct GetPackageVars {
        pub name: String,
    }

    #[derive(cynic::QueryFragment, Debug)]
    #[cynic(graphql_type = "Query", variables = "GetPackageVars")]
    pub struct GetPackage {
        #[arguments(name: $name)]
        pub get_package: Option<Package>,
    }

    #[derive(cynic::QueryVariables, Debug)]
    pub struct GetPackageVersionVars {
        pub name: String,
        pub version: String,
    }

    #[derive(cynic::QueryFragment, Debug)]
    #[cynic(graphql_type = "Query", variables = "GetPackageVersionVars")]
    pub struct GetPackageVersion {
        #[arguments(name: $name, version: $version)]
        pub get_package_version: Option<PackageVersionWithPackage>,
    }

    #[derive(cynic::Enum, Clone, Copy, Debug)]
    pub enum PackageVersionSortBy {
        Newest,
        Oldest,
    }

    #[derive(cynic::QueryVariables, Debug, Clone, Default)]
    pub struct AllPackageVersionsVars {
        pub offset: Option<i32>,
        pub before: Option<String>,
        pub after: Option<String>,
        pub first: Option<i32>,
        pub last: Option<i32>,

        pub created_after: Option<DateTime>,
        pub updated_after: Option<DateTime>,
        pub sort_by: Option<PackageVersionSortBy>,
    }

    #[derive(cynic::QueryFragment, Debug)]
    #[cynic(graphql_type = "Query", variables = "AllPackageVersionsVars")]
    pub struct GetAllPackageVersions {
        #[arguments(
            first: $first,
            last: $last,
            after: $after,
            before: $before,
            offset: $offset,
            updatedAfter: $updated_after,
            createdAfter: $created_after,
            sortBy: $sort_by,
        )]
        pub all_package_versions: PackageVersionConnection,
    }

    #[derive(cynic::QueryFragment, Debug)]
    pub struct PackageVersionConnection {
        pub page_info: PageInfo,
        pub edges: Vec<Option<PackageVersionEdge>>,
    }

    #[derive(cynic::QueryFragment, Debug)]
    pub struct PackageVersionEdge {
        pub node: Option<PackageVersionWithPackage>,
        pub cursor: String,
    }

    #[derive(cynic::QueryVariables, Debug)]
    pub struct GetPackageAndAppVars {
        pub package: String,
        pub app_owner: String,
        pub app_name: String,
    }

    #[derive(cynic::QueryFragment, Debug)]
    #[cynic(graphql_type = "Query", variables = "GetPackageAndAppVars")]
    pub struct GetPackageAndApp {
        #[arguments(name: $package)]
        pub get_package: Option<Package>,
        #[arguments(owner: $app_owner, name: $app_name)]
        pub get_deploy_app: Option<DeployApp>,
    }

    #[derive(cynic::QueryVariables, Debug)]
    pub struct GetCurrentUserWithAppsVars {
        pub after: Option<String>,
    }

    #[derive(cynic::QueryFragment, Debug)]
    #[cynic(graphql_type = "Query", variables = "GetCurrentUserWithAppsVars")]
    pub struct GetCurrentUserWithApps {
        pub viewer: Option<UserWithApps>,
    }

    #[derive(cynic::QueryFragment, Debug)]
    #[cynic(graphql_type = "User")]
    #[cynic(variables = "GetCurrentUserWithAppsVars")]
    pub struct UserWithApps {
        pub id: cynic::Id,
        pub username: String,
        #[arguments(after: $after)]
        pub apps: DeployAppConnection,
    }

    #[derive(cynic::QueryFragment, Serialize, Debug, Clone)]
    pub struct Owner {
        pub global_name: String,
    }

    #[derive(cynic::QueryFragment, Debug, Clone, Serialize)]
    #[cynic(graphql_type = "User", variables = "GetCurrentUserVars")]
    pub struct UserWithNamespaces {
        pub id: cynic::Id,
        pub username: String,
        #[arguments(role: $namespace_role)]
        pub namespaces: NamespaceConnection,
    }

    #[derive(cynic::QueryVariables, Debug)]
    pub struct GetUserAppsVars {
        pub username: String,
    }

    #[derive(cynic::QueryFragment, Debug)]
    #[cynic(graphql_type = "Query", variables = "GetUserAppsVars")]
    pub struct GetUserApps {
        #[arguments(username: $username)]
        pub get_user: Option<User>,
    }

    #[derive(cynic::QueryVariables, Debug)]
    pub struct GetDeployAppVars {
        pub name: String,
        pub owner: String,
    }

    #[derive(cynic::QueryFragment, Debug)]
    #[cynic(graphql_type = "Query", variables = "GetDeployAppVars")]
    pub struct GetDeployApp {
        #[arguments(owner: $owner, name: $name)]
        pub get_deploy_app: Option<DeployApp>,
    }

    #[derive(cynic::QueryVariables, Debug, Clone)]
    pub struct PaginationVars {
        pub offset: Option<i32>,
        pub before: Option<String>,
        pub after: Option<String>,
        pub first: Option<i32>,
        pub last: Option<i32>,
    }

    #[derive(cynic::Enum, Clone, Copy, Debug)]
    pub enum DeployAppsSortBy {
        Newest,
        Oldest,
        MostActive,
    }

    #[derive(cynic::QueryVariables, Debug, Clone, Default)]
    pub struct GetDeployAppsVars {
        pub offset: Option<i32>,
        pub before: Option<String>,
        pub after: Option<String>,
        pub first: Option<i32>,
        pub last: Option<i32>,

        pub updated_after: Option<DateTime>,
        pub sort_by: Option<DeployAppsSortBy>,
    }

    #[derive(cynic::QueryFragment, Debug)]
    #[cynic(graphql_type = "Query", variables = "GetDeployAppsVars")]
    pub struct GetDeployApps {
        #[arguments(
            first: $first,
            last: $last,
            after: $after,
            before: $before,
            offset: $offset,
            updatedAfter: $updated_after,
            sortBy: $sort_by,
        )]
        pub get_deploy_apps: Option<DeployAppConnection>,
    }

    #[derive(cynic::QueryVariables, Debug)]
    pub struct GetDeployAppByAliasVars {
        pub alias: String,
    }

    #[derive(cynic::QueryFragment, Debug)]
    #[cynic(graphql_type = "Query", variables = "GetDeployAppByAliasVars")]
    pub struct GetDeployAppByAlias {
        #[arguments(alias: $alias)]
        pub get_app_by_global_alias: Option<DeployApp>,
    }

    #[derive(cynic::QueryVariables, Debug)]
    pub struct GetDeployAppAndVersionVars {
        pub name: String,
        pub owner: String,
        pub version: String,
    }

    #[derive(cynic::QueryFragment, Debug)]
    #[cynic(graphql_type = "Query", variables = "GetDeployAppAndVersionVars")]
    pub struct GetDeployAppAndVersion {
        #[arguments(owner: $owner, name: $name)]
        pub get_deploy_app: Option<DeployApp>,
        #[arguments(owner: $owner, name: $name, version: $version)]
        pub get_deploy_app_version: Option<DeployAppVersion>,
    }

    #[derive(cynic::QueryVariables, Debug)]
    pub struct GetDeployAppVersionVars {
        pub name: String,
        pub owner: String,
        pub version: String,
    }

    #[derive(cynic::QueryFragment, Debug)]
    #[cynic(graphql_type = "Query", variables = "GetDeployAppVersionVars")]
    pub struct GetDeployAppVersion {
        #[arguments(owner: $owner, name: $name, version: $version)]
        pub get_deploy_app_version: Option<DeployAppVersion>,
    }

    #[derive(cynic::QueryFragment, Debug)]
    pub struct RegisterDomainPayload {
        pub success: bool,
        pub domain: Option<DnsDomain>,
    }

    #[derive(cynic::QueryVariables, Debug)]
    pub struct RegisterDomainVars {
        pub name: String,
        pub namespace: Option<String>,
        pub import_records: Option<bool>,
    }

    #[derive(cynic::QueryFragment, Debug)]
    #[cynic(graphql_type = "Mutation", variables = "RegisterDomainVars")]
    pub struct RegisterDomain {
        #[arguments(input: {name: $name, importRecords: $import_records, namespace: $namespace})]
        pub register_domain: Option<RegisterDomainPayload>,
    }

    #[derive(cynic::QueryVariables, Debug)]
    pub struct UpsertDomainFromZoneFileVars {
        pub zone_file: String,
        pub delete_missing_records: Option<bool>,
    }

    #[derive(cynic::QueryFragment, Debug)]
    #[cynic(graphql_type = "Mutation", variables = "UpsertDomainFromZoneFileVars")]
    pub struct UpsertDomainFromZoneFile {
        #[arguments(input: {zoneFile: $zone_file, deleteMissingRecords: $delete_missing_records})]
        pub upsert_domain_from_zone_file: Option<UpsertDomainFromZoneFilePayload>,
    }

    #[derive(cynic::QueryFragment, Debug)]
    pub struct UpsertDomainFromZoneFilePayload {
        pub success: bool,
        pub domain: DnsDomain,
    }

    #[derive(cynic::QueryVariables, Debug)]
    pub struct CreateNamespaceVars {
        pub name: String,
        pub description: Option<String>,
    }

    #[derive(cynic::QueryFragment, Debug)]
    #[cynic(graphql_type = "Mutation", variables = "CreateNamespaceVars")]
    pub struct CreateNamespace {
        #[arguments(input: {name: $name, description: $description})]
        pub create_namespace: Option<CreateNamespacePayload>,
    }

    #[derive(cynic::QueryFragment, Debug)]
    pub struct CreateNamespacePayload {
        pub namespace: Namespace,
    }

    #[derive(cynic::InputObject, Debug)]
    pub struct CreateNamespaceInput {
        pub name: String,
        pub display_name: Option<String>,
        pub description: Option<String>,
        pub avatar: Option<String>,
        pub client_mutation_id: Option<String>,
    }

    #[derive(cynic::QueryFragment, Debug, Clone, Serialize)]
    pub struct NamespaceEdge {
        pub node: Option<Namespace>,
    }

    #[derive(cynic::QueryFragment, Debug, Clone, Serialize)]
    pub struct NamespaceConnection {
        pub edges: Vec<Option<NamespaceEdge>>,
    }

    #[derive(cynic::QueryFragment, Serialize, Debug, Clone)]
    pub struct Namespace {
        pub id: cynic::Id,
        pub name: String,
        pub global_name: String,
    }

    #[derive(cynic::QueryFragment, Serialize, Debug, Clone)]
    pub struct DeployApp {
        pub id: cynic::Id,
        pub name: String,
        pub created_at: DateTime,
        pub description: Option<String>,
        pub active_version: DeployAppVersion,
        pub admin_url: String,
        pub owner: Owner,
        pub url: String,
        pub deleted: bool,
        pub aliases: AppAliasConnection,
    }

    #[derive(cynic::QueryFragment, Serialize, Debug, Clone)]
    pub struct AppAliasConnection {
        pub page_info: PageInfo,
        pub edges: Vec<Option<AppAliasEdge>>,
    }

    #[derive(cynic::QueryFragment, Serialize, Debug, Clone)]
    pub struct AppAliasEdge {
        pub node: Option<AppAlias>,
    }

    #[derive(cynic::QueryFragment, Serialize, Debug, Clone)]
    pub struct AppAlias {
        pub name: String,
    }

    #[derive(cynic::QueryVariables, Debug, Clone)]
    pub struct DeleteAppVars {
        pub app_id: cynic::Id,
    }

    #[derive(cynic::QueryFragment, Serialize, Debug, Clone)]
    pub struct DeleteAppPayload {
        pub success: bool,
    }

    #[derive(cynic::QueryFragment, Debug)]
    #[cynic(graphql_type = "Mutation", variables = "DeleteAppVars")]
    pub struct DeleteApp {
        #[arguments(input: { id: $app_id })]
        pub delete_app: Option<DeleteAppPayload>,
    }

    #[derive(cynic::Enum, Clone, Copy, Debug)]
    pub enum DeployAppVersionsSortBy {
        Newest,
        Oldest,
    }

    #[derive(cynic::QueryVariables, Debug, Clone)]
    pub struct GetDeployAppVersionsVars {
        pub owner: String,
        pub name: String,

        pub offset: Option<i32>,
        pub before: Option<String>,
        pub after: Option<String>,
        pub first: Option<i32>,
        pub last: Option<i32>,
        pub sort_by: Option<DeployAppVersionsSortBy>,
    }

    #[derive(cynic::QueryFragment, Debug, Clone, Serialize)]
    #[cynic(graphql_type = "Query", variables = "GetDeployAppVersionsVars")]
    pub struct GetDeployAppVersions {
        #[arguments(owner: $owner, name: $name)]
        pub get_deploy_app: Option<DeployAppVersions>,
    }

    #[derive(cynic::QueryFragment, Debug, Clone, Serialize)]
    #[cynic(graphql_type = "DeployApp", variables = "GetDeployAppVersionsVars")]
    pub struct DeployAppVersions {
        #[arguments(
            first: $first,
            last: $last,
            before: $before,
            after: $after,
            offset: $offset,
            sortBy: $sort_by
        )]
        pub versions: DeployAppVersionConnection,
    }

    #[derive(cynic::QueryFragment, Serialize, Debug, Clone)]
    #[cynic(graphql_type = "DeployApp")]
    pub struct SparseDeployApp {
        pub id: cynic::Id,
    }

    #[derive(cynic::QueryFragment, Serialize, Debug, Clone)]
    pub struct DeployAppVersion {
        pub id: cynic::Id,
        pub created_at: DateTime,
        pub version: String,
        pub description: Option<String>,
        pub yaml_config: String,
        pub user_yaml_config: String,
        pub config: String,
        pub json_config: String,
        pub url: String,

        pub app: Option<SparseDeployApp>,
    }

    #[derive(cynic::QueryFragment, Debug, Clone, Serialize)]
    pub struct DeployAppVersionConnection {
        pub page_info: PageInfo,
        pub edges: Vec<Option<DeployAppVersionEdge>>,
    }

    #[derive(cynic::QueryFragment, Debug, Clone, Serialize)]
    pub struct DeployAppVersionEdge {
        pub node: Option<DeployAppVersion>,
        pub cursor: String,
    }

    #[derive(cynic::QueryFragment, Debug)]
    pub struct DeployAppConnection {
        pub page_info: PageInfo,
        pub edges: Vec<Option<DeployAppEdge>>,
    }

    #[derive(cynic::QueryFragment, Debug)]
    pub struct DeployAppEdge {
        pub node: Option<DeployApp>,
        pub cursor: String,
    }

    #[derive(cynic::QueryFragment, Serialize, Debug, Clone)]
    pub struct PageInfo {
        pub has_next_page: bool,
        pub end_cursor: Option<String>,
    }

    #[derive(cynic::QueryVariables, Debug)]
    pub struct GetNamespaceVars {
        pub name: String,
    }

    #[derive(cynic::QueryFragment, Serialize, Debug, Clone)]
    pub struct MarkAppVersionAsActivePayload {
        pub app: DeployApp,
    }

    #[derive(cynic::InputObject, Debug)]
    pub struct MarkAppVersionAsActiveInput {
        pub app_version: cynic::Id,
    }

    #[derive(cynic::QueryVariables, Debug)]
    pub struct MarkAppVersionAsActiveVars {
        pub input: MarkAppVersionAsActiveInput,
    }

    #[derive(cynic::QueryFragment, Debug)]
    #[cynic(graphql_type = "Mutation", variables = "MarkAppVersionAsActiveVars")]
    pub struct MarkAppVersionAsActive {
        #[arguments(input: $input)]
        pub mark_app_version_as_active: Option<MarkAppVersionAsActivePayload>,
    }

    #[derive(cynic::QueryFragment, Debug)]
    #[cynic(graphql_type = "Query", variables = "GetNamespaceVars")]
    pub struct GetNamespace {
        #[arguments(name: $name)]
        pub get_namespace: Option<Namespace>,
    }

    #[derive(cynic::QueryVariables, Debug)]
    pub struct GetNamespaceAppsVars {
        pub name: String,
        pub after: Option<String>,
    }

    #[derive(cynic::QueryFragment, Debug)]
    #[cynic(graphql_type = "Query", variables = "GetNamespaceAppsVars")]
    pub struct GetNamespaceApps {
        #[arguments(name: $name)]
        pub get_namespace: Option<NamespaceWithApps>,
    }

    #[derive(cynic::QueryFragment, Debug)]
    #[cynic(graphql_type = "Namespace")]
    #[cynic(variables = "GetNamespaceAppsVars")]
    pub struct NamespaceWithApps {
        pub id: cynic::Id,
        pub name: String,
        #[arguments(after: $after)]
        pub apps: DeployAppConnection,
    }

    #[derive(cynic::QueryVariables, Debug)]
    pub struct PublishDeployAppVars {
        pub config: String,
        pub name: cynic::Id,
        pub owner: Option<cynic::Id>,
        pub make_default: Option<bool>,
    }

    #[derive(cynic::QueryFragment, Debug)]
    #[cynic(graphql_type = "Mutation", variables = "PublishDeployAppVars")]
    pub struct PublishDeployApp {
        #[arguments(input: { config: { yamlConfig: $config }, name: $name, owner: $owner, makeDefault: $make_default })]
        pub publish_deploy_app: Option<PublishDeployAppPayload>,
    }

    #[derive(cynic::QueryFragment, Debug)]
    pub struct PublishDeployAppPayload {
        pub deploy_app_version: DeployAppVersion,
    }

    #[derive(cynic::QueryVariables, Debug)]
    pub struct GenerateDeployTokenVars {
        pub app_version_id: String,
    }

    #[derive(cynic::QueryFragment, Debug)]
    #[cynic(graphql_type = "Mutation", variables = "GenerateDeployTokenVars")]
    pub struct GenerateDeployToken {
        #[arguments(input: { deployConfigVersionId: $app_version_id })]
        pub generate_deploy_token: Option<GenerateDeployTokenPayload>,
    }

    #[derive(cynic::QueryFragment, Debug)]
    pub struct GenerateDeployTokenPayload {
        pub token: String,
    }

    #[derive(cynic::Enum, Clone, Copy, Debug)]
    pub enum LogStream {
        Stdout,
        Stderr,
        Runtime,
    }

    #[derive(cynic::QueryVariables, Debug, Clone)]
    pub struct GetDeployAppLogsVars {
        pub name: String,
        pub owner: String,
        /// The tag associated with a particular app version. Uses the active
        /// version if not provided.
        pub version: Option<String>,
        /// The lower bound for log messages, in nanoseconds since the Unix
        /// epoch.
        pub starting_from: f64,
        /// The upper bound for log messages, in nanoseconds since the Unix
        /// epoch.
        pub until: Option<f64>,
        pub first: Option<i32>,

        pub streams: Option<Vec<LogStream>>,
    }

    #[derive(cynic::QueryFragment, Debug)]
    #[cynic(graphql_type = "Query", variables = "GetDeployAppLogsVars")]
    pub struct GetDeployAppLogs {
        #[arguments(name: $name, owner: $owner, version: $version)]
        pub get_deploy_app_version: Option<DeployAppVersionLogs>,
    }

    #[derive(cynic::QueryFragment, Debug)]
    #[cynic(graphql_type = "DeployAppVersion", variables = "GetDeployAppLogsVars")]
    pub struct DeployAppVersionLogs {
        #[arguments(startingFrom: $starting_from, until: $until, first: $first)]
        pub logs: LogConnection,
    }

    #[derive(cynic::QueryFragment, Debug)]
    pub struct LogConnection {
        pub edges: Vec<Option<LogEdge>>,
    }

    #[derive(cynic::QueryFragment, Debug)]
    pub struct LogEdge {
        pub node: Option<Log>,
    }

    #[derive(cynic::QueryFragment, Debug, serde::Serialize, PartialEq)]
    pub struct Log {
        pub message: String,
        /// When the message was recorded, in nanoseconds since the Unix epoch.
        pub timestamp: f64,
    }

    #[derive(cynic::QueryVariables, Debug)]
    pub struct GenerateDeployConfigTokenVars {
        pub input: String,
    }
    #[derive(cynic::QueryFragment, Debug)]
    #[cynic(graphql_type = "Mutation", variables = "GenerateDeployConfigTokenVars")]
    pub struct GenerateDeployConfigToken {
        #[arguments(input: { config: $input })]
        pub generate_deploy_config_token: Option<GenerateDeployConfigTokenPayload>,
    }

    #[derive(cynic::QueryFragment, Debug)]
    pub struct GenerateDeployConfigTokenPayload {
        pub token: String,
    }

    #[derive(cynic::QueryVariables, Debug)]
    pub struct GetNodeVars {
        pub id: cynic::Id,
    }

    #[derive(cynic::QueryFragment, Debug)]
    #[cynic(graphql_type = "Query", variables = "GetNodeVars")]
    pub struct GetNode {
        #[arguments(id: $id)]
        pub node: Option<Node>,
    }

    #[derive(cynic::QueryVariables, Debug)]
    pub struct GetDeployAppByIdVars {
        pub app_id: cynic::Id,
    }

    #[derive(cynic::QueryFragment, Debug)]
    #[cynic(graphql_type = "Query", variables = "GetDeployAppByIdVars")]
    pub struct GetDeployAppById {
        #[arguments(id: $app_id)]
        #[cynic(rename = "node")]
        pub app: Option<Node>,
    }

    #[derive(cynic::QueryVariables, Debug)]
    pub struct GetDeployAppAndVersionByIdVars {
        pub app_id: cynic::Id,
        pub version_id: cynic::Id,
    }

    #[derive(cynic::QueryFragment, Debug)]
    #[cynic(graphql_type = "Query", variables = "GetDeployAppAndVersionByIdVars")]
    pub struct GetDeployAppAndVersionById {
        #[arguments(id: $app_id)]
        #[cynic(rename = "node")]
        pub app: Option<Node>,
        #[arguments(id: $version_id)]
        #[cynic(rename = "node")]
        pub version: Option<Node>,
    }

    #[derive(cynic::QueryVariables, Debug)]
    pub struct GetDeployAppVersionByIdVars {
        pub version_id: cynic::Id,
    }

    #[derive(cynic::QueryFragment, Debug)]
    #[cynic(graphql_type = "Query", variables = "GetDeployAppVersionByIdVars")]
    pub struct GetDeployAppVersionById {
        #[arguments(id: $version_id)]
        #[cynic(rename = "node")]
        pub version: Option<Node>,
    }

<<<<<<< HEAD
    #[derive(cynic::QueryFragment, Debug, Clone)]
=======
    #[derive(cynic::QueryFragment, Debug, Clone, Serialize)]
>>>>>>> 4d0f2687
    #[cynic(graphql_type = "TXTRecord")]
    pub struct TxtRecord {
        pub id: cynic::Id,
        pub created_at: DateTime,
        pub updated_at: DateTime,
        pub deleted_at: Option<DateTime>,
        pub name: Option<String>,
<<<<<<< HEAD
=======
        pub text: String,
>>>>>>> 4d0f2687
        pub ttl: Option<i32>,
        pub data: String,

        pub domain: DnsDomain,
    }

<<<<<<< HEAD
    #[derive(cynic::QueryFragment, Debug, Clone)]
=======
    #[derive(cynic::QueryFragment, Debug, Clone, Serialize)]
>>>>>>> 4d0f2687
    #[cynic(graphql_type = "SSHFPRecord")]
    pub struct SshfpRecord {
        pub id: cynic::Id,
        pub created_at: DateTime,
        pub updated_at: DateTime,
        pub deleted_at: Option<DateTime>,
        pub name: Option<String>,
<<<<<<< HEAD
=======
        pub text: String,
>>>>>>> 4d0f2687
        pub ttl: Option<i32>,
        #[cynic(rename = "type")]
        pub type_: DnsmanagerSshFingerprintRecordTypeChoices,
        pub algorithm: DnsmanagerSshFingerprintRecordAlgorithmChoices,
        pub fingerprint: String,

        pub domain: DnsDomain,
    }

<<<<<<< HEAD
    #[derive(cynic::QueryFragment, Debug, Clone)]
=======
    #[derive(cynic::QueryFragment, Debug, Clone, Serialize)]
>>>>>>> 4d0f2687
    #[cynic(graphql_type = "SRVRecord")]
    pub struct SrvRecord {
        pub id: cynic::Id,
        pub created_at: DateTime,
        pub updated_at: DateTime,
        pub deleted_at: Option<DateTime>,
        pub name: Option<String>,
<<<<<<< HEAD
=======
        pub text: String,
>>>>>>> 4d0f2687
        pub ttl: Option<i32>,
        pub service: String,
        pub protocol: String,
        pub priority: i32,
        pub weight: i32,
        pub port: i32,
        pub target: String,

        pub domain: DnsDomain,
    }

<<<<<<< HEAD
    #[derive(cynic::QueryFragment, Debug, Clone)]
=======
    #[derive(cynic::QueryFragment, Debug, Clone, Serialize)]
>>>>>>> 4d0f2687
    #[cynic(graphql_type = "SOARecord")]
    pub struct SoaRecord {
        pub id: cynic::Id,
        pub created_at: DateTime,
        pub updated_at: DateTime,
        pub deleted_at: Option<DateTime>,
        pub name: Option<String>,
<<<<<<< HEAD
=======
        pub text: String,
>>>>>>> 4d0f2687
        pub ttl: Option<i32>,
        pub mname: String,
        pub rname: String,
        pub serial: BigInt,
        pub refresh: BigInt,
        pub retry: BigInt,
        pub expire: BigInt,
        pub minimum: BigInt,

        pub domain: DnsDomain,
    }

    #[derive(cynic::Enum, Debug, Clone, Copy)]
    pub enum DNSRecordsSortBy {
        Newest,
        Oldest,
    }

    #[derive(cynic::QueryVariables, Debug, Clone)]
    pub struct GetAllDnsRecordsVariables {
        pub after: Option<String>,
        pub updated_after: Option<DateTime>,
        pub sort_by: Option<DNSRecordsSortBy>,
        pub first: Option<i32>,
    }

    #[derive(cynic::QueryFragment, Debug)]
    #[cynic(graphql_type = "Query", variables = "GetAllDnsRecordsVariables")]
    pub struct GetAllDnsRecords {
        #[arguments(
            first: $first,
            after: $after,
            updatedAfter: $updated_after,
            sortBy: $sort_by
        )]
        #[cynic(rename = "getAllDNSRecords")]
        pub get_all_dnsrecords: DnsRecordConnection,
    }

<<<<<<< HEAD
    #[derive(cynic::QueryFragment, Debug, Clone)]
=======
    #[derive(cynic::QueryVariables, Debug, Clone)]
    pub struct GetAllDomainsVariables {
        pub after: Option<String>,
        pub first: Option<i32>,
        pub namespace: Option<String>,
    }

    #[derive(cynic::QueryFragment, Debug)]
    #[cynic(graphql_type = "Query", variables = "GetAllDomainsVariables")]
    pub struct GetAllDomains {
        #[arguments(
            first: $first,
            after: $after,
            namespace: $namespace,
        )]
        #[cynic(rename = "getAllDomains")]
        pub get_all_domains: DnsDomainConnection,
    }

    #[derive(cynic::QueryFragment, Debug, Clone, Serialize)]
>>>>>>> 4d0f2687
    #[cynic(graphql_type = "PTRRecord")]
    pub struct PtrRecord {
        pub id: cynic::Id,
        pub created_at: DateTime,
        pub updated_at: DateTime,
        pub deleted_at: Option<DateTime>,
        pub name: Option<String>,
<<<<<<< HEAD
=======
        pub text: String,
>>>>>>> 4d0f2687
        pub ttl: Option<i32>,
        pub ptrdname: String,

        pub domain: DnsDomain,
    }

<<<<<<< HEAD
    #[derive(cynic::QueryFragment, Debug, Clone)]
=======
    #[derive(cynic::QueryFragment, Debug, Clone, Serialize)]
>>>>>>> 4d0f2687
    #[cynic(graphql_type = "NSRecord")]
    pub struct NsRecord {
        pub id: cynic::Id,
        pub created_at: DateTime,
        pub updated_at: DateTime,
        pub deleted_at: Option<DateTime>,
        pub name: Option<String>,
<<<<<<< HEAD
=======
        pub text: String,
>>>>>>> 4d0f2687
        pub ttl: Option<i32>,
        pub nsdname: String,

        pub domain: DnsDomain,
    }

<<<<<<< HEAD
    #[derive(cynic::QueryFragment, Debug, Clone)]
=======
    #[derive(cynic::QueryFragment, Debug, Clone, Serialize)]
>>>>>>> 4d0f2687
    #[cynic(graphql_type = "MXRecord")]
    pub struct MxRecord {
        pub id: cynic::Id,
        pub created_at: DateTime,
        pub updated_at: DateTime,
        pub deleted_at: Option<DateTime>,
        pub name: Option<String>,
<<<<<<< HEAD
=======
        pub text: String,
>>>>>>> 4d0f2687
        pub ttl: Option<i32>,
        pub preference: i32,
        pub exchange: String,

        pub domain: DnsDomain,
    }

    #[derive(cynic::QueryFragment, Debug)]
    #[cynic(graphql_type = "DNSRecordConnection")]
    pub struct DnsRecordConnection {
        pub page_info: PageInfo,
        pub edges: Vec<Option<DnsRecordEdge>>,
    }

    #[derive(cynic::QueryFragment, Debug)]
    #[cynic(graphql_type = "DNSRecordEdge")]
    pub struct DnsRecordEdge {
        pub node: Option<DnsRecord>,
    }

<<<<<<< HEAD
    #[derive(cynic::QueryFragment, Debug, Clone)]
=======
    #[derive(cynic::QueryFragment, Debug)]
    #[cynic(graphql_type = "DNSDomainConnection")]
    pub struct DnsDomainConnection {
        pub page_info: PageInfo,
        pub edges: Vec<Option<DnsDomainEdge>>,
    }

    #[derive(cynic::QueryFragment, Debug)]
    #[cynic(graphql_type = "DNSDomainEdge")]
    pub struct DnsDomainEdge {
        pub node: Option<DnsDomain>,
    }

    #[derive(cynic::QueryFragment, Debug, Clone, Serialize)]
>>>>>>> 4d0f2687
    #[cynic(graphql_type = "DNAMERecord")]
    pub struct DNameRecord {
        pub id: cynic::Id,
        pub created_at: DateTime,
        pub updated_at: DateTime,
        pub deleted_at: Option<DateTime>,
        pub name: Option<String>,
<<<<<<< HEAD
=======
        pub text: String,
>>>>>>> 4d0f2687
        pub ttl: Option<i32>,
        pub d_name: String,

        pub domain: DnsDomain,
    }

<<<<<<< HEAD
    #[derive(cynic::QueryFragment, Debug, Clone)]
=======
    #[derive(cynic::QueryFragment, Debug, Clone, Serialize)]
>>>>>>> 4d0f2687
    #[cynic(graphql_type = "CNAMERecord")]
    pub struct CNameRecord {
        pub id: cynic::Id,
        pub created_at: DateTime,
        pub updated_at: DateTime,
        pub deleted_at: Option<DateTime>,
        pub name: Option<String>,
<<<<<<< HEAD
=======
        pub text: String,
>>>>>>> 4d0f2687
        pub ttl: Option<i32>,
        pub c_name: String,

        pub domain: DnsDomain,
    }

<<<<<<< HEAD
    #[derive(cynic::QueryFragment, Debug, Clone)]
=======
    #[derive(cynic::QueryFragment, Debug, Clone, Serialize)]
>>>>>>> 4d0f2687
    #[cynic(graphql_type = "CAARecord")]
    pub struct CaaRecord {
        pub id: cynic::Id,
        pub created_at: DateTime,
        pub updated_at: DateTime,
        pub deleted_at: Option<DateTime>,
        pub name: Option<String>,
<<<<<<< HEAD
=======
        pub text: String,
>>>>>>> 4d0f2687
        pub ttl: Option<i32>,
        pub value: String,
        pub flags: i32,
        pub tag: DnsmanagerCertificationAuthorityAuthorizationRecordTagChoices,

        pub domain: DnsDomain,
    }

<<<<<<< HEAD
    #[derive(cynic::QueryFragment, Debug, Clone)]
=======
    #[derive(cynic::QueryFragment, Debug, Clone, Serialize)]
>>>>>>> 4d0f2687
    #[cynic(graphql_type = "ARecord")]
    pub struct ARecord {
        pub id: cynic::Id,
        pub created_at: DateTime,
        pub updated_at: DateTime,
        pub deleted_at: Option<DateTime>,
        pub name: Option<String>,
<<<<<<< HEAD
        pub ttl: Option<i32>,
        pub address: String,

        pub domain: DnsDomain,
    }

    #[derive(cynic::QueryFragment, Debug, Clone)]
=======
        pub text: String,
        pub ttl: Option<i32>,
        pub address: String,
        pub domain: DnsDomain,
    }

    #[derive(cynic::QueryFragment, Debug, Clone, Serialize)]
>>>>>>> 4d0f2687
    #[cynic(graphql_type = "AAAARecord")]
    pub struct AaaaRecord {
        pub id: cynic::Id,
        pub created_at: DateTime,
        pub updated_at: DateTime,
        pub deleted_at: Option<DateTime>,
        pub name: Option<String>,
<<<<<<< HEAD
        pub ttl: Option<i32>,
        pub address: String,

        pub domain: DnsDomain,
    }

    #[derive(cynic::InlineFragments, Debug, Clone)]
=======
        pub text: String,
        pub ttl: Option<i32>,
        pub address: String,
        pub domain: DnsDomain,
    }

    #[derive(cynic::InlineFragments, Debug, Clone, Serialize)]
>>>>>>> 4d0f2687
    #[cynic(graphql_type = "DNSRecord")]
    pub enum DnsRecord {
        A(ARecord),
        AAAA(AaaaRecord),
        CName(CNameRecord),
        Txt(TxtRecord),
        Mx(MxRecord),
        Ns(NsRecord),
        CAA(CaaRecord),
        DName(DNameRecord),
        Ptr(PtrRecord),
        Soa(SoaRecord),
        Srv(SrvRecord),
        Sshfp(SshfpRecord),
        #[cynic(fallback)]
        Unknown,
    }

    impl DnsRecord {
        pub fn id(&self) -> &str {
            match self {
                DnsRecord::A(record) => record.id.inner(),
                DnsRecord::AAAA(record) => record.id.inner(),
                DnsRecord::CName(record) => record.id.inner(),
                DnsRecord::Txt(record) => record.id.inner(),
                DnsRecord::Mx(record) => record.id.inner(),
                DnsRecord::Ns(record) => record.id.inner(),
                DnsRecord::CAA(record) => record.id.inner(),
                DnsRecord::DName(record) => record.id.inner(),
                DnsRecord::Ptr(record) => record.id.inner(),
                DnsRecord::Soa(record) => record.id.inner(),
                DnsRecord::Srv(record) => record.id.inner(),
                DnsRecord::Sshfp(record) => record.id.inner(),
                DnsRecord::Unknown => "",
            }
        }
<<<<<<< HEAD
=======
        pub fn name(&self) -> Option<&str> {
            match self {
                DnsRecord::A(record) => record.name.as_deref(),
                DnsRecord::AAAA(record) => record.name.as_deref(),
                DnsRecord::CName(record) => record.name.as_deref(),
                DnsRecord::Txt(record) => record.name.as_deref(),
                DnsRecord::Mx(record) => record.name.as_deref(),
                DnsRecord::Ns(record) => record.name.as_deref(),
                DnsRecord::CAA(record) => record.name.as_deref(),
                DnsRecord::DName(record) => record.name.as_deref(),
                DnsRecord::Ptr(record) => record.name.as_deref(),
                DnsRecord::Soa(record) => record.name.as_deref(),
                DnsRecord::Srv(record) => record.name.as_deref(),
                DnsRecord::Sshfp(record) => record.name.as_deref(),
                DnsRecord::Unknown => None,
            }
        }
        pub fn ttl(&self) -> Option<i32> {
            match self {
                DnsRecord::A(record) => record.ttl,
                DnsRecord::AAAA(record) => record.ttl,
                DnsRecord::CName(record) => record.ttl,
                DnsRecord::Txt(record) => record.ttl,
                DnsRecord::Mx(record) => record.ttl,
                DnsRecord::Ns(record) => record.ttl,
                DnsRecord::CAA(record) => record.ttl,
                DnsRecord::DName(record) => record.ttl,
                DnsRecord::Ptr(record) => record.ttl,
                DnsRecord::Soa(record) => record.ttl,
                DnsRecord::Srv(record) => record.ttl,
                DnsRecord::Sshfp(record) => record.ttl,
                DnsRecord::Unknown => None,
            }
        }

        pub fn text(&self) -> &str {
            match self {
                DnsRecord::A(record) => record.text.as_str(),
                DnsRecord::AAAA(record) => record.text.as_str(),
                DnsRecord::CName(record) => record.text.as_str(),
                DnsRecord::Txt(record) => record.text.as_str(),
                DnsRecord::Mx(record) => record.text.as_str(),
                DnsRecord::Ns(record) => record.text.as_str(),
                DnsRecord::CAA(record) => record.text.as_str(),
                DnsRecord::DName(record) => record.text.as_str(),
                DnsRecord::Ptr(record) => record.text.as_str(),
                DnsRecord::Soa(record) => record.text.as_str(),
                DnsRecord::Srv(record) => record.text.as_str(),
                DnsRecord::Sshfp(record) => record.text.as_str(),
                DnsRecord::Unknown => "",
            }
        }
        pub fn record_type(&self) -> &str {
            match self {
                DnsRecord::A(_) => "A",
                DnsRecord::AAAA(_) => "AAAA",
                DnsRecord::CName(_) => "CNAME",
                DnsRecord::Txt(_) => "TXT",
                DnsRecord::Mx(_) => "MX",
                DnsRecord::Ns(_) => "NS",
                DnsRecord::CAA(_) => "CAA",
                DnsRecord::DName(_) => "DNAME",
                DnsRecord::Ptr(_) => "PTR",
                DnsRecord::Soa(_) => "SOA",
                DnsRecord::Srv(_) => "SRV",
                DnsRecord::Sshfp(_) => "SSHFP",
                DnsRecord::Unknown => "",
            }
        }
>>>>>>> 4d0f2687

        pub fn domain(&self) -> Option<&DnsDomain> {
            match self {
                DnsRecord::A(record) => Some(&record.domain),
                DnsRecord::AAAA(record) => Some(&record.domain),
                DnsRecord::CName(record) => Some(&record.domain),
                DnsRecord::Txt(record) => Some(&record.domain),
                DnsRecord::Mx(record) => Some(&record.domain),
                DnsRecord::Ns(record) => Some(&record.domain),
                DnsRecord::CAA(record) => Some(&record.domain),
                DnsRecord::DName(record) => Some(&record.domain),
                DnsRecord::Ptr(record) => Some(&record.domain),
                DnsRecord::Soa(record) => Some(&record.domain),
                DnsRecord::Srv(record) => Some(&record.domain),
                DnsRecord::Sshfp(record) => Some(&record.domain),
                DnsRecord::Unknown => None,
            }
        }
    }

    #[derive(cynic::Enum, Clone, Copy, Debug)]
    pub enum DnsmanagerCertificationAuthorityAuthorizationRecordTagChoices {
        Issue,
        Issuewild,
        Iodef,
    }

    impl DnsmanagerCertificationAuthorityAuthorizationRecordTagChoices {
        pub fn as_str(self) -> &'static str {
            match self {
                Self::Issue => "issue",
                Self::Issuewild => "issuewild",
                Self::Iodef => "iodef",
            }
        }
    }

    #[derive(cynic::Enum, Clone, Copy, Debug)]
    pub enum DnsmanagerSshFingerprintRecordAlgorithmChoices {
        #[cynic(rename = "A_1")]
        A1,
        #[cynic(rename = "A_2")]
        A2,
        #[cynic(rename = "A_3")]
        A3,
        #[cynic(rename = "A_4")]
        A4,
    }

    #[derive(cynic::Enum, Clone, Copy, Debug)]
    pub enum DnsmanagerSshFingerprintRecordTypeChoices {
        #[cynic(rename = "A_1")]
        A1,
        #[cynic(rename = "A_2")]
        A2,
    }

    #[derive(cynic::QueryVariables, Debug)]
    pub struct GetDomainVars {
        pub domain: String,
    }

    #[derive(cynic::QueryFragment, Debug)]
    #[cynic(graphql_type = "Query", variables = "GetDomainVars")]
    pub struct GetDomain {
        #[arguments(name: $domain)]
        pub get_domain: Option<DnsDomain>,
    }

    #[derive(cynic::QueryFragment, Debug)]
    #[cynic(graphql_type = "Query", variables = "GetDomainVars")]
<<<<<<< HEAD
=======
    pub struct GetDomainWithZoneFile {
        #[arguments(name: $domain)]
        pub get_domain: Option<DnsDomainWithZoneFile>,
    }

    #[derive(cynic::QueryFragment, Debug)]
    #[cynic(graphql_type = "Query", variables = "GetDomainVars")]
>>>>>>> 4d0f2687
    pub struct GetDomainWithRecords {
        #[arguments(name: $domain)]
        pub get_domain: Option<DnsDomainWithRecords>,
    }

<<<<<<< HEAD
    #[derive(cynic::QueryFragment, Debug, Clone)]
=======
    #[derive(cynic::QueryFragment, Debug, Clone, Serialize)]
>>>>>>> 4d0f2687
    #[cynic(graphql_type = "DNSDomain")]
    pub struct DnsDomain {
        pub id: cynic::Id,
        pub name: String,
        pub slug: String,
<<<<<<< HEAD
    }

    #[derive(cynic::QueryFragment, Debug, Clone)]
=======
        pub owner: Owner,
    }

    #[derive(cynic::QueryFragment, Debug, Clone, Serialize)]
    #[cynic(graphql_type = "DNSDomain")]
    pub struct DnsDomainWithZoneFile {
        pub id: cynic::Id,
        pub name: String,
        pub slug: String,
        pub zone_file: String,
    }

    #[derive(cynic::QueryFragment, Debug, Clone, Serialize)]
>>>>>>> 4d0f2687
    #[cynic(graphql_type = "DNSDomain")]
    pub struct DnsDomainWithRecords {
        pub id: cynic::Id,
        pub name: String,
        pub slug: String,
        pub records: Option<Vec<Option<DnsRecord>>>,
    }

    #[derive(cynic::Scalar, Debug, Clone)]
<<<<<<< HEAD
    pub struct BigInt(pub String);
=======
    pub struct BigInt(pub u64);
>>>>>>> 4d0f2687

    #[derive(cynic::InlineFragments, Debug)]
    pub enum Node {
        DeployApp(Box<DeployApp>),
        DeployAppVersion(Box<DeployAppVersion>),
        #[cynic(fallback)]
        Unknown,
    }

    impl Node {
        pub fn into_deploy_app(self) -> Option<DeployApp> {
            match self {
                Node::DeployApp(app) => Some(*app),
                _ => None,
            }
        }

        pub fn into_deploy_app_version(self) -> Option<DeployAppVersion> {
            match self {
                Node::DeployAppVersion(version) => Some(*version),
                _ => None,
            }
        }
    }
}

#[allow(non_snake_case, non_camel_case_types)]
mod schema {
    cynic::use_schema!(r#"schema.graphql"#);
}<|MERGE_RESOLUTION|>--- conflicted
+++ resolved
@@ -72,8 +72,8 @@
         pub pirita_sha256_hash: Option<String>,
         pub pirita_download_url: Option<String>,
         pub download_url: Option<String>,
+        pub size: Option<i32>,
         pub pirita_size: Option<i32>,
-        pub size: Option<i32>,
     }
 
     #[derive(cynic::QueryFragment, Debug, Clone, Serialize)]
@@ -771,11 +771,7 @@
         pub version: Option<Node>,
     }
 
-<<<<<<< HEAD
-    #[derive(cynic::QueryFragment, Debug, Clone)]
-=======
-    #[derive(cynic::QueryFragment, Debug, Clone, Serialize)]
->>>>>>> 4d0f2687
+    #[derive(cynic::QueryFragment, Debug, Clone, Serialize)]
     #[cynic(graphql_type = "TXTRecord")]
     pub struct TxtRecord {
         pub id: cynic::Id,
@@ -783,21 +779,14 @@
         pub updated_at: DateTime,
         pub deleted_at: Option<DateTime>,
         pub name: Option<String>,
-<<<<<<< HEAD
-=======
         pub text: String,
->>>>>>> 4d0f2687
         pub ttl: Option<i32>,
         pub data: String,
 
         pub domain: DnsDomain,
     }
 
-<<<<<<< HEAD
-    #[derive(cynic::QueryFragment, Debug, Clone)]
-=======
-    #[derive(cynic::QueryFragment, Debug, Clone, Serialize)]
->>>>>>> 4d0f2687
+    #[derive(cynic::QueryFragment, Debug, Clone, Serialize)]
     #[cynic(graphql_type = "SSHFPRecord")]
     pub struct SshfpRecord {
         pub id: cynic::Id,
@@ -805,10 +794,7 @@
         pub updated_at: DateTime,
         pub deleted_at: Option<DateTime>,
         pub name: Option<String>,
-<<<<<<< HEAD
-=======
         pub text: String,
->>>>>>> 4d0f2687
         pub ttl: Option<i32>,
         #[cynic(rename = "type")]
         pub type_: DnsmanagerSshFingerprintRecordTypeChoices,
@@ -818,11 +804,7 @@
         pub domain: DnsDomain,
     }
 
-<<<<<<< HEAD
-    #[derive(cynic::QueryFragment, Debug, Clone)]
-=======
-    #[derive(cynic::QueryFragment, Debug, Clone, Serialize)]
->>>>>>> 4d0f2687
+    #[derive(cynic::QueryFragment, Debug, Clone, Serialize)]
     #[cynic(graphql_type = "SRVRecord")]
     pub struct SrvRecord {
         pub id: cynic::Id,
@@ -830,10 +812,7 @@
         pub updated_at: DateTime,
         pub deleted_at: Option<DateTime>,
         pub name: Option<String>,
-<<<<<<< HEAD
-=======
         pub text: String,
->>>>>>> 4d0f2687
         pub ttl: Option<i32>,
         pub service: String,
         pub protocol: String,
@@ -845,11 +824,7 @@
         pub domain: DnsDomain,
     }
 
-<<<<<<< HEAD
-    #[derive(cynic::QueryFragment, Debug, Clone)]
-=======
-    #[derive(cynic::QueryFragment, Debug, Clone, Serialize)]
->>>>>>> 4d0f2687
+    #[derive(cynic::QueryFragment, Debug, Clone, Serialize)]
     #[cynic(graphql_type = "SOARecord")]
     pub struct SoaRecord {
         pub id: cynic::Id,
@@ -857,10 +832,7 @@
         pub updated_at: DateTime,
         pub deleted_at: Option<DateTime>,
         pub name: Option<String>,
-<<<<<<< HEAD
-=======
         pub text: String,
->>>>>>> 4d0f2687
         pub ttl: Option<i32>,
         pub mname: String,
         pub rname: String,
@@ -900,9 +872,6 @@
         pub get_all_dnsrecords: DnsRecordConnection,
     }
 
-<<<<<<< HEAD
-    #[derive(cynic::QueryFragment, Debug, Clone)]
-=======
     #[derive(cynic::QueryVariables, Debug, Clone)]
     pub struct GetAllDomainsVariables {
         pub after: Option<String>,
@@ -923,7 +892,6 @@
     }
 
     #[derive(cynic::QueryFragment, Debug, Clone, Serialize)]
->>>>>>> 4d0f2687
     #[cynic(graphql_type = "PTRRecord")]
     pub struct PtrRecord {
         pub id: cynic::Id,
@@ -931,21 +899,14 @@
         pub updated_at: DateTime,
         pub deleted_at: Option<DateTime>,
         pub name: Option<String>,
-<<<<<<< HEAD
-=======
         pub text: String,
->>>>>>> 4d0f2687
         pub ttl: Option<i32>,
         pub ptrdname: String,
 
         pub domain: DnsDomain,
     }
 
-<<<<<<< HEAD
-    #[derive(cynic::QueryFragment, Debug, Clone)]
-=======
-    #[derive(cynic::QueryFragment, Debug, Clone, Serialize)]
->>>>>>> 4d0f2687
+    #[derive(cynic::QueryFragment, Debug, Clone, Serialize)]
     #[cynic(graphql_type = "NSRecord")]
     pub struct NsRecord {
         pub id: cynic::Id,
@@ -953,21 +914,14 @@
         pub updated_at: DateTime,
         pub deleted_at: Option<DateTime>,
         pub name: Option<String>,
-<<<<<<< HEAD
-=======
         pub text: String,
->>>>>>> 4d0f2687
         pub ttl: Option<i32>,
         pub nsdname: String,
 
         pub domain: DnsDomain,
     }
 
-<<<<<<< HEAD
-    #[derive(cynic::QueryFragment, Debug, Clone)]
-=======
-    #[derive(cynic::QueryFragment, Debug, Clone, Serialize)]
->>>>>>> 4d0f2687
+    #[derive(cynic::QueryFragment, Debug, Clone, Serialize)]
     #[cynic(graphql_type = "MXRecord")]
     pub struct MxRecord {
         pub id: cynic::Id,
@@ -975,10 +929,7 @@
         pub updated_at: DateTime,
         pub deleted_at: Option<DateTime>,
         pub name: Option<String>,
-<<<<<<< HEAD
-=======
         pub text: String,
->>>>>>> 4d0f2687
         pub ttl: Option<i32>,
         pub preference: i32,
         pub exchange: String,
@@ -999,9 +950,6 @@
         pub node: Option<DnsRecord>,
     }
 
-<<<<<<< HEAD
-    #[derive(cynic::QueryFragment, Debug, Clone)]
-=======
     #[derive(cynic::QueryFragment, Debug)]
     #[cynic(graphql_type = "DNSDomainConnection")]
     pub struct DnsDomainConnection {
@@ -1016,7 +964,6 @@
     }
 
     #[derive(cynic::QueryFragment, Debug, Clone, Serialize)]
->>>>>>> 4d0f2687
     #[cynic(graphql_type = "DNAMERecord")]
     pub struct DNameRecord {
         pub id: cynic::Id,
@@ -1024,21 +971,14 @@
         pub updated_at: DateTime,
         pub deleted_at: Option<DateTime>,
         pub name: Option<String>,
-<<<<<<< HEAD
-=======
         pub text: String,
->>>>>>> 4d0f2687
         pub ttl: Option<i32>,
         pub d_name: String,
 
         pub domain: DnsDomain,
     }
 
-<<<<<<< HEAD
-    #[derive(cynic::QueryFragment, Debug, Clone)]
-=======
-    #[derive(cynic::QueryFragment, Debug, Clone, Serialize)]
->>>>>>> 4d0f2687
+    #[derive(cynic::QueryFragment, Debug, Clone, Serialize)]
     #[cynic(graphql_type = "CNAMERecord")]
     pub struct CNameRecord {
         pub id: cynic::Id,
@@ -1046,21 +986,14 @@
         pub updated_at: DateTime,
         pub deleted_at: Option<DateTime>,
         pub name: Option<String>,
-<<<<<<< HEAD
-=======
         pub text: String,
->>>>>>> 4d0f2687
         pub ttl: Option<i32>,
         pub c_name: String,
 
         pub domain: DnsDomain,
     }
 
-<<<<<<< HEAD
-    #[derive(cynic::QueryFragment, Debug, Clone)]
-=======
-    #[derive(cynic::QueryFragment, Debug, Clone, Serialize)]
->>>>>>> 4d0f2687
+    #[derive(cynic::QueryFragment, Debug, Clone, Serialize)]
     #[cynic(graphql_type = "CAARecord")]
     pub struct CaaRecord {
         pub id: cynic::Id,
@@ -1068,10 +1001,7 @@
         pub updated_at: DateTime,
         pub deleted_at: Option<DateTime>,
         pub name: Option<String>,
-<<<<<<< HEAD
-=======
         pub text: String,
->>>>>>> 4d0f2687
         pub ttl: Option<i32>,
         pub value: String,
         pub flags: i32,
@@ -1080,11 +1010,7 @@
         pub domain: DnsDomain,
     }
 
-<<<<<<< HEAD
-    #[derive(cynic::QueryFragment, Debug, Clone)]
-=======
-    #[derive(cynic::QueryFragment, Debug, Clone, Serialize)]
->>>>>>> 4d0f2687
+    #[derive(cynic::QueryFragment, Debug, Clone, Serialize)]
     #[cynic(graphql_type = "ARecord")]
     pub struct ARecord {
         pub id: cynic::Id,
@@ -1092,15 +1018,6 @@
         pub updated_at: DateTime,
         pub deleted_at: Option<DateTime>,
         pub name: Option<String>,
-<<<<<<< HEAD
-        pub ttl: Option<i32>,
-        pub address: String,
-
-        pub domain: DnsDomain,
-    }
-
-    #[derive(cynic::QueryFragment, Debug, Clone)]
-=======
         pub text: String,
         pub ttl: Option<i32>,
         pub address: String,
@@ -1108,7 +1025,6 @@
     }
 
     #[derive(cynic::QueryFragment, Debug, Clone, Serialize)]
->>>>>>> 4d0f2687
     #[cynic(graphql_type = "AAAARecord")]
     pub struct AaaaRecord {
         pub id: cynic::Id,
@@ -1116,15 +1032,6 @@
         pub updated_at: DateTime,
         pub deleted_at: Option<DateTime>,
         pub name: Option<String>,
-<<<<<<< HEAD
-        pub ttl: Option<i32>,
-        pub address: String,
-
-        pub domain: DnsDomain,
-    }
-
-    #[derive(cynic::InlineFragments, Debug, Clone)]
-=======
         pub text: String,
         pub ttl: Option<i32>,
         pub address: String,
@@ -1132,7 +1039,6 @@
     }
 
     #[derive(cynic::InlineFragments, Debug, Clone, Serialize)]
->>>>>>> 4d0f2687
     #[cynic(graphql_type = "DNSRecord")]
     pub enum DnsRecord {
         A(ARecord),
@@ -1169,8 +1075,6 @@
                 DnsRecord::Unknown => "",
             }
         }
-<<<<<<< HEAD
-=======
         pub fn name(&self) -> Option<&str> {
             match self {
                 DnsRecord::A(record) => record.name.as_deref(),
@@ -1240,7 +1144,6 @@
                 DnsRecord::Unknown => "",
             }
         }
->>>>>>> 4d0f2687
 
         pub fn domain(&self) -> Option<&DnsDomain> {
             match self {
@@ -1312,8 +1215,6 @@
 
     #[derive(cynic::QueryFragment, Debug)]
     #[cynic(graphql_type = "Query", variables = "GetDomainVars")]
-<<<<<<< HEAD
-=======
     pub struct GetDomainWithZoneFile {
         #[arguments(name: $domain)]
         pub get_domain: Option<DnsDomainWithZoneFile>,
@@ -1321,27 +1222,17 @@
 
     #[derive(cynic::QueryFragment, Debug)]
     #[cynic(graphql_type = "Query", variables = "GetDomainVars")]
->>>>>>> 4d0f2687
     pub struct GetDomainWithRecords {
         #[arguments(name: $domain)]
         pub get_domain: Option<DnsDomainWithRecords>,
     }
 
-<<<<<<< HEAD
-    #[derive(cynic::QueryFragment, Debug, Clone)]
-=======
-    #[derive(cynic::QueryFragment, Debug, Clone, Serialize)]
->>>>>>> 4d0f2687
+    #[derive(cynic::QueryFragment, Debug, Clone, Serialize)]
     #[cynic(graphql_type = "DNSDomain")]
     pub struct DnsDomain {
         pub id: cynic::Id,
         pub name: String,
         pub slug: String,
-<<<<<<< HEAD
-    }
-
-    #[derive(cynic::QueryFragment, Debug, Clone)]
-=======
         pub owner: Owner,
     }
 
@@ -1355,7 +1246,6 @@
     }
 
     #[derive(cynic::QueryFragment, Debug, Clone, Serialize)]
->>>>>>> 4d0f2687
     #[cynic(graphql_type = "DNSDomain")]
     pub struct DnsDomainWithRecords {
         pub id: cynic::Id,
@@ -1365,11 +1255,7 @@
     }
 
     #[derive(cynic::Scalar, Debug, Clone)]
-<<<<<<< HEAD
-    pub struct BigInt(pub String);
-=======
     pub struct BigInt(pub u64);
->>>>>>> 4d0f2687
 
     #[derive(cynic::InlineFragments, Debug)]
     pub enum Node {
