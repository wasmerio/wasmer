[package]
name = "wasmer-compiler"
version = "1.0.2"
description = "Base compiler abstraction for Wasmer WebAssembly runtime"
categories = ["wasm", "no-std"]
keywords = ["wasm", "webassembly", "compiler"]
authors = ["Wasmer Engineering Team <engineering@wasmer.io>"]
repository = "https://github.com/wasmerio/wasmer"
license = "MIT OR Apache-2.0 WITH LLVM-exception"
readme = "README.md"
edition = "2018"

[dependencies]
wasmer-vm = { path = "../vm", version = "1.0.2" }
wasmer-types = { path = "../types", version = "1.0.2", default-features = false }
wasmparser = { version = "0.74", optional = true, default-features = false }
target-lexicon = { version = "0.11", default-features = false }
enumset = "1.0"
hashbrown = { version = "0.9", optional = true }
serde = { version = "1.0", features = ["derive"], optional = true }
thiserror = "1.0"
serde_bytes = { version = "0.11", optional = true }
smallvec = "1.6" 
<<<<<<< HEAD
rkyv = { version = "0.4.1", optional = true }
=======
loupe = "0.1"
>>>>>>> 6916e531

[features]
default = ["std", "enable-serde", "enable-rkyv"]
# This feature is for compiler implementors, it enables using `Compiler` and
# `CompilerConfig`, as well as the included wasmparser.
# Disable this feature if you just want a headless engine.
translator = ["wasmparser"]
std = ["wasmer-types/std"]
core = ["hashbrown", "wasmer-types/core"]
enable-serde = ["serde", "serde_bytes", "wasmer-types/enable-serde"]
enable-rkyv = ["rkyv"]

[badges]
maintenance = { status = "experimental" }<|MERGE_RESOLUTION|>--- conflicted
+++ resolved
@@ -21,11 +21,8 @@
 thiserror = "1.0"
 serde_bytes = { version = "0.11", optional = true }
 smallvec = "1.6" 
-<<<<<<< HEAD
 rkyv = { version = "0.4.1", optional = true }
-=======
 loupe = "0.1"
->>>>>>> 6916e531
 
 [features]
 default = ["std", "enable-serde", "enable-rkyv"]
