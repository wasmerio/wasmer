--- conflicted
+++ resolved
@@ -544,11 +544,7 @@
             .register_frame_info(frame_info);
     }
 
-<<<<<<< HEAD
-    #[cfg(all(feature = "compiler", not(target_arch = "wasm32")))]
-=======
     #[cfg(all(not(target_arch = "wasm32"), feature = "compiler"))]
->>>>>>> 7f3b00b8
     pub(crate) fn register_perfmap(
         &self,
         finished_functions: &PrimaryMap<LocalFunctionIndex, FunctionExtent>,
