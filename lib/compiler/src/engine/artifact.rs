--- conflicted
+++ resolved
@@ -454,11 +454,7 @@
             get_got_address(RelocationTarget::LibCall(wasmer_vm::LibCall::EHPersonality)),
         )?;
 
-<<<<<<< HEAD
-        #[cfg(all(feature = "compiler", not(target_arch = "wasm32")))]
-=======
         #[cfg(all(not(target_arch = "wasm32"), feature = "compiler"))]
->>>>>>> 7f3b00b8
         {
             engine_inner.register_perfmap(&finished_functions, module_info)?;
         }
