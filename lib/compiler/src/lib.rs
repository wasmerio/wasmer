//! The `wasmer-compiler` crate provides the necessary abstractions
//! to create a compiler.
//!
//! It provides an universal way of parsing a module via `wasmparser`,
//! while giving the responsibility of compiling specific function
//! WebAssembly bodies to the `Compiler` implementation.

#![deny(missing_docs, trivial_numeric_casts, unused_extern_crates)]
#![warn(unused_import_braces)]
#![cfg_attr(not(feature = "std"), no_std)]
#![allow(clippy::new_without_default, clippy::upper_case_acronyms)]
#![warn(
    clippy::float_arithmetic,
    clippy::mut_mut,
    clippy::nonminimal_bool,
    clippy::map_unwrap_or,
    clippy::print_stdout,
    clippy::unicode_not_nfc,
    clippy::use_self
)]
#![cfg_attr(docsrs, feature(doc_cfg, doc_auto_cfg))]

#[cfg(all(feature = "std", feature = "core"))]
compile_error!(
    "The `std` and `core` features are both enabled, which is an error. Please enable only once."
);

#[cfg(all(not(feature = "std"), not(feature = "core")))]
compile_error!("Both the `std` and `core` features are disabled. Please enable one of them.");

#[cfg(feature = "core")]
extern crate alloc;

#[allow(unused_imports)]
#[cfg(any(feature = "std", feature = "core"))]
mod lib {
    #[cfg(feature = "core")]
    pub mod std {
        pub use alloc::{borrow, boxed, str, string, sync, vec};
        pub use core::fmt;
        pub use hashbrown as collections;
    }

    #[cfg(feature = "std")]
    pub mod std {
        pub use std::{borrow, boxed, collections, fmt, str, string, sync, vec};
    }
}

#[cfg(any(feature = "std", feature = "core"))]
mod engine;
#[cfg(any(feature = "std", feature = "core"))]
mod traits;

<<<<<<< HEAD
#[cfg(any(feature = "std", feature = "core"))]
=======
pub mod misc;
>>>>>>> f2bf0165
pub mod object;
#[cfg(any(feature = "std", feature = "core"))]
pub mod serialize;
#[cfg(any(feature = "std", feature = "core"))]
pub mod types;

#[cfg(any(feature = "std", feature = "core"))]
pub use crate::engine::*;
#[cfg(any(feature = "std", feature = "core"))]
pub use crate::traits::*;

#[cfg(any(feature = "std", feature = "core"))]
mod artifact_builders;

#[cfg(any(feature = "std", feature = "core"))]
pub use self::artifact_builders::*;

#[cfg(feature = "compiler")]
mod compiler;
#[cfg(feature = "compiler")]
pub use crate::compiler::{Compiler, CompilerConfig};

#[cfg(feature = "translator")]
#[macro_use]
mod translator;
#[cfg(feature = "translator")]
pub use crate::translator::{
    FunctionBinaryReader, FunctionBodyData, FunctionMiddleware, MiddlewareBinaryReader,
    MiddlewareReaderState, ModuleEnvironment, ModuleMiddleware, ModuleMiddlewareChain,
    ModuleTranslationState, from_binaryreadererror_wasmerror, translate_module, wpheaptype_to_type,
    wptype_to_type,
};

pub use wasmer_types::{Addend, CodeOffset, Features};

#[cfg(feature = "translator")]
/// wasmparser is exported as a module to slim compiler dependencies
pub use wasmparser;

/// Version number of this crate.
pub const VERSION: &str = env!("CARGO_PKG_VERSION");<|MERGE_RESOLUTION|>--- conflicted
+++ resolved
@@ -52,11 +52,9 @@
 #[cfg(any(feature = "std", feature = "core"))]
 mod traits;
 
-<<<<<<< HEAD
 #[cfg(any(feature = "std", feature = "core"))]
-=======
 pub mod misc;
->>>>>>> f2bf0165
+#[cfg(any(feature = "std", feature = "core"))]
 pub mod object;
 #[cfg(any(feature = "std", feature = "core"))]
 pub mod serialize;
