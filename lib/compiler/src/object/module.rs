--- conflicted
+++ resolved
@@ -177,11 +177,7 @@
         .custom_sections
         .into_iter()
         .map(|(section_index, custom_section)| {
-<<<<<<< HEAD
-            if debug_index.is_some_and(|d| d == section_index) {
-=======
             if debug_index == Some(section_index) {
->>>>>>> 384994f7
                 // If this is the debug section
                 let segment = obj.segment_name(StandardSegment::Debug).to_vec();
                 let section_id =
@@ -306,11 +302,7 @@
     }
 
     for (section_index, relocations) in custom_section_relocations.into_iter() {
-<<<<<<< HEAD
-        if debug_index.is_none_or(|d| d != section_index) {
-=======
         if debug_index != Some(section_index) {
->>>>>>> 384994f7
             // Skip DWARF relocations just yet
             let (section_id, symbol_id) = custom_section_ids.get(section_index).unwrap();
             all_relocations.push((*section_id, *symbol_id, relocations));
