--- conflicted
+++ resolved
@@ -269,18 +269,15 @@
             | RelocationKind::RiscvPCRelLo12I
             | RelocationKind::Aarch64Ldst128AbsLo12Nc
             | RelocationKind::Aarch64Ldst64AbsLo12Nc
-<<<<<<< HEAD
             | RelocationKind::MachoArm64RelocUnsigned
             | RelocationKind::MachoX86_64RelocUnsigned
             | RelocationKind::MachoArm64RelocSubtractor
-            | RelocationKind::MachoX86_64RelocSubtractor => {
-=======
+            | RelocationKind::MachoX86_64RelocSubtractor
             | RelocationKind::LArchAbsHi20
             | RelocationKind::LArchAbsLo12
             | RelocationKind::LArchAbs64Lo20
             | RelocationKind::LArchAbs64Hi12
             | RelocationKind::LArchPCAlaLo12 => {
->>>>>>> afb60911
                 let reloc_address = start + self.offset() as usize;
                 let reloc_addend = self.addend() as isize;
                 let reloc_abs = target_func_address
@@ -347,7 +344,6 @@
                 let pc_page = reloc_address & !(0xFFF);
                 (reloc_address, target_page.wrapping_sub(pc_page) as u64)
             }
-<<<<<<< HEAD
             RelocationKind::MachoArm64RelocGotLoadPageoff12
             | RelocationKind::MachoArm64RelocPointerToGot => {
                 let reloc_address = start + self.offset() as usize;
@@ -356,11 +352,6 @@
                     (target_func_address.wrapping_add(reloc_addend as u64) & (0xFFF)) as usize;
                 (reloc_address, target_offset as u64)
             }
-            //RelocationKind::MachoArm64RelocPointerToGot => {
-            //    let reloc_address = start + self.offset() as usize;
-            //    (reloc_address, target_func_address)
-            //}
-=======
             RelocationKind::LArchCall36 => {
                 let reloc_address = start + self.offset() as usize;
                 let reloc_addend = self.addend() as isize;
@@ -400,7 +391,6 @@
                 reloc_delta = reloc_delta.wrapping_add((reloc_delta & 0x80000000) << 1);
                 (reloc_address, reloc_delta)
             }
->>>>>>> afb60911
             _ => panic!("Relocation kind unsupported"),
         }
     }
