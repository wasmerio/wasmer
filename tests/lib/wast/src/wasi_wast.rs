use anyhow::Context;
use std::fs::{read_dir, File, OpenOptions, ReadDir};
use std::io::{self, Read, Seek, Write};
use std::path::PathBuf;
use wasmer::{Imports, Instance, Module, Store};
use wasmer_vfs::{host_fs, mem_fs, FileSystem};
use wasmer_wasi::types::{__wasi_filesize_t, __wasi_timestamp_t};
use wasmer_wasi::{
    generate_import_object_from_thread, get_wasi_version, FsError, Pipe, VirtualFile, WasiEnv,
    WasiState, WasiVersion,
};
use wast::parser::{self, Parse, ParseBuffer, Parser};

/// The kind of filesystem `WasiTest` is going to use.
#[derive(Debug)]
pub enum WasiFileSystemKind {
    /// Instruct the test runner to use `wasmer_vfs::host_fs`.
    Host,

    /// Instruct the test runner to use `wasmer_vfs::mem_fs`.
    InMemory,
}

/// Crate holding metadata parsed from the WASI WAST about the test to be run.
#[derive(Debug, Clone, Hash)]
pub struct WasiTest<'a> {
    wasm_path: &'a str,
    args: Vec<&'a str>,
    envs: Vec<(&'a str, &'a str)>,
    dirs: Vec<&'a str>,
    mapped_dirs: Vec<(&'a str, &'a str)>,
    temp_dirs: Vec<&'a str>,
    assert_return: Option<AssertReturn>,
    stdin: Option<Stdin<'a>>,
    assert_stdout: Option<AssertStdout<'a>>,
    assert_stderr: Option<AssertStderr<'a>>,
}

// TODO: add `test_fs` here to sandbox better
const BASE_TEST_DIR: &str = concat!(env!("CARGO_MANIFEST_DIR"), "/../../wasi-wast/wasi/");

fn get_stdout_output(wasi_state: &WasiState) -> anyhow::Result<String> {
    let stdout_boxed = wasi_state.fs.stdout()?.as_ref().unwrap();
    let stdout = (&**stdout_boxed)
        .downcast_ref::<OutputCapturerer>()
        .unwrap();
    let stdout_str = std::str::from_utf8(&stdout.output)?;
    #[cfg(target_os = "windows")]
    // normalize line endings
    return Ok(stdout_str.replace("\r\n", "\n"));

    #[cfg(not(target_os = "windows"))]
    return Ok(stdout_str.to_string());
}

fn get_stderr_output(wasi_state: &WasiState) -> anyhow::Result<String> {
    let stderr_boxed = wasi_state.fs.stderr()?.as_ref().unwrap();
    let stderr = (&**stderr_boxed)
        .downcast_ref::<OutputCapturerer>()
        .unwrap();
    let stderr_str = std::str::from_utf8(&stderr.output)?;

    #[cfg(target_os = "windows")]
    // normalize line endings
    return Ok(stderr_str.replace("\r\n", "\n"));

    #[cfg(not(target_os = "windows"))]
    return Ok(stderr_str.to_string());
}

#[allow(dead_code)]
impl<'a> WasiTest<'a> {
    /// Turn a WASI WAST string into a list of tokens.
    pub fn lex_string(wast: &'a str) -> parser::Result<ParseBuffer<'a>> {
        ParseBuffer::new(wast)
    }

    /// Turn a WASI WAST list of tokens into a `WasiTest` struct.
    pub fn parse_tokens(tokens: &'a ParseBuffer<'a>) -> parser::Result<Self> {
        parser::parse(tokens)
    }

    /// Execute the WASI test and assert.
    pub fn run(
        &self,
        store: &Store,
        base_path: &str,
        filesystem_kind: WasiFileSystemKind,
    ) -> anyhow::Result<bool> {
        let mut pb = PathBuf::from(base_path);
        pb.push(self.wasm_path);
        let wasm_bytes = {
            let mut wasm_module = File::open(pb)?;
            let mut out = vec![];
            wasm_module.read_to_end(&mut out)?;
            out
        };
        let module = Module::new(&store, &wasm_bytes)?;
        let (env, _tempdirs) = self.create_wasi_env(filesystem_kind)?;
        let imports = self.get_imports(store, &module, env.clone())?;
        let instance = Instance::new(&module, &imports)?;

        let start = instance.exports.get_function("_start")?;

        if let Some(stdin) = &self.stdin {
            let mut state = env.state();
            let wasi_stdin = state.fs.stdin_mut()?.as_mut().unwrap();
            // Then we can write to it!
            write!(wasi_stdin, "{}", stdin.stream)?;
        }

        // TODO: handle errors here when the error fix gets shipped
        match start.call(&[]) {
            Ok(_) => {}
            Err(e) => {
                let wasi_state = env.state();
                let stdout_str = get_stdout_output(&wasi_state)?;
                let stderr_str = get_stderr_output(&wasi_state)?;
                Err(e).with_context(|| {
                    format!(
                        "failed to run WASI `_start` function: failed with stdout: \"{}\"\nstderr: \"{}\"",
                        stdout_str,
                        stderr_str,
                    )
                })?;
            }
        }

        let wasi_state = env.state();

        if let Some(expected_stdout) = &self.assert_stdout {
            let stdout_str = get_stdout_output(&wasi_state)?;
            assert_eq!(stdout_str, expected_stdout.expected);
        }

        if let Some(expected_stderr) = &self.assert_stderr {
            let stderr_str = get_stderr_output(&wasi_state)?;
            assert_eq!(stderr_str, expected_stderr.expected);
        }

        Ok(true)
    }

    /// Create the wasi env with the given metadata.
    fn create_wasi_env(
        &self,
        filesystem_kind: WasiFileSystemKind,
    ) -> anyhow::Result<(WasiEnv, Vec<tempfile::TempDir>)> {
        let mut builder = WasiState::new(self.wasm_path);

        let stdin_pipe = Pipe::new();
        builder.stdin(Box::new(stdin_pipe));

        for (name, value) in &self.envs {
            builder.env(name, value);
        }

        let mut host_temp_dirs_to_not_drop = vec![];

        match filesystem_kind {
            WasiFileSystemKind::Host => {
                let fs = host_fs::FileSystem::default();

                for (alias, real_dir) in &self.mapped_dirs {
                    let mut dir = PathBuf::from(BASE_TEST_DIR);
                    dir.push(real_dir);
                    builder.map_dir(alias, dir)?;
                }

                // due to the structure of our code, all preopen dirs must be mapped now
                for dir in &self.dirs {
                    let mut new_dir = PathBuf::from(BASE_TEST_DIR);
                    new_dir.push(dir);
                    builder.map_dir(dir, new_dir)?;
                }

                for alias in &self.temp_dirs {
                    let temp_dir = tempfile::tempdir()?;
                    builder.map_dir(alias, temp_dir.path())?;
                    host_temp_dirs_to_not_drop.push(temp_dir);
                }

                builder.set_fs(Box::new(fs));
            }

            WasiFileSystemKind::InMemory => {
                let fs = mem_fs::FileSystem::default();
                let mut temp_dir_index: usize = 0;

                let root = PathBuf::from("/");

                map_host_fs_to_mem_fs(&fs, read_dir(BASE_TEST_DIR)?, &root)?;

                for (alias, real_dir) in &self.mapped_dirs {
                    let mut path = root.clone();
                    path.push(real_dir);
                    builder.map_dir(alias, path)?;
                }

                for dir in &self.dirs {
                    let mut new_dir = PathBuf::from("/");
                    new_dir.push(dir);

                    builder.map_dir(dir, new_dir)?;
                }

                for alias in &self.temp_dirs {
                    let temp_dir_name =
                        PathBuf::from(format!("/.tmp_wasmer_wast_{}", temp_dir_index));
                    fs.create_dir(temp_dir_name.as_path())?;
                    builder.map_dir(alias, temp_dir_name)?;
                    temp_dir_index += 1;
                }

                builder.set_fs(Box::new(fs));
            }
        }

        let out = builder
            .args(&self.args)
            // adding this causes some tests to fail. TODO: investigate this
            //.env("RUST_BACKTRACE", "1")
            .stdout(Box::new(OutputCapturerer::new()))
            .stderr(Box::new(OutputCapturerer::new()))
            .finalize()?;

        Ok((out, host_temp_dirs_to_not_drop))
    }

    /// Get the correct [`WasiVersion`] from the Wasm [`Module`].
    fn get_version(&self, module: &Module) -> anyhow::Result<WasiVersion> {
        let version = get_wasi_version(module, true)
            .with_context(|| "failed to detect a version of WASI from the module")?;
        Ok(version)
    }

    /// Get the correct WASI import object for the given module and set it up with the
    /// [`WasiEnv`].
<<<<<<< HEAD
    fn get_imports(
        &self,
        store: &Store,
        module: &Module,
        env: WasiEnv,
    ) -> anyhow::Result<ImportObject> {
        let thread = env.new_thread();
=======
    fn get_imports(&self, store: &Store, module: &Module, env: WasiEnv) -> anyhow::Result<Imports> {
>>>>>>> fd32ade6
        let version = self.get_version(module)?;
        Ok(generate_import_object_from_thread(store, thread, version))
    }
}

mod wasi_kw {
    wast::custom_keyword!(wasi_test);
    wast::custom_keyword!(envs);
    wast::custom_keyword!(args);
    wast::custom_keyword!(preopens);
    wast::custom_keyword!(map_dirs);
    wast::custom_keyword!(temp_dirs);
    wast::custom_keyword!(assert_return);
    wast::custom_keyword!(stdin);
    wast::custom_keyword!(assert_stdout);
    wast::custom_keyword!(assert_stderr);
    wast::custom_keyword!(fake_i64_const = "i64.const");
}

impl<'a> Parse<'a> for WasiTest<'a> {
    fn parse(parser: Parser<'a>) -> parser::Result<Self> {
        parser.parens(|parser| {
            parser.parse::<wasi_kw::wasi_test>()?;
            // TODO: improve error message here
            let wasm_path = parser.parse::<&'a str>()?;

            // TODO: allow these to come in any order
            let envs = if parser.peek2::<wasi_kw::envs>() {
                parser.parens(|p| p.parse::<Envs>())?.envs
            } else {
                vec![]
            };

            let args = if parser.peek2::<wasi_kw::args>() {
                parser.parens(|p| p.parse::<Args>())?.args
            } else {
                vec![]
            };

            let dirs = if parser.peek2::<wasi_kw::preopens>() {
                parser.parens(|p| p.parse::<Preopens>())?.preopens
            } else {
                vec![]
            };

            let mapped_dirs = if parser.peek2::<wasi_kw::map_dirs>() {
                parser.parens(|p| p.parse::<MapDirs>())?.map_dirs
            } else {
                vec![]
            };

            let temp_dirs = if parser.peek2::<wasi_kw::temp_dirs>() {
                parser.parens(|p| p.parse::<TempDirs>())?.temp_dirs
            } else {
                vec![]
            };

            let assert_return = if parser.peek2::<wasi_kw::assert_return>() {
                Some(parser.parens(|p| p.parse::<AssertReturn>())?)
            } else {
                None
            };

            let stdin = if parser.peek2::<wasi_kw::stdin>() {
                Some(parser.parens(|p| p.parse::<Stdin>())?)
            } else {
                None
            };

            let assert_stdout = if parser.peek2::<wasi_kw::assert_stdout>() {
                Some(parser.parens(|p| p.parse::<AssertStdout>())?)
            } else {
                None
            };

            let assert_stderr = if parser.peek2::<wasi_kw::assert_stderr>() {
                Some(parser.parens(|p| p.parse::<AssertStderr>())?)
            } else {
                None
            };

            Ok(Self {
                wasm_path,
                args,
                envs,
                dirs,
                mapped_dirs,
                temp_dirs,
                assert_return,
                stdin,
                assert_stdout,
                assert_stderr,
            })
        })
    }
}

#[derive(Debug, Clone, Hash)]
struct Envs<'a> {
    envs: Vec<(&'a str, &'a str)>,
}

impl<'a> Parse<'a> for Envs<'a> {
    fn parse(parser: Parser<'a>) -> parser::Result<Self> {
        let mut envs = vec![];
        parser.parse::<wasi_kw::envs>()?;

        while parser.peek::<&'a str>() {
            let res = parser.parse::<&'a str>()?;
            let mut strs = res.split('=');
            let first = strs.next().unwrap();
            let second = strs.next().unwrap();
            //debug_assert!(strs.next().is_none());
            envs.push((first, second));
        }
        Ok(Self { envs })
    }
}

#[derive(Debug, Clone, Hash)]
struct Args<'a> {
    args: Vec<&'a str>,
}

impl<'a> Parse<'a> for Args<'a> {
    fn parse(parser: Parser<'a>) -> parser::Result<Self> {
        let mut args = vec![];
        parser.parse::<wasi_kw::args>()?;

        while parser.peek::<&'a str>() {
            let res = parser.parse::<&'a str>()?;
            args.push(res);
        }
        Ok(Self { args })
    }
}

#[derive(Debug, Clone, Hash)]
struct Preopens<'a> {
    preopens: Vec<&'a str>,
}

impl<'a> Parse<'a> for Preopens<'a> {
    fn parse(parser: Parser<'a>) -> parser::Result<Self> {
        let mut preopens = vec![];
        parser.parse::<wasi_kw::preopens>()?;

        while parser.peek::<&'a str>() {
            let res = parser.parse::<&'a str>()?;
            preopens.push(res);
        }
        Ok(Self { preopens })
    }
}

#[derive(Debug, Clone, Hash)]
struct MapDirs<'a> {
    map_dirs: Vec<(&'a str, &'a str)>,
}

impl<'a> Parse<'a> for MapDirs<'a> {
    fn parse(parser: Parser<'a>) -> parser::Result<Self> {
        let mut map_dirs = vec![];
        parser.parse::<wasi_kw::map_dirs>()?;

        while parser.peek::<&'a str>() {
            let res = parser.parse::<&'a str>()?;
            let mut iter = res.split(':');
            let dir = iter.next().unwrap();
            let alias = iter.next().unwrap();
            map_dirs.push((dir, alias));
        }
        Ok(Self { map_dirs })
    }
}

#[derive(Debug, Clone, Hash)]
struct TempDirs<'a> {
    temp_dirs: Vec<&'a str>,
}

impl<'a> Parse<'a> for TempDirs<'a> {
    fn parse(parser: Parser<'a>) -> parser::Result<Self> {
        let mut temp_dirs = vec![];
        parser.parse::<wasi_kw::temp_dirs>()?;

        while parser.peek::<&'a str>() {
            let alias = parser.parse::<&'a str>()?;
            temp_dirs.push(alias);
        }
        Ok(Self { temp_dirs })
    }
}

#[derive(Debug, Clone, PartialEq, Eq, Hash)]
struct AssertReturn {
    return_value: i64,
}

impl<'a> Parse<'a> for AssertReturn {
    fn parse(parser: Parser<'a>) -> parser::Result<Self> {
        parser.parse::<wasi_kw::assert_return>()?;
        let return_value = parser.parens(|p| {
            p.parse::<wasi_kw::fake_i64_const>()?;
            p.parse::<i64>()
        })?;
        Ok(Self { return_value })
    }
}

#[derive(Debug, Clone, PartialEq, Eq, Hash)]
struct Stdin<'a> {
    stream: &'a str,
}

impl<'a> Parse<'a> for Stdin<'a> {
    fn parse(parser: Parser<'a>) -> parser::Result<Self> {
        parser.parse::<wasi_kw::stdin>()?;
        Ok(Self {
            stream: parser.parse()?,
        })
    }
}

#[derive(Debug, Clone, PartialEq, Eq, Hash)]
struct AssertStdout<'a> {
    expected: &'a str,
}

impl<'a> Parse<'a> for AssertStdout<'a> {
    fn parse(parser: Parser<'a>) -> parser::Result<Self> {
        parser.parse::<wasi_kw::assert_stdout>()?;
        Ok(Self {
            expected: parser.parse()?,
        })
    }
}

#[derive(Debug, Clone, PartialEq, Eq, Hash)]
struct AssertStderr<'a> {
    expected: &'a str,
}

impl<'a> Parse<'a> for AssertStderr<'a> {
    fn parse(parser: Parser<'a>) -> parser::Result<Self> {
        parser.parse::<wasi_kw::assert_stderr>()?;
        Ok(Self {
            expected: parser.parse()?,
        })
    }
}

#[cfg(test)]
mod test {
    use super::*;

    #[test]
    fn test_parse() {
        let pb = wast::parser::ParseBuffer::new(
            r#"(wasi_test "my_wasm.wasm"
                    (envs "HELLO=WORLD" "RUST_BACKTRACE=1")
                    (args "hello" "world" "--help")
                    (preopens "." "src/io")
                    (assert_return (i64.const 0))
                    (stdin "This is another \"string\" inside a string!")
                    (assert_stdout "This is a \"string\" inside a string!")
                    (assert_stderr "")
)"#,
        )
        .unwrap();
        let result = wast::parser::parse::<WasiTest>(&pb).unwrap();

        assert_eq!(result.args, vec!["hello", "world", "--help"]);
        assert_eq!(
            result.envs,
            vec![("HELLO", "WORLD"), ("RUST_BACKTRACE", "1")]
        );
        assert_eq!(result.dirs, vec![".", "src/io"]);
        assert_eq!(result.assert_return.unwrap().return_value, 0);
        assert_eq!(
            result.assert_stdout.unwrap().expected,
            "This is a \"string\" inside a string!"
        );
        assert_eq!(
            result.stdin.unwrap().stream,
            "This is another \"string\" inside a string!"
        );
        assert_eq!(result.assert_stderr.unwrap().expected, "");
    }
}

#[derive(Debug)]
struct OutputCapturerer {
    output: Vec<u8>,
}

impl OutputCapturerer {
    fn new() -> Self {
        Self { output: vec![] }
    }
}

impl Read for OutputCapturerer {
    fn read(&mut self, _buf: &mut [u8]) -> io::Result<usize> {
        Err(io::Error::new(
            io::ErrorKind::Other,
            "can not read from logging wrapper",
        ))
    }
    fn read_to_end(&mut self, _buf: &mut Vec<u8>) -> io::Result<usize> {
        Err(io::Error::new(
            io::ErrorKind::Other,
            "can not read from logging wrapper",
        ))
    }
    fn read_to_string(&mut self, _buf: &mut String) -> io::Result<usize> {
        Err(io::Error::new(
            io::ErrorKind::Other,
            "can not read from logging wrapper",
        ))
    }
    fn read_exact(&mut self, _buf: &mut [u8]) -> io::Result<()> {
        Err(io::Error::new(
            io::ErrorKind::Other,
            "can not read from logging wrapper",
        ))
    }
}
impl Seek for OutputCapturerer {
    fn seek(&mut self, _pos: io::SeekFrom) -> io::Result<u64> {
        Err(io::Error::new(
            io::ErrorKind::Other,
            "can not seek logging wrapper",
        ))
    }
}
impl Write for OutputCapturerer {
    fn write(&mut self, buf: &[u8]) -> io::Result<usize> {
        self.output.extend_from_slice(buf);
        Ok(buf.len())
    }
    fn flush(&mut self) -> io::Result<()> {
        Ok(())
    }
    fn write_all(&mut self, buf: &[u8]) -> io::Result<()> {
        self.output.extend_from_slice(buf);
        Ok(())
    }
    fn write_fmt(&mut self, fmt: std::fmt::Arguments) -> io::Result<()> {
        self.output.write_fmt(fmt)
    }
}

impl VirtualFile for OutputCapturerer {
    fn last_accessed(&self) -> __wasi_timestamp_t {
        0
    }
    fn last_modified(&self) -> __wasi_timestamp_t {
        0
    }
    fn created_time(&self) -> __wasi_timestamp_t {
        0
    }
    fn size(&self) -> u64 {
        0
    }
    fn set_len(&mut self, _new_size: __wasi_filesize_t) -> Result<(), FsError> {
        Ok(())
    }
    fn unlink(&mut self) -> Result<(), FsError> {
        Ok(())
    }
    fn bytes_available(&self) -> Result<usize, FsError> {
        Ok(1024)
    }
}

/// When using `wasmer_vfs::mem_fs`, we cannot rely on `BASE_TEST_DIR`
/// because the host filesystem cannot be used. Instead, we are
/// copying `BASE_TEST_DIR` to the `mem_fs`.
fn map_host_fs_to_mem_fs(
    fs: &mem_fs::FileSystem,
    directory_reader: ReadDir,
    path_prefix: &PathBuf,
) -> anyhow::Result<()> {
    for entry in directory_reader {
        let entry = entry?;
        let entry_type = entry.file_type()?;

        let mut path = path_prefix.clone();
        path.push(entry.path().file_name().unwrap());

        if entry_type.is_dir() {
            fs.create_dir(&path)?;

            map_host_fs_to_mem_fs(fs, read_dir(entry.path())?, &path)?
        } else if entry_type.is_file() {
            let mut host_file = OpenOptions::new().read(true).open(entry.path())?;
            let mut mem_file = fs
                .new_open_options()
                .create_new(true)
                .write(true)
                .open(path)?;
            let mut buffer = Vec::new();
            host_file.read_to_end(&mut buffer)?;
            mem_file.write_all(&buffer)?;
        } else if entry_type.is_symlink() {
            //unimplemented!("`mem_fs` does not support symlink for the moment");
        }
    }

    Ok(())
}<|MERGE_RESOLUTION|>--- conflicted
+++ resolved
@@ -236,17 +236,8 @@
 
     /// Get the correct WASI import object for the given module and set it up with the
     /// [`WasiEnv`].
-<<<<<<< HEAD
-    fn get_imports(
-        &self,
-        store: &Store,
-        module: &Module,
-        env: WasiEnv,
-    ) -> anyhow::Result<ImportObject> {
+    fn get_imports(&self, store: &Store, module: &Module, env: WasiEnv) -> anyhow::Result<Imports> {
         let thread = env.new_thread();
-=======
-    fn get_imports(&self, store: &Store, module: &Module, env: WasiEnv) -> anyhow::Result<Imports> {
->>>>>>> fd32ade6
         let version = self.get_version(module)?;
         Ok(generate_import_object_from_thread(store, thread, version))
     }
