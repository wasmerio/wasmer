<<<<<<< HEAD
use libc::{
    gettimeofday,
    timeval,
    c_int,
    clock_gettime,
    clockid_t,
    timespec,
    tm,
    localtime,
    time_t,
    time
};
use std::{ptr, slice, mem};
=======
use libc::{timeval, c_int, clock_gettime as libc_clock_gettime, timespec};
use std::time::SystemTime;
>>>>>>> 3be1bdba

use crate::webassembly::Instance;

/// emscripten: _gettimeofday
// pub extern "C" fn _gettimeofday(timeval_ptr_offset: c_int, tz_offset: c_int, instance: &mut Instance) -> c_int {
//     debug!("emscripten::_gettimeofday {}", timeval_ptr_offset);

//     unsafe {
//         let mut timeval_value = *(instance.memory_offset_addr(0, timeval_ptr_offset as _) as *mut timeval);
//         // We skip the timezone for now
//         let mut tz = ptr::null_mut();
//         debug!("emscripten::_gettimeofday(initial) {} {}", (timeval_value).tv_sec, (timeval_value).tv_usec);

//         let returned = gettimeofday(&mut timeval_value, tz);
//         debug!("emscripten::_gettimeofday(filled) {} {}", (timeval_value).tv_sec, (timeval_value).tv_usec);
//         returned
//     }
// }
pub extern fn _gettimeofday(tp: c_int, tz: c_int, instance: &mut Instance) -> c_int {
    #[repr(C)]
    struct GuestTimeVal {
        tv_sec: i32,
        tv_usec: i32,
    }

    assert!(tz == 0, "the timezone argument of `_gettimeofday` must be null");
    unsafe {
        let now = SystemTime::now();
        let since_epoch = now.duration_since(SystemTime::UNIX_EPOCH).unwrap();
        let timeval_struct_ptr = instance.memory_offset_addr(0, tp as _) as *mut GuestTimeVal;

        (*timeval_struct_ptr).tv_sec = since_epoch.as_secs() as _;
        (*timeval_struct_ptr).tv_usec = since_epoch.subsec_nanos() as _;
    }
    0
}


/// emscripten: _clock_gettime
// pub extern "C" fn _clock_gettime(clk_id: clockid_t, tp_offset: c_int, instance: &mut Instance) -> c_int {
//     debug!("emscripten::_clock_gettime {} {}", clk_id, tp_offset);

//     unsafe {
//         let mut tp = instance.memory_offset_addr(0, tp_offset as _) as *mut timespec;
//         let returned = clock_gettime(clk_id, tp);
//         debug!("emscripten::clock_gettime(filled) {} {}", (*tp).tv_sec, (*tp).tv_nsec);
//         returned
//     }
// }

pub extern fn _clock_gettime(clk_id: c_int, tp: c_int, instance: &mut Instance) -> c_int {
    #[repr(C)]
    struct GuestTimeSpec {
        tv_sec: i32,
        tv_nsec: i32,
    }

    unsafe {
        let mut timespec = timespec {
            tv_sec: 0,
            tv_nsec: 0,
        };
        let ret = libc_clock_gettime(clk_id as _, &mut timespec);
        if ret != 0 {
            return ret;
        }

        let timespec_struct_ptr = instance.memory_offset_addr(0, tp as _) as *mut GuestTimeSpec;
        (*timespec_struct_ptr).tv_sec = timespec.tv_sec as _;
        (*timespec_struct_ptr).tv_nsec = timespec.tv_nsec as _;
    }
<<<<<<< HEAD
}

/// emscripten: _localtime
pub extern "C" fn _localtime(time_p: u32, instance: &mut Instance) -> *mut tm {
    debug!("emscripten::_localtime {}", time_p);

    unsafe {
        let time_p_addr = instance.memory_offset_addr(0, time_p as _) as *mut i64;
        localtime(time_p_addr)
    }
}

/// emscripten: _time
pub extern "C" fn _time(time_p: u32, instance: &mut Instance) -> time_t {
    debug!("emscripten::_time {}", time_p);

    unsafe {
        let time_p_addr = instance.memory_offset_addr(0, time_p as _) as *mut i64;
        time(time_p_addr)
    }
=======
    0
>>>>>>> 3be1bdba
}<|MERGE_RESOLUTION|>--- conflicted
+++ resolved
@@ -1,9 +1,8 @@
-<<<<<<< HEAD
 use libc::{
     gettimeofday,
     timeval,
     c_int,
-    clock_gettime,
+    clock_gettime as libc_clock_gettime,
     clockid_t,
     timespec,
     tm,
@@ -12,10 +11,6 @@
     time
 };
 use std::{ptr, slice, mem};
-=======
-use libc::{timeval, c_int, clock_gettime as libc_clock_gettime, timespec};
-use std::time::SystemTime;
->>>>>>> 3be1bdba
 
 use crate::webassembly::Instance;
 
@@ -87,7 +82,6 @@
         (*timespec_struct_ptr).tv_sec = timespec.tv_sec as _;
         (*timespec_struct_ptr).tv_nsec = timespec.tv_nsec as _;
     }
-<<<<<<< HEAD
 }
 
 /// emscripten: _localtime
@@ -108,7 +102,4 @@
         let time_p_addr = instance.memory_offset_addr(0, time_p as _) as *mut i64;
         time(time_p_addr)
     }
-=======
-    0
->>>>>>> 3be1bdba
 }